import XCTest
@testable import Aztec

class AztecVisualEditorTests: XCTestCase {
    
    override func setUp() {
        super.setUp()
        // Put setup code here. This method is called before the invocation of each test method in the class.
    }
    
    override func tearDown() {
        // Put teardown code here. This method is called after the invocation of each test method in the class.
        super.tearDown()
    }

    // Confirm the composed textView is property configured.

    func testTextViewReferencesStorage() {

        let textView = Aztec.TextView()

        textView.text = "Foo"
        XCTAssert(textView.text == "Foo")
        XCTAssert(textView.text == textView.textStorage.string)
        XCTAssert(textView.attributedText == textView.textStorage)

        textView.attributedText = NSAttributedString(string: "Bar")
        XCTAssert(textView.text == "Bar")
        XCTAssert(textView.text == textView.textStorage.string)
        XCTAssert(textView.attributedText == textView.textStorage)

        XCTAssert(textView.textStorage == textView.layoutManager.textStorage)
        XCTAssert(textView.textStorage == textView.textContainer.layoutManager!.textStorage)
        XCTAssert(textView.textStorage.isKindOfClass(AztecTextStorage))
    }


    // MARK: - Test Index Wrangling

    func testMaxIndex() {
<<<<<<< HEAD
        let textView = Aztec.TextView()
=======
        let textView = AztecVisualEditor.createTextView()
        let editor = AztecVisualEditor(textView: textView, defaultFont: UIFont.systemFontOfSize(14))
>>>>>>> ad034748

        textView.text = "foo"

        let count = textView.text!.characters.count
        let maxIndex = count - 1

        // Test upper and lower bounds
        XCTAssert(maxIndex == textView.maxIndex(100))
        XCTAssert(0 == textView.maxIndex(0))
    }

    func testAdjustedIndex() {
<<<<<<< HEAD
        let textView = Aztec.TextView()
=======
        let textView = AztecVisualEditor.createTextView()
        let editor = AztecVisualEditor(textView: textView, defaultFont: UIFont.systemFontOfSize(14))
>>>>>>> ad034748

        textView.text = "foobarbaz"

        let count = textView.text!.characters.count
        let maxIndex = count - 1

        // Test upper and lower bounds.
        // Remember that an adjusted character index should be one less than 
        // the NSRange.location.
        XCTAssert(maxIndex - 1 == textView.adjustedIndex(100))
        XCTAssert(0 == textView.adjustedIndex(0))
        XCTAssert(0 == textView.adjustedIndex(1))
        XCTAssert(1 == textView.adjustedIndex(2))
    }


    // MARK: - Retrieve Format Identifiers

    func testFormatIdentifiersSpanningRange() {
        let editor = editorConfiguredForTesting(withHTML: "foo<b>bar</b>baz")

        let range = NSRange(location: 3, length: 3)
        let identifiers = editor.formatIdentifiersSpanningRange(range)

        XCTAssert(identifiers.count == 1)
        XCTAssert(identifiers[0] == "bold")
    }

    func testFormatIdentifiersAtIndex() {
        let editor = editorConfiguredForTesting(withHTML: "foo<b>bar</b>baz")

        var identifiers = editor.formatIdentifiersAtIndex(4)
        XCTAssert(identifiers.count == 1)
        XCTAssert(identifiers[0] == "bold")

        identifiers = editor.formatIdentifiersAtIndex(5)
        XCTAssert(identifiers.count == 1)
        XCTAssert(identifiers[0] == "bold")

        identifiers = editor.formatIdentifiersAtIndex(6)
        XCTAssert(identifiers.count == 1)
        XCTAssert(identifiers[0] == "bold")


        identifiers = editor.formatIdentifiersAtIndex(0)
        XCTAssert(identifiers.count == 0)

        identifiers = editor.formatIdentifiersAtIndex(3)
        XCTAssert(identifiers.count == 0)

        identifiers = editor.formatIdentifiersAtIndex(7)
        XCTAssert(identifiers.count == 0)
    }

    // MARK: - Toggle Attributes

    func testToggleBold() {
        let editor = editorConfiguredForTesting(withHTML: "foo<b>bar</b>baz")
        let range = NSRange(location: 3, length: 3)

        XCTAssert(editor.boldFormattingSpansRange(range))

        editor.toggleBold(range: range)

        XCTAssert(!editor.boldFormattingSpansRange(range))

        editor.toggleBold(range: range)

        XCTAssert(editor.boldFormattingSpansRange(range))
    }

    func testToggleItalic() {
        let editor = editorConfiguredForTesting(withHTML: "foo<i>bar</i>baz")
        let range = NSRange(location: 3, length: 3)

        XCTAssert(editor.italicFormattingSpansRange(range))

        editor.toggleItalic(range: range)

        XCTAssert(!editor.italicFormattingSpansRange(range))

        editor.toggleItalic(range: range)

        XCTAssert(editor.italicFormattingSpansRange(range))
    }

    func testToggleUnderline() {
        let editor = editorConfiguredForTesting(withHTML: "foo<u>bar</u>baz")
        let range = NSRange(location: 3, length: 3)

        XCTAssert(editor.underlineFormattingSpansRange(range))

        editor.toggleUnderline(range: range)

        XCTAssert(!editor.underlineFormattingSpansRange(range))

        editor.toggleUnderline(range: range)

        XCTAssert(editor.underlineFormattingSpansRange(range))
    }

    func testToggleStrike() {
        let editor = editorConfiguredForTesting(withHTML: "foo<strike>bar</strike>baz")
        let range = NSRange(location: 3, length: 3)

        XCTAssert(editor.strikethroughFormattingSpansRange(range))

        editor.toggleStrikethrough(range: range)

        XCTAssert(!editor.strikethroughFormattingSpansRange(range))

        editor.toggleStrikethrough(range: range)

        XCTAssert(editor.strikethroughFormattingSpansRange(range))
    }

    func testToggleBlockquote() {
        let editor = editorConfiguredWithParagraphs()
        let range = NSRange(location: 0, length: 1)
        let length = "Lorem ipsum dolar sit amet.\n".length

        editor.toggleBlockquote(range: range)

        XCTAssert(editor.formattingAtIndexContainsBlockquote(1))
        XCTAssert(editor.blockquoteFormattingSpansRange(NSRange(location: 0, length: length)))

        editor.toggleBlockquote(range: range)

        XCTAssert(!editor.formattingAtIndexContainsBlockquote(1))
        XCTAssert(!editor.blockquoteFormattingSpansRange(NSRange(location: 0, length: length)))
    }

    func testToggleOrderedList() {
        // TODO
    }

    func testToggleUnorderedList() {
        // TODO
    }

    func testInsertLink() {
        // TODO
    }

    // MARK: - Test Attributes Exist

    func testBoldSpansRange() {
        let editor = editorConfiguredForTesting(withHTML: "foo<b>bar</b>baz")

        XCTAssert(editor.boldFormattingSpansRange(NSRange(location: 3, length: 3)))
        XCTAssert(editor.boldFormattingSpansRange(NSRange(location: 3, length: 2)))
        XCTAssert(editor.boldFormattingSpansRange(NSRange(location: 3, length: 1)))

        XCTAssert(!editor.boldFormattingSpansRange(NSRange(location: 2, length: 3)))
        XCTAssert(!editor.boldFormattingSpansRange(NSRange(location: 4, length: 3)))
    }

    func testItalicSpansRange() {
        let editor = editorConfiguredForTesting(withHTML: "foo<i>bar</i>baz")

        XCTAssert(editor.italicFormattingSpansRange(NSRange(location: 3, length: 3)))
        XCTAssert(editor.italicFormattingSpansRange(NSRange(location: 3, length: 2)))
        XCTAssert(editor.italicFormattingSpansRange(NSRange(location: 3, length: 1)))

        XCTAssert(!editor.italicFormattingSpansRange(NSRange(location: 2, length: 3)))
        XCTAssert(!editor.italicFormattingSpansRange(NSRange(location: 4, length: 3)))
    }

    func testUnderlineSpansRange() {
        let editor = editorConfiguredForTesting(withHTML: "foo<u>bar</u>baz")

        XCTAssert(editor.underlineFormattingSpansRange(NSRange(location: 3, length: 3)))
        XCTAssert(editor.underlineFormattingSpansRange(NSRange(location: 3, length: 2)))
        XCTAssert(editor.underlineFormattingSpansRange(NSRange(location: 3, length: 1)))

        XCTAssert(!editor.underlineFormattingSpansRange(NSRange(location: 2, length: 3)))
        XCTAssert(!editor.underlineFormattingSpansRange(NSRange(location: 4, length: 3)))
    }

    func testStrikethroughSpansRange() {
        let editor = editorConfiguredForTesting(withHTML: "foo<strike>bar</strike>baz")

        XCTAssert(editor.strikethroughFormattingSpansRange(NSRange(location: 3, length: 3)))
        XCTAssert(editor.strikethroughFormattingSpansRange(NSRange(location: 3, length: 2)))
        XCTAssert(editor.strikethroughFormattingSpansRange(NSRange(location: 3, length: 1)))

        XCTAssert(!editor.strikethroughFormattingSpansRange(NSRange(location: 2, length: 3)))
        XCTAssert(!editor.strikethroughFormattingSpansRange(NSRange(location: 4, length: 3)))
    }

    func testBlockquoteSpansRange() {
        let editor = editorConfiguredWithParagraphs()
        let range = NSRange(location: 0, length: 1)
        let length = "Lorem ipsum dolar sit amet.\n".length

        editor.toggleBlockquote(range: range)

        XCTAssert(editor.blockquoteFormattingSpansRange(NSRange(location: 0, length: length)))
        XCTAssert(!editor.blockquoteFormattingSpansRange(NSRange(location: 0, length: length + 1)))
        XCTAssert(!editor.blockquoteFormattingSpansRange(NSRange(location: 1, length: length)))
    }

    func testBoldAtIndex() {
        let editor = editorConfiguredForTesting(withHTML: "foo<b>bar</b>baz")

        XCTAssert(editor.formattingAtIndexContainsBold(3))
        XCTAssert(editor.formattingAtIndexContainsBold(4))
        XCTAssert(editor.formattingAtIndexContainsBold(5))

        XCTAssert(!editor.formattingAtIndexContainsBold(2))
        XCTAssert(!editor.formattingAtIndexContainsBold(6))
    }

    func testItalicAtIndex() {
        let editor = editorConfiguredForTesting(withHTML: "foo<i>bar</i>baz")

        XCTAssert(editor.formattingAtIndexContainsItalic(3))
        XCTAssert(editor.formattingAtIndexContainsItalic(4))
        XCTAssert(editor.formattingAtIndexContainsItalic(5))

        XCTAssert(!editor.formattingAtIndexContainsItalic(2))
        XCTAssert(!editor.formattingAtIndexContainsItalic(6))
    }

    func testUnderlineAtIndex() {
        let editor = editorConfiguredForTesting(withHTML: "foo<u>bar</u>baz")

        XCTAssert(editor.formattingAtIndexContainsUnderline(3))
        XCTAssert(editor.formattingAtIndexContainsUnderline(4))
        XCTAssert(editor.formattingAtIndexContainsUnderline(5))

        XCTAssert(!editor.formattingAtIndexContainsUnderline(2))
        XCTAssert(!editor.formattingAtIndexContainsUnderline(6))
    }

    func testStrikethroughAtIndex() {
        let editor = editorConfiguredForTesting(withHTML: "foo<strike>bar</strike>baz")

        XCTAssert(editor.formattingAtIndexContainsStrikethrough(3))
        XCTAssert(editor.formattingAtIndexContainsStrikethrough(4))
        XCTAssert(editor.formattingAtIndexContainsStrikethrough(5))

        XCTAssert(!editor.formattingAtIndexContainsStrikethrough(2))
        XCTAssert(!editor.formattingAtIndexContainsStrikethrough(6))
    }

    func testBlockquoteAtIndex() {
        let editor = editorConfiguredWithParagraphs()
        let range = NSRange(location: 0, length: 1)

        XCTAssert(!editor.formattingAtIndexContainsBlockquote(1))

        editor.toggleBlockquote(range: range)

        XCTAssert(editor.formattingAtIndexContainsBlockquote(1))

        editor.toggleBlockquote(range: range)

        XCTAssert(!editor.formattingAtIndexContainsBlockquote(1))
    }

    // MARK: - Helpers

<<<<<<< HEAD
    func editorConfiguredForTesting(withHTML html: String) -> Aztec.TextView {
        let richTextView = Aztec.TextView()
=======
    func editorConfiguredForTesting(withHTML html: String) -> AztecVisualEditor {
        let textView = AztecVisualEditor.createTextView()
        let editor = AztecVisualEditor(textView: textView, defaultFont: UIFont.systemFontOfSize(14))
>>>>>>> ad034748

        richTextView.setHTML(html)

        return richTextView
    }

<<<<<<< HEAD
    func editorConfiguredWithParagraphs() -> Aztec.TextView {
        let richTextView = Aztec.TextView()
=======
    func editorConfiguredWithParagraphs() -> AztecVisualEditor {
        let textView = AztecVisualEditor.createTextView()
        let editor = AztecVisualEditor(textView: textView, defaultFont: UIFont.systemFontOfSize(14))
>>>>>>> ad034748

        let attributes = [NSParagraphStyleAttributeName : NSParagraphStyle()]
        let paragraph = "Lorem ipsum dolar sit amet.\n"
        let templateString = NSMutableAttributedString(string: paragraph, attributes: attributes)

        let attrStr = NSMutableAttributedString()
        attrStr.appendAttributedString(templateString)
        attrStr.appendAttributedString(templateString)
        attrStr.appendAttributedString(templateString)
        richTextView.attributedText = attrStr

        return richTextView
    }
}<|MERGE_RESOLUTION|>--- conflicted
+++ resolved
@@ -17,7 +17,7 @@
 
     func testTextViewReferencesStorage() {
 
-        let textView = Aztec.TextView()
+        let textView = Aztec.TextView(defaultFont: UIFont.systemFontOfSize(14))
 
         textView.text = "Foo"
         XCTAssert(textView.text == "Foo")
@@ -38,12 +38,7 @@
     // MARK: - Test Index Wrangling
 
     func testMaxIndex() {
-<<<<<<< HEAD
-        let textView = Aztec.TextView()
-=======
-        let textView = AztecVisualEditor.createTextView()
-        let editor = AztecVisualEditor(textView: textView, defaultFont: UIFont.systemFontOfSize(14))
->>>>>>> ad034748
+        let textView = Aztec.TextView(defaultFont: UIFont.systemFontOfSize(14))
 
         textView.text = "foo"
 
@@ -56,12 +51,7 @@
     }
 
     func testAdjustedIndex() {
-<<<<<<< HEAD
-        let textView = Aztec.TextView()
-=======
-        let textView = AztecVisualEditor.createTextView()
-        let editor = AztecVisualEditor(textView: textView, defaultFont: UIFont.systemFontOfSize(14))
->>>>>>> ad034748
+        let textView = Aztec.TextView(defaultFont: UIFont.systemFontOfSize(14))
 
         textView.text = "foobarbaz"
 
@@ -325,28 +315,16 @@
 
     // MARK: - Helpers
 
-<<<<<<< HEAD
     func editorConfiguredForTesting(withHTML html: String) -> Aztec.TextView {
-        let richTextView = Aztec.TextView()
-=======
-    func editorConfiguredForTesting(withHTML html: String) -> AztecVisualEditor {
-        let textView = AztecVisualEditor.createTextView()
-        let editor = AztecVisualEditor(textView: textView, defaultFont: UIFont.systemFontOfSize(14))
->>>>>>> ad034748
+        let richTextView = Aztec.TextView(defaultFont: UIFont.systemFontOfSize(14))
 
         richTextView.setHTML(html)
 
         return richTextView
     }
 
-<<<<<<< HEAD
     func editorConfiguredWithParagraphs() -> Aztec.TextView {
-        let richTextView = Aztec.TextView()
-=======
-    func editorConfiguredWithParagraphs() -> AztecVisualEditor {
-        let textView = AztecVisualEditor.createTextView()
-        let editor = AztecVisualEditor(textView: textView, defaultFont: UIFont.systemFontOfSize(14))
->>>>>>> ad034748
+        let richTextView = Aztec.TextView(defaultFont: UIFont.systemFontOfSize(14))
 
         let attributes = [NSParagraphStyleAttributeName : NSParagraphStyle()]
         let paragraph = "Lorem ipsum dolar sit amet.\n"
