--- conflicted
+++ resolved
@@ -5,18 +5,15 @@
 #import <WPMediaPicker/WPMediaPicker.h>
 #import <WPMediaPicker/WPMediaGroupTableViewCell.h>
 #import <WPMediaPicker/WPMediaPicker.h>
+
 @interface DemoViewController () <WPMediaPickerViewControllerDelegate, OptionsViewControllerDelegate>
 
 @property (nonatomic, strong) NSArray * assets;
 @property (nonatomic, strong) NSDateFormatter * dateFormatter;
 @property (nonatomic, strong) id<WPMediaCollectionDataSource> customDataSource;
 @property (nonatomic, copy) NSDictionary *options;
-<<<<<<< HEAD
+@property (nonatomic, strong) WPNavigationMediaPickerViewController *mediaPicker;
 @property (nonatomic, strong) UITextField *quickInputTextField;
-=======
-@property (nonatomic, strong) WPNavigationMediaPickerViewController *mediaPicker;
-
->>>>>>> e6c13a5f
 @end
 
 @implementation DemoViewController
@@ -111,7 +108,7 @@
     _quickInputTextField.placeholder = @"Tap here to quick select assets";
     _quickInputTextField.borderStyle = UITextBorderStyleRoundedRect;
 
-    WPMediaCollectionViewController *vc = [[WPMediaCollectionViewController alloc] init];
+    WPMediaPickerViewController *vc = [[WPMediaPickerViewController alloc] init];
     vc.allowCaptureOfMedia = YES;
     vc.preferFrontCamera = NO;
     vc.showMostRecentFirst = YES;
@@ -135,7 +132,11 @@
     collectionView.alwaysBounceVertical = NO;
 
     UIToolbar *toolbar = [[UIToolbar alloc] initWithFrame:CGRectMake(0, 0, self.view.frame.size.width, 44)];
-    toolbar.items = @[[[UIBarButtonItem alloc] initWithBarButtonSystemItem:UIBarButtonSystemItemDone target:nil action:nil]];
+    toolbar.items = @[
+                      [[UIBarButtonItem alloc] initWithBarButtonSystemItem:UIBarButtonSystemItemCancel target:self action:@selector(mediaCanceled:)],
+                      [[UIBarButtonItem alloc] initWithBarButtonSystemItem:UIBarButtonSystemItemFlexibleSpace target:nil action:nil],
+                      [[UIBarButtonItem alloc] initWithBarButtonSystemItem:UIBarButtonSystemItemDone target:self action:@selector(mediaSelected:)]
+                      ];
     _quickInputTextField.inputAccessoryView = toolbar;
 
     return _quickInputTextField;
@@ -149,6 +150,14 @@
         assetSource = [[WPPHAssetDataSource alloc] init];
     });
     return assetSource;
+}
+
+- (void)mediaSelected:(UIBarButtonItem *)sender {
+    [self.quickInputTextField resignFirstResponder];
+}
+
+- (void)mediaCanceled:(UIBarButtonItem *)sender {
+    [self.quickInputTextField resignFirstResponder];    
 }
 
 #pragma - <WPMediaPickerViewControllerDelegate>
