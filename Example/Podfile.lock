PODS:
  - WPMediaPicker (0.3.6)

DEPENDENCIES:
  - WPMediaPicker (from `../`)

EXTERNAL SOURCES:
  WPMediaPicker:
    :path: ../

SPEC CHECKSUMS:
<<<<<<< HEAD
  WPMediaPicker: 49172c69b90a9b6046f5fec08d80c4b5fecf13e3
=======
  WPMediaPicker: 2338901ebd4501e76103735ccc2e5e15ff1082ee
>>>>>>> fb034a5a

COCOAPODS: 0.37.1<|MERGE_RESOLUTION|>--- conflicted
+++ resolved
@@ -9,10 +9,6 @@
     :path: ../
 
 SPEC CHECKSUMS:
-<<<<<<< HEAD
-  WPMediaPicker: 49172c69b90a9b6046f5fec08d80c4b5fecf13e3
-=======
   WPMediaPicker: 2338901ebd4501e76103735ccc2e5e15ff1082ee
->>>>>>> fb034a5a
 
 COCOAPODS: 0.37.1