PODS:
  - WPMediaPicker (0.3.5)

DEPENDENCIES:
  - WPMediaPicker (from `../`)

EXTERNAL SOURCES:
  WPMediaPicker:
    :path: ../

SPEC CHECKSUMS:
<<<<<<< HEAD
  WPMediaPicker: a6637df653ce0f80ce07dcbbefb9bf60aa039668
=======
  WPMediaPicker: 53eb0bc7b04111a99f7be64ce873c12ff9600e7d
>>>>>>> ec17f79e

COCOAPODS: 0.37.1<|MERGE_RESOLUTION|>--- conflicted
+++ resolved
@@ -9,10 +9,6 @@
     :path: ../
 
 SPEC CHECKSUMS:
-<<<<<<< HEAD
-  WPMediaPicker: a6637df653ce0f80ce07dcbbefb9bf60aa039668
-=======
   WPMediaPicker: 53eb0bc7b04111a99f7be64ce873c12ff9600e7d
->>>>>>> ec17f79e
 
 COCOAPODS: 0.37.1