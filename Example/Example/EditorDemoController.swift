--- conflicted
+++ resolved
@@ -377,13 +377,10 @@
             toggleEditingMode()
         case .header, .header1, .header2, .header3, .header4, .header5, .header6:
             toggleHeader()
-<<<<<<< HEAD
         case .more:
             insertMoreAttachment()
-=======
         case .horizontalruler:
             insertHorizontalRuler()
->>>>>>> ce9e4635
         }
 
         updateFormatBar()
@@ -660,11 +657,8 @@
             FormatBarItem(image: Gridicon.iconOfType(.listUnordered), identifier: .unorderedlist),
             FormatBarItem(image: Gridicon.iconOfType(.listOrdered), identifier: .orderedlist),
             FormatBarItem(image: Gridicon.iconOfType(.link), identifier: .link),
-<<<<<<< HEAD
+            FormatBarItem(image: Gridicon.iconOfType(.minusSmall), identifier: .horizontalruler),
             FormatBarItem(image: Gridicon.iconOfType(.readMore), identifier: .more)
-=======
-            FormatBarItem(image: Gridicon.iconOfType(.minusSmall), identifier: .horizontalruler)
->>>>>>> ce9e4635
         ]
     }
 
