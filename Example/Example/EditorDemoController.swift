--- conflicted
+++ resolved
@@ -521,37 +521,8 @@
     // MARK: -
 
     func createToolbar(htmlMode: Bool) -> Aztec.FormatBar {
-<<<<<<< HEAD
 
         let items = itemsForToolbar
-=======
-        let flex = UIBarButtonItem(barButtonSystemItem: .flexibleSpace, target: nil, action: nil)
-        let items = [
-            flex,
-            Aztec.FormatBarItem(image: Gridicon.iconOfType(.addImage).withRenderingMode(.alwaysTemplate), identifier: .media),
-            flex,
-            Aztec.FormatBarItem(image: Gridicon.iconOfType(.heading).withRenderingMode(.alwaysTemplate), identifier: .header),
-            flex,
-            Aztec.FormatBarItem(image: Gridicon.iconOfType(.bold).withRenderingMode(.alwaysTemplate), identifier: .bold),
-            flex,
-            Aztec.FormatBarItem(image: Gridicon.iconOfType(.italic).withRenderingMode(.alwaysTemplate), identifier: .italic),
-            flex,
-            Aztec.FormatBarItem(image: Gridicon.iconOfType(.underline).withRenderingMode(.alwaysTemplate), identifier: .underline),
-            flex,
-            Aztec.FormatBarItem(image: Gridicon.iconOfType(.strikethrough).withRenderingMode(.alwaysTemplate), identifier: .strikethrough),
-            flex,
-            Aztec.FormatBarItem(image: Gridicon.iconOfType(.quote).withRenderingMode(.alwaysTemplate), identifier: .blockquote),
-            flex,
-            Aztec.FormatBarItem(image: Gridicon.iconOfType(.listUnordered).withRenderingMode(.alwaysTemplate), identifier: .unorderedlist),
-            flex,
-            Aztec.FormatBarItem(image: Gridicon.iconOfType(.listOrdered).withRenderingMode(.alwaysTemplate), identifier: .orderedlist),
-            flex,
-            Aztec.FormatBarItem(image: Gridicon.iconOfType(.link).withRenderingMode(.alwaysTemplate), identifier: .link),
-            flex,
-            Aztec.FormatBarItem(image: Gridicon.iconOfType(.code).withRenderingMode(.alwaysTemplate), identifier: .sourcecode),
-            flex,
-        ]
->>>>>>> d937f79f
 
         let toolbar = Aztec.FormatBar()
 
