import Foundation
import Aztec
import Gridicons
import Photos
import UIKit
import MobileCoreServices

class EditorDemoController: UIViewController {

    fileprivate var mediaErrorMode = false

    fileprivate(set) lazy var richTextView: Aztec.TextView = {
        let textView = Aztec.TextView(defaultFont: Constants.defaultContentFont, defaultMissingImage: Constants.defaultMissingImage)

        let toolbar = self.createToolbar(htmlMode: false)

        let accessibilityLabel = NSLocalizedString("Rich Content", comment: "Post Rich content")
        self.configureDefaultProperties(for: textView, using: toolbar, accessibilityLabel: accessibilityLabel)

        textView.delegate = self
        textView.formattingDelegate = self
        textView.mediaDelegate = self

        return textView
    }()

    fileprivate(set) lazy var htmlTextView: UITextView = {
        let textView = UITextView()

        let toolbar = self.createToolbar(htmlMode: true)

        let accessibilityLabel = NSLocalizedString("HTML Content", comment: "Post HTML content")
        self.configureDefaultProperties(for: textView, using: toolbar, accessibilityLabel: accessibilityLabel)

        textView.isHidden = true
        textView.delegate = self

        return textView
    }()

    fileprivate(set) lazy var titleTextField: UITextView = {        
        let textField = UITextView()

        textField.accessibilityLabel = NSLocalizedString("Title", comment: "Post title")
        textField.delegate = self
        textField.font = UIFont.preferredFont(forTextStyle: UIFontTextStyle.headline)
        textField.returnKeyType = .next
        textField.textColor = UIColor.darkText
        textField.translatesAutoresizingMaskIntoConstraints = false
        textField.isScrollEnabled = false
        textField.backgroundColor = .clear
        let toolbar = self.createToolbar(htmlMode: false)
        toolbar.enabled = false
        textField.inputAccessoryView = toolbar

        return textField
    }()

    fileprivate(set) lazy var titlePlaceholderLabel: UILabel = {
        let placeholderText = NSLocalizedString("Enter title here", comment: "Label for the title of the post field. Should be the same as WP core.")
        let textField = UILabel()

        textField.attributedText = NSAttributedString(string: placeholderText,
                                                      attributes: [NSForegroundColorAttributeName: UIColor.lightGray, NSFontAttributeName: UIFont.preferredFont(forTextStyle: UIFontTextStyle.headline)])
        textField.sizeToFit()
        textField.translatesAutoresizingMaskIntoConstraints = false

        return textField
    }()

    fileprivate var titleHeightConstraint: NSLayoutConstraint!
    fileprivate var titleTopConstraint: NSLayoutConstraint!

    fileprivate(set) lazy var separatorView: UIView = {
        let separatorView = UIView(frame: CGRect(x: 0, y: 0, width: 44, height: 1))

        separatorView.backgroundColor = UIColor.darkText
        separatorView.translatesAutoresizingMaskIntoConstraints = false

        return separatorView
    }()

    fileprivate(set) var editingMode: EditMode = .richText {
        didSet {
            view.endEditing(true)

            switch editingMode {
            case .html:
                htmlTextView.text = richTextView.getHTML()
                htmlTextView.becomeFirstResponder()
            case .richText:
                richTextView.setHTML(htmlTextView.text)
                richTextView.becomeFirstResponder()
            }

            richTextView.isHidden = editingMode == .html
            htmlTextView.isHidden = editingMode == .richText
        }
    }    

    fileprivate var currentSelectedAttachment: TextAttachment?

    fileprivate var formatBarAnimatedPeek = false

    var loadSampleHTML = false


    // MARK: - Lifecycle Methods

    deinit {
        NotificationCenter.default.removeObserver(self)
    }


    override func viewDidLoad() {
        super.viewDidLoad()

        edgesForExtendedLayout = UIRectEdge()
        navigationController?.navigationBar.isTranslucent = false

<<<<<<< HEAD
        view.backgroundColor = .white
=======
        view.backgroundColor = UIColor.white
        view.addSubview(richTextView)
        view.addSubview(htmlTextView)
>>>>>>> 94ea3423
        view.addSubview(titleTextField)
        view.addSubview(titlePlaceholderLabel)
        view.addSubview(separatorView)
        configureConstraints()
        registerAttachmentImageProviders()

        let html: String

        if loadSampleHTML {
            html = getSampleHTML()
        } else {
            html = ""
        }

        richTextView.setHTML(html)

        TextAttachment.appearance.progressColor = UIColor.blue
        TextAttachment.appearance.progressBackgroundColor = UIColor.lightGray
        TextAttachment.appearance.progressHeight = 2.0
        TextAttachment.appearance.overlayColor = UIColor(white: 0.5, alpha: 0.5)
    }

    override func viewWillAppear(_ animated: Bool) {
        super.viewWillAppear(animated)

        let nc = NotificationCenter.default
        nc.addObserver(self, selector: #selector(keyboardWillShow), name: .UIKeyboardWillShow, object: nil)
        nc.addObserver(self, selector: #selector(keyboardWillHide), name: .UIKeyboardWillHide, object: nil)
        nc.addObserver(self, selector: #selector(keyboardDidShow), name: .UIKeyboardDidShow, object: nil)
    }


    override func viewWillDisappear(_ animated: Bool) {
        super.viewWillDisappear(animated)

        let nc = NotificationCenter.default
        nc.removeObserver(self, name: .UIKeyboardWillShow, object: nil)
        nc.removeObserver(self, name: .UIKeyboardWillHide, object: nil)
        nc.removeObserver(self, name: .UIKeyboardDidShow, object: nil)
    }


    override func viewWillTransition(to size: CGSize, with coordinator: UIViewControllerTransitionCoordinator) {
        super.viewWillTransition(to: size, with: coordinator)
    }

    // MARK: - Title and Title placeholder position methods
    func updateTitlePosition() {
        let referenceView: UIScrollView = editingMode == .richText ? richTextView : htmlTextView
        titleTopConstraint.constant = -(referenceView.contentOffset.y+referenceView.contentInset.top)

        var contentInset = referenceView.contentInset
        contentInset.top = (titleHeightConstraint.constant + separatorView.frame.height)
        referenceView.contentInset = contentInset
    }
    
    func updateTitleHeight() {
        let referenceView: UIScrollView = editingMode == .richText ? richTextView : htmlTextView

        let sizeThatShouldFitTheContent = titleTextField.sizeThatFits(CGSize(width:view.frame.width - ( 2 * Constants.margin), height: CGFloat.greatestFiniteMagnitude))
        let insets = titleTextField.textContainerInset
        titleHeightConstraint.constant = max(sizeThatShouldFitTheContent.height, titleTextField.font!.lineHeight + insets.top + insets.bottom)

        var contentInset = referenceView.contentInset
        contentInset.top = (titleHeightConstraint.constant + separatorView.frame.height)
        referenceView.contentInset = contentInset
        referenceView.setContentOffset(CGPoint(x:0, y: -contentInset.top), animated: false)
    }

    func updateTitlePlaceholderVisibility() {
        self.titlePlaceholderLabel.isHidden = !titleTextField.text.isEmpty
    }

    // MARK: - Configuration Methods

    private func configureConstraints() {

        titleHeightConstraint = titleTextField.heightAnchor.constraint(equalToConstant: titleTextField.font!.lineHeight)
        titleTopConstraint = titleTextField.topAnchor.constraint(equalTo: view.topAnchor, constant: -richTextView.contentOffset.y)
        updateTitleHeight()
        NSLayoutConstraint.activate([
            titleTextField.leftAnchor.constraint(equalTo: view.leftAnchor, constant: Constants.margin),
            titleTextField.rightAnchor.constraint(equalTo: view.rightAnchor, constant: -Constants.margin),
            titleTopConstraint,
            titleHeightConstraint
            ])

        let insets = titleTextField.textContainerInset
        NSLayoutConstraint.activate([
            titlePlaceholderLabel.leftAnchor.constraint(equalTo: titleTextField.leftAnchor, constant: insets.left + titleTextField.textContainer.lineFragmentPadding),
            titlePlaceholderLabel.rightAnchor.constraint(equalTo: titleTextField.rightAnchor, constant: -insets.right),
            titlePlaceholderLabel.topAnchor.constraint(equalTo: titleTextField.topAnchor, constant: insets.top),
            titlePlaceholderLabel.heightAnchor.constraint(equalToConstant: titleTextField.font!.lineHeight)
            ])

        NSLayoutConstraint.activate([
            separatorView.leftAnchor.constraint(equalTo: view.leftAnchor, constant: Constants.margin),
            separatorView.rightAnchor.constraint(equalTo: view.rightAnchor, constant: -Constants.margin),
            separatorView.topAnchor.constraint(equalTo: titleTextField.bottomAnchor, constant: 0),
            separatorView.heightAnchor.constraint(equalToConstant: separatorView.frame.height)
            ])

        NSLayoutConstraint.activate([
            richTextView.leftAnchor.constraint(equalTo: view.leftAnchor, constant: Constants.margin),
            richTextView.rightAnchor.constraint(equalTo: view.rightAnchor, constant: -Constants.margin),
            richTextView.topAnchor.constraint(equalTo: view.topAnchor, constant: 0),
            richTextView.bottomAnchor.constraint(equalTo: view.bottomAnchor, constant: -Constants.margin)
            ])

        NSLayoutConstraint.activate([
            htmlTextView.leftAnchor.constraint(equalTo: richTextView.leftAnchor),
            htmlTextView.rightAnchor.constraint(equalTo: richTextView.rightAnchor),
            htmlTextView.topAnchor.constraint(equalTo: richTextView.topAnchor),
            htmlTextView.bottomAnchor.constraint(equalTo: richTextView.bottomAnchor),
            ])
    }


    private func configureDefaultProperties(for textView: UITextView, using formatBar: Aztec.FormatBar, accessibilityLabel: String) {
        textView.accessibilityLabel = accessibilityLabel
        textView.font = Constants.defaultContentFont
        textView.inputAccessoryView = formatBar
        textView.keyboardDismissMode = .interactive
        textView.textColor = UIColor.darkText
        textView.translatesAutoresizingMaskIntoConstraints = false
    }

    private func registerAttachmentImageProviders() {
        let providers: [TextViewAttachmentImageProvider] = [
            MoreAttachmentRenderer(),
            CommentAttachmentRenderer(font: Constants.defaultContentFont),
            HTMLAttachmentRenderer(font: Constants.defaultContentFont)
        ]

        for provider in providers {
            richTextView.registerAttachmentImageProvider(provider)
        }
    }


    // MARK: - Helpers

    @IBAction func toggleEditingMode() {
        editingMode.toggle()
    }


    // MARK: - Keyboard Handling

    func keyboardWillShow(_ notification: Notification) {
        guard
            let userInfo = notification.userInfo as? [String: AnyObject],
            let keyboardFrame = (userInfo[UIKeyboardFrameEndUserInfoKey] as? NSValue)?.cgRectValue
            else {
                return
        }

        refreshInsets(forKeyboardFrame: keyboardFrame)
    }

    func keyboardWillHide(_ notification: Notification) {
        guard
            let userInfo = notification.userInfo as? [String: AnyObject],
            let keyboardFrame = (userInfo[UIKeyboardFrameEndUserInfoKey] as? NSValue)?.cgRectValue
            else {
                return
        }

        refreshInsets(forKeyboardFrame: keyboardFrame)
    }

    func keyboardDidShow(_ notification: Notification) {
        guard richTextView.isFirstResponder, !formatBarAnimatedPeek else {
            return
        }

        let formatBar = richTextView.inputAccessoryView as? FormatBar
        formatBar?.animateSlightPeekWhenOverflows()
        formatBarAnimatedPeek = true
    }

    fileprivate func refreshInsets(forKeyboardFrame keyboardFrame: CGRect) {
        let referenceView: UIScrollView = editingMode == .richText ? richTextView : htmlTextView

        let scrollInsets = UIEdgeInsets(top: referenceView.scrollIndicatorInsets.top, left: 0, bottom: view.frame.maxY - keyboardFrame.minY, right: 0)
        let contentInset = UIEdgeInsets(top: referenceView.contentInset.top, left: 0, bottom: view.frame.maxY - keyboardFrame.minY, right: 0)

        htmlTextView.scrollIndicatorInsets = scrollInsets
        htmlTextView.contentInset = contentInset

        richTextView.scrollIndicatorInsets = scrollInsets
        richTextView.contentInset = contentInset
    }


    func updateFormatBar() {
        guard let toolbar = richTextView.inputAccessoryView as? Aztec.FormatBar else {
            return
        }
        var identifiers = [FormattingIdentifier]()
        if (richTextView.selectedRange.length > 0) {
            identifiers = richTextView.formatIdentifiersSpanningRange(richTextView.selectedRange)
        } else {
            identifiers = richTextView.formatIdentifiersForTypingAttributes()
        }
        // Filter multiple header identifier to single header identifier
        identifiers = identifiers.map({ (identifier) -> FormattingIdentifier in
            switch identifier {
            case .header1, .header2, .header3, .header4, .header5, .header6:
                return .header
            default:
                return identifier
            }
        })
        toolbar.selectItemsMatchingIdentifiers(identifiers)
    }


    // MARK: - Sample Content

    func getSampleHTML() -> String {
        let htmlFilePath = Bundle.main.path(forResource: "content", ofType: "html")!
        let fileContents: String

        do {
            fileContents = try String(contentsOfFile: htmlFilePath)
        } catch {
            fatalError("Could not load the sample HTML.  Check the file exists in the target and that it has the correct name.")
        }

        return fileContents
    }

    override func traitCollectionDidChange(_ previousTraitCollection: UITraitCollection?) {
        richTextView.inputAccessoryView = createToolbar(htmlMode: false)
        if richTextView.resignFirstResponder() {
            richTextView.becomeFirstResponder()
        }
        htmlTextView.inputAccessoryView = createToolbar(htmlMode: true)
        if htmlTextView.resignFirstResponder() {
            htmlTextView.becomeFirstResponder()
        }
        titleTextField.inputAccessoryView = createToolbar(htmlMode: true)
        if titleTextField.resignFirstResponder() {
            titleTextField.becomeFirstResponder()
        }

    }
}

extension EditorDemoController : UITextViewDelegate {
    func textViewDidChangeSelection(_ textView: UITextView) {
        updateFormatBar()
        changeRichTextInputView(to: nil)
    }

    func textViewDidChange(_ textView: UITextView) {
        if textView == titleTextField {
            updateTitleHeight()
            updateTitlePlaceholderVisibility()
        }
    }

    func scrollViewDidScroll(_ scrollView: UIScrollView) {
        updateTitlePosition()
    }
}

extension EditorDemoController : Aztec.TextViewFormattingDelegate {
    func textViewCommandToggledAStyle() {
        updateFormatBar()
    }
}


extension EditorDemoController : UITextFieldDelegate {

}

extension EditorDemoController {
    enum EditMode {
        case richText
        case html

        mutating func toggle() {
            switch self {
            case .html:
                self = .richText
            case .richText:
                self = .html
            }
        }
    }
}


extension EditorDemoController : Aztec.FormatBarDelegate {
    func handleActionForIdentifier(_ identifier: FormattingIdentifier) {
        switch identifier {
        case .bold:
            toggleBold()
        case .italic:
            toggleItalic()
        case .underline:
            toggleUnderline()
        case .strikethrough:
            toggleStrikethrough()
        case .blockquote:
            toggleBlockquote()
        case .unorderedlist:
            toggleUnorderedList()
        case .orderedlist:
            toggleOrderedList()
        case .link:
            toggleLink()
        case .media:
            showImagePicker()
        case .sourcecode:
            toggleEditingMode()
        case .header, .header1, .header2, .header3, .header4, .header5, .header6:
            toggleHeader()
        case .more:
            insertMoreAttachment()
        case .horizontalruler:
            insertHorizontalRuler()
        }

        updateFormatBar()
    }

    func toggleBold() {
        richTextView.toggleBold(range: richTextView.selectedRange)
    }


    func toggleItalic() {
        richTextView.toggleItalic(range: richTextView.selectedRange)
    }


    func toggleUnderline() {
        richTextView.toggleUnderline(range: richTextView.selectedRange)
    }


    func toggleStrikethrough() {
        richTextView.toggleStrikethrough(range: richTextView.selectedRange)
    }


    func toggleOrderedList() {
        richTextView.toggleOrderedList(range: richTextView.selectedRange)
    }


    func toggleUnorderedList() {
        richTextView.toggleUnorderedList(range: richTextView.selectedRange)
    }


    func toggleBlockquote() {
        richTextView.toggleBlockquote(range: richTextView.selectedRange)
    }

    func insertHorizontalRuler() {
        richTextView.replaceRangeWithHorizontalRuler(richTextView.selectedRange)
    }

    func toggleHeader() {
        // check if we already showing a custom view.
        if richTextView.inputView != nil {
            changeRichTextInputView(to: nil)
            return
        }
        let headerOptions = Constants.headers.map { (headerType) -> NSAttributedString in
            NSAttributedString(string: headerType.description, attributes:[NSFontAttributeName: UIFont.systemFont(ofSize: headerType.fontSize)])
        }

        let headerPicker = OptionsTableView(frame: CGRect(x: 0, y: 0, width: self.view.frame.size.width, height: 200), options: headerOptions)
        headerPicker.autoresizingMask = [.flexibleHeight, .flexibleWidth]
        headerPicker.onSelect = { selected in
            self.richTextView.toggleHeader(Constants.headers[selected], range: self.richTextView.selectedRange)
            self.changeRichTextInputView(to: nil)
        }
        if let selectedHeader = Constants.headers.index(of: self.headerLevelForSelectedText()) {
            headerPicker.selectRow(at: IndexPath(row: selectedHeader, section: 0), animated: false, scrollPosition: .top)
        }
        changeRichTextInputView(to: headerPicker)
    }

    func changeRichTextInputView(to: UIView?) {
        if richTextView.inputView == to {
            return
        }
        richTextView.resignFirstResponder()
        richTextView.inputView = to
        richTextView.becomeFirstResponder()
    }

    func headerLevelForSelectedText() -> HeaderFormatter.HeaderType {
        var identifiers = [FormattingIdentifier]()
        if (richTextView.selectedRange.length > 0) {
            identifiers = richTextView.formatIdentifiersSpanningRange(richTextView.selectedRange)
        } else {
            identifiers = richTextView.formatIdentifiersForTypingAttributes()
        }
        let mapping: [FormattingIdentifier: HeaderFormatter.HeaderType] = [
            .header1 : .h1,
            .header2 : .h2,
            .header3 : .h3,
            .header4 : .h4,
            .header5 : .h5,
            .header6 : .h6,
        ]
        for (key,value) in mapping {
            if identifiers.contains(key) {
                return value
            }
        }
        return .none
    }

    func toggleLink() {
        var linkTitle = ""
        var linkURL: URL? = nil
        var linkRange = richTextView.selectedRange
        // Let's check if the current range already has a link assigned to it.
        if let expandedRange = richTextView.linkFullRange(forRange: richTextView.selectedRange) {
           linkRange = expandedRange
           linkURL = richTextView.linkURL(forRange: expandedRange)
        }

        linkTitle = richTextView.attributedText.attributedSubstring(from: linkRange).string
        showLinkDialog(forURL: linkURL, title: linkTitle, range: linkRange)
    }

    func insertMoreAttachment() {
        richTextView.replaceRangeWithCommentAttachment(richTextView.selectedRange, text: Constants.moreAttachmentText)
    }

    func showLinkDialog(forURL url: URL?, title: String?, range: NSRange) {

        let isInsertingNewLink = (url == nil)
        var urlToUse = url

        if isInsertingNewLink {
            let pasteboard = UIPasteboard.general
            if let pastedURL = pasteboard.value(forPasteboardType:String(kUTTypeURL)) as? URL {
                urlToUse = pastedURL
            }
        }

        let insertButtonTitle = isInsertingNewLink ? NSLocalizedString("Insert Link", comment:"Label action for inserting a link on the editor") : NSLocalizedString("Update Link", comment:"Label action for updating a link on the editor")
        let removeButtonTitle = NSLocalizedString("Remove Link", comment:"Label action for removing a link from the editor");
        let cancelButtonTitle = NSLocalizedString("Cancel", comment:"Cancel button")

        let alertController = UIAlertController(title:insertButtonTitle,
                                                message:nil,
                                                preferredStyle:UIAlertControllerStyle.alert)

        alertController.addTextField(configurationHandler: { [weak self]textField in
            textField.clearButtonMode = UITextFieldViewMode.always;
            textField.placeholder = NSLocalizedString("URL", comment:"URL text field placeholder");

            textField.text = urlToUse?.absoluteString

            textField.addTarget(self,
                action:#selector(EditorDemoController.alertTextFieldDidChange),
            for:UIControlEvents.editingChanged)
            })

        alertController.addTextField(configurationHandler: { textField in
            textField.clearButtonMode = UITextFieldViewMode.always
            textField.placeholder = NSLocalizedString("Link Name", comment:"Link name field placeholder")
            textField.isSecureTextEntry = false
            textField.autocapitalizationType = UITextAutocapitalizationType.sentences
            textField.autocorrectionType = UITextAutocorrectionType.default
            textField.spellCheckingType = UITextSpellCheckingType.default

            textField.text = title;

            })

        let insertAction = UIAlertAction(title:insertButtonTitle,
                                         style:UIAlertActionStyle.default,
                                         handler:{ [weak self]action in

                                            self?.richTextView.becomeFirstResponder()
                                            let linkURLString = alertController.textFields?.first?.text
                                            var linkTitle = alertController.textFields?.last?.text

                                            if  linkTitle == nil  || linkTitle!.isEmpty {
                                                linkTitle = linkURLString
                                            }

                                            guard
                                                let urlString = linkURLString,
                                                let url = URL(string:urlString),
                                                let title = linkTitle
                                                else {
                                                    return
                                            }
                                            self?.richTextView.setLink(url, title:title, inRange: range)
                                            })

        let removeAction = UIAlertAction(title:removeButtonTitle,
                                         style:UIAlertActionStyle.destructive,
                                         handler:{ [weak self] action in
                                            self?.richTextView.becomeFirstResponder()
                                            self?.richTextView.removeLink(inRange: range)
            })

        let cancelAction = UIAlertAction(title: cancelButtonTitle,
                                         style:UIAlertActionStyle.cancel,
                                         handler:{ [weak self]action in
                self?.richTextView.becomeFirstResponder()
            })

        alertController.addAction(insertAction)
        if !isInsertingNewLink {
            alertController.addAction(removeAction)
        }
            alertController.addAction(cancelAction)

        // Disabled until url is entered into field
        if let text = alertController.textFields?.first?.text {
            insertAction.isEnabled = !text.isEmpty
        }

        self.present(alertController, animated:true, completion:nil)
    }

    func alertTextFieldDidChange(_ textField: UITextField) {
        guard
            let alertController = presentedViewController as? UIAlertController,
            let urlFieldText = alertController.textFields?.first?.text,
            let insertAction = alertController.actions.first
            else {
            return
        }

        insertAction.isEnabled = !urlFieldText.isEmpty
    }


    func showImagePicker() {
        let picker = UIImagePickerController()
        picker.sourceType = .photoLibrary
        picker.mediaTypes = UIImagePickerController.availableMediaTypes(for: .photoLibrary) ?? []
        picker.delegate = self
        picker.allowsEditing = false
        picker.navigationBar.isTranslucent = false
        picker.modalPresentationStyle = .currentContext

        present(picker, animated: true, completion: nil)
    }

    // MARK: -

    func createToolbar(htmlMode: Bool) -> Aztec.FormatBar {

        let scrollableItems = scrollableItemsForToolbar
        let fixedItems = fixedItemsForToolbar

        let toolbar = Aztec.FormatBar()

        if htmlMode {
            let merged = scrollableItems + fixedItems
            for item in merged {
                item.isEnabled = false
                if item.identifier == .sourcecode {
                    item.isEnabled = true
                }
            }
        }

        toolbar.scrollableItems = scrollableItems
        toolbar.fixedItems = fixedItems
        toolbar.tintColor = .gray
        toolbar.highlightedTintColor = .blue
        toolbar.selectedTintColor = .darkGray
        toolbar.disabledTintColor = .lightGray
        toolbar.frame = CGRect(x: 0, y: 0, width: view.frame.width, height: 44.0)
        toolbar.formatter = self

        return toolbar
    }

    var scrollableItemsForToolbar: [FormatBarItem] {
        return [
            FormatBarItem(image: Gridicon.iconOfType(.addImage), identifier: .media),
            FormatBarItem(image: Gridicon.iconOfType(.heading), identifier: .header),
            FormatBarItem(image: Gridicon.iconOfType(.bold), identifier: .bold),
            FormatBarItem(image: Gridicon.iconOfType(.italic), identifier: .italic),
            FormatBarItem(image: Gridicon.iconOfType(.underline), identifier: .underline),
            FormatBarItem(image: Gridicon.iconOfType(.strikethrough), identifier: .strikethrough),
            FormatBarItem(image: Gridicon.iconOfType(.quote), identifier: .blockquote),
            FormatBarItem(image: Gridicon.iconOfType(.listUnordered), identifier: .unorderedlist),
            FormatBarItem(image: Gridicon.iconOfType(.listOrdered), identifier: .orderedlist),
            FormatBarItem(image: Gridicon.iconOfType(.link), identifier: .link),
            FormatBarItem(image: Gridicon.iconOfType(.minusSmall), identifier: .horizontalruler),
            FormatBarItem(image: Gridicon.iconOfType(.readMore), identifier: .more)
        ]
    }

    var fixedItemsForToolbar: [FormatBarItem] {
        return [
            FormatBarItem(image: Gridicon.iconOfType(.code), identifier: .sourcecode)
        ]
    }

}


extension EditorDemoController: TextViewMediaDelegate {

    func textView(_ textView: TextView, imageAtUrl url: URL, onSuccess success: @escaping (UIImage) -> Void, onFailure failure: @escaping (Void) -> Void) -> UIImage {

        let task = URLSession.shared.dataTask(with: url, completionHandler: { (data, urlResponse, error) in
            DispatchQueue.main.async(execute: {
                    guard
                        error == nil,
                        let data = data,
                        let image = UIImage(data: data, scale:UIScreen.main.scale)
                    else {
                        failure()
                        return
                    }
                    success(image)
            })
        }) 
        task.resume()

        return Gridicon.iconOfType(.image)
    }
    
    func textView(_ textView: TextView, urlForAttachment attachment: TextAttachment) -> URL {
        
        // TODO: start fake upload process
        if let image = attachment.image {
            return saveToDisk(image: image)
        } else {
            return URL(string: "placeholder://")!
        }
    }

    func textView(_ textView: TextView, deletedAttachmentWithID attachmentID: String) {
        print("Attachment \(attachmentID) removed.\n")
    }

    func textView(_ textView: TextView, selectedAttachment attachment: TextAttachment, atPosition position: CGPoint) {

        if (currentSelectedAttachment == attachment) {
            displayActions(forAttachment: attachment, position: position)
        } else {
            if let selectedAttachment = currentSelectedAttachment {
                selectedAttachment.clearAllOverlays()
                richTextView.refreshLayoutFor(attachment: selectedAttachment)
            }

            // and mark the newly tapped attachment
            let message = NSLocalizedString("Tap to edit\n And change options", comment: "Options to show when tapping on a image on the post/page editor.")
            attachment.message = NSAttributedString(string: message, attributes: mediaMessageAttributes)
            attachment.overlayImage = Gridicon.iconOfType(.pencil).withRenderingMode(.alwaysTemplate)
            richTextView.refreshLayoutFor(attachment: attachment)
            currentSelectedAttachment = attachment
        }
    }

    func textView(_ textView: TextView, deselectedAttachment attachment: TextAttachment, atPosition position: CGPoint) {
        attachment.clearAllOverlays()
        richTextView.refreshLayoutFor(attachment: attachment)
    }
}

extension EditorDemoController: UINavigationControllerDelegate
{
}

// MARK: - UIImagePickerControllerDelegate

extension EditorDemoController: UIImagePickerControllerDelegate
{
    func imagePickerController(_ picker: UIImagePickerController, didFinishPickingMediaWithInfo info: [String : Any]) {
        dismiss(animated: true, completion: nil)

        guard let image = info[UIImagePickerControllerOriginalImage] as? UIImage else {
            return
        }

        // Insert Image + Reclaim Focus
        insertImage(image)
        richTextView.becomeFirstResponder()
    }
}

// MARK: - Misc

private extension EditorDemoController
{
    func saveToDisk(image: UIImage) -> URL {
        let fileName = "\(ProcessInfo.processInfo.globallyUniqueString)_file.jpg"

        guard let data = UIImageJPEGRepresentation(image, 0.9) else {
            fatalError("Could not conert image to JPEG.")
        }

        let fileURL = URL(fileURLWithPath: NSTemporaryDirectory()).appendingPathComponent(fileName)

        guard (try? data.write(to: fileURL, options: [.atomic])) != nil else {
            fatalError("Could not write the image to disk.")
        }
        
        return fileURL
    }
    
    func insertImage(_ image: UIImage) {
        
        let index = richTextView.positionForCursor()
        let fileURL = saveToDisk(image: image)
        
        let attachment = richTextView.insertImage(sourceURL: fileURL, atPosition: index, placeHolderImage: image)
        let imageID = attachment.identifier
        let progress = Progress(parent: nil, userInfo: ["imageID": imageID])
        progress.totalUnitCount = 100
        
        Timer.scheduledTimer(timeInterval: 0.1, target: self, selector: #selector(EditorDemoController.timerFireMethod(_:)), userInfo: progress, repeats: true)
    }

    @objc func timerFireMethod(_ timer: Timer) {
        guard let progress = timer.userInfo as? Progress,
            let imageId = progress.userInfo[ProgressUserInfoKey("imageID")] as? String
        else {
                
            return
        }        
        progress.completedUnitCount += 1
        if let attachment = richTextView.attachment(withId: imageId) {
            attachment.progress = progress.fractionCompleted                        
            if mediaErrorMode && progress.fractionCompleted >= 0.25 {
                timer.invalidate()
                let message = NSAttributedString(string: "Upload failed!", attributes: mediaMessageAttributes)
                attachment.message = message
                attachment.overlayImage = Gridicon.iconOfType(.refresh)
            }
            if progress.fractionCompleted >= 1 {
                timer.invalidate()
                attachment.progress = nil
            }
            richTextView.refreshLayoutFor(attachment: attachment)
        } else {
            timer.invalidate()
        }
    }

    var mediaMessageAttributes: [String: Any] {
        let paragraphStyle = NSMutableParagraphStyle()
        paragraphStyle.alignment = .center
        let shadow = NSShadow()
        shadow.shadowOffset = CGSize(width: 1, height: 1)
        shadow.shadowColor = UIColor(white: 0, alpha: 0.6)
        let attributes: [String:Any] = [NSFontAttributeName: UIFont.boldSystemFont(ofSize: 20),
                                        NSParagraphStyleAttributeName: paragraphStyle,
                                        NSForegroundColorAttributeName: UIColor.white,
                                        NSShadowAttributeName: shadow]
        return attributes
    }

    func displayActions(forAttachment attachment: TextAttachment, position: CGPoint) {
        let mediaID = attachment.identifier
        let title: String = NSLocalizedString("Media Options", comment: "Title for action sheet with media options.")
        let message: String? = nil
        let alertController = UIAlertController(title: title, message:message, preferredStyle: .actionSheet)
        let dismissAction = UIAlertAction(title: NSLocalizedString("Dismiss", comment: "User action to dismiss media options."),
                                          style: .cancel,
                                          handler: { (action) in
                                            if attachment == self.currentSelectedAttachment {
                                                self.currentSelectedAttachment = nil
                                                attachment.clearAllOverlays()
                                                self.richTextView.refreshLayoutFor(attachment: attachment)
                                            }
        })
        alertController.addAction(dismissAction)

        let removeAction = UIAlertAction(title: NSLocalizedString("Remove Media", comment: "User action to remove media."),
                                         style: .destructive,
                                         handler: { (action) in
                                            self.richTextView.remove(attachmentID: mediaID)
        })
        alertController.addAction(removeAction)

        let detailsAction = UIAlertAction(title:NSLocalizedString("Media Details", comment: "User action to remove media."),
                                          style: .default,
                                          handler: { (action) in
                                            self.displayDetailsForAttachment(attachment, position: position)
        })
        alertController.addAction(detailsAction)

        alertController.title = title
        alertController.message = message
        alertController.popoverPresentationController?.sourceView = richTextView
        alertController.popoverPresentationController?.sourceRect = CGRect(origin: position, size: CGSize(width: 1, height: 1))
        alertController.popoverPresentationController?.permittedArrowDirections = .any
        present(alertController, animated:true, completion: nil)
    }

    func displayDetailsForAttachment(_ attachment: TextAttachment, position:CGPoint) {
        let detailsViewController = AttachmentDetailsViewController.controller()
        detailsViewController.attachment = attachment
        detailsViewController.onUpdate = { [weak self] (alignment, size, url) in

            guard let strongSelf = self else {
                return
            }
            strongSelf.richTextView.update(attachment: attachment,
                                           alignment: alignment,
                                           size: size,
                                           url: url)
        }

        let navigationController = UINavigationController(rootViewController: detailsViewController)        
        present(navigationController, animated: true, completion: nil)
    }
}


extension EditorDemoController {

    struct Constants {
        static let defaultContentFont = UIFont.systemFont(ofSize: 14)
        static let defaultMissingImage = Gridicon.iconOfType(.image)
        static let headers: [HeaderFormatter.HeaderType] = [.none, .h1, .h2, .h3, .h4, .h5, .h6]
        static let margin = CGFloat(20)
        static let moreAttachmentText = "more"
    }
}<|MERGE_RESOLUTION|>--- conflicted
+++ resolved
@@ -118,13 +118,10 @@
         edgesForExtendedLayout = UIRectEdge()
         navigationController?.navigationBar.isTranslucent = false
 
-<<<<<<< HEAD
+
         view.backgroundColor = .white
-=======
-        view.backgroundColor = UIColor.white
         view.addSubview(richTextView)
         view.addSubview(htmlTextView)
->>>>>>> 94ea3423
         view.addSubview(titleTextField)
         view.addSubview(titlePlaceholderLabel)
         view.addSubview(separatorView)
