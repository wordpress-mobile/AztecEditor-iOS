import Foundation
import Aztec
import Gridicons
import Photos
import UIKit
import MobileCoreServices
import AVFoundation
import AVKit

class EditorDemoController: UIViewController {

    fileprivate var mediaErrorMode = false

    fileprivate(set) lazy var formatBar: Aztec.FormatBar = {
        return self.createToolbar()
    }()

    fileprivate(set) lazy var richTextView: Aztec.TextView = {

        let paragraphStyle = Aztec.ParagraphStyle.default
        
        // This is where you'd normally customize paragraphStyle's values.
        
        let textView = Aztec.TextView(
            defaultFont: Constants.defaultContentFont,
            defaultParagraphStyle: paragraphStyle,
            defaultMissingImage: Constants.defaultMissingImage)

        textView.outputSerializer = DefaultHTMLSerializer(prettyPrint: true)

        textView.inputProcessor =
            PipelineProcessor([CaptionShortcodePreProcessor(),
                               VideoShortcodePreProcessor(),
                               WPVideoShortcodePreProcessor()])

        textView.outputProcessor =
            PipelineProcessor([CaptionShortcodePostProcessor(),
                               VideoShortcodePostProcessor()])

        let accessibilityLabel = NSLocalizedString("Rich Content", comment: "Post Rich content")
        self.configureDefaultProperties(for: textView, accessibilityLabel: accessibilityLabel)

        textView.delegate = self
        textView.formattingDelegate = self
        textView.textAttachmentDelegate = self
        textView.accessibilityIdentifier = "richContentView"

        if #available(iOS 11, *) {
            textView.smartDashesType = .no
            textView.smartQuotesType = .no
        }

        return textView
    }()

    fileprivate(set) lazy var htmlTextView: UITextView = {
        let defaultFont: UIFont

        if #available(iOS 11, *) {
            defaultFont = UIFontMetrics.default.scaledFont(for: Constants.defaultContentFont)
        } else {
            defaultFont = Constants.defaultContentFont
        }

        let storage = HTMLStorage(defaultFont: defaultFont)
        let layoutManager = NSLayoutManager()
        let container = NSTextContainer()

        storage.addLayoutManager(layoutManager)
        layoutManager.addTextContainer(container)

        let textView = UITextView(frame: .zero, textContainer: container)

        let accessibilityLabel = NSLocalizedString("HTML Content", comment: "Post HTML content")
        self.configureDefaultProperties(for: textView, accessibilityLabel: accessibilityLabel)

        textView.isHidden = true
        textView.delegate = self
        textView.accessibilityIdentifier = "HTMLContentView"
        textView.autocorrectionType = .no
        textView.autocapitalizationType = .none

        if #available(iOS 10, *) {
            textView.adjustsFontForContentSizeCategory = true
        }

        if #available(iOS 11, *) {
            textView.smartDashesType = .no
            textView.smartQuotesType = .no
        }

        return textView
    }()

    fileprivate(set) lazy var titleTextField: UITextField = {
        let textField = UITextField()
        textField.placeholder = NSLocalizedString("Enter title here", comment: "Label for the title of the post field. Should be the same as WP core.")
        
        textField.accessibilityLabel = NSLocalizedString("Title", comment: "Post title")
        textField.delegate = self
        textField.font = UIFont.preferredFont(forTextStyle: UIFontTextStyle.headline)
        textField.returnKeyType = .next
        textField.textColor = .darkText
        textField.translatesAutoresizingMaskIntoConstraints = false
        textField.backgroundColor = .clear

        return textField
    }()

    fileprivate var titleHeightConstraint: NSLayoutConstraint!
    fileprivate var titleTopConstraint: NSLayoutConstraint!

    fileprivate(set) lazy var separatorView: UIView = {
        let separatorView = UIView(frame: CGRect(x: 0, y: 0, width: 44, height: 1))

        separatorView.backgroundColor = UIColor.darkText
        separatorView.translatesAutoresizingMaskIntoConstraints = false

        return separatorView
    }()

    fileprivate(set) var editingMode: EditMode = .richText {
        didSet {
            view.endEditing(true)

            switch editingMode {
            case .html:
                htmlTextView.text = getHTML()
                htmlTextView.becomeFirstResponder()
            case .richText:
                setHTML(htmlTextView.text)
                richTextView.becomeFirstResponder()
            }

            richTextView.isHidden = editingMode == .html
            htmlTextView.isHidden = editingMode == .richText
        }
    }

    fileprivate var currentSelectedAttachment: MediaAttachment?

    let sampleHTML: String?

    func setHTML(_ html: String) {
        richTextView.setHTML(html)
    }

    func getHTML() -> String {
        return richTextView.getHTML()
    }

    fileprivate var optionsViewController: OptionsTableViewController!


    // MARK: - Lifecycle Methods

    init(withSampleHTML sampleHTML: String? = nil) {
        self.sampleHTML = sampleHTML
        
        super.init(nibName: nil, bundle: nil)
    }
    
    required init?(coder aDecoder: NSCoder) {
        sampleHTML = nil
        
        super.init(coder: aDecoder)
    }
    
    deinit {
        NotificationCenter.default.removeObserver(self)
    }


    override func viewDidLoad() {
        super.viewDidLoad()

        MediaAttachment.defaultAppearance.progressColor = UIColor.blue
        MediaAttachment.defaultAppearance.progressBackgroundColor = UIColor.lightGray
        MediaAttachment.defaultAppearance.progressHeight = 2.0
        MediaAttachment.defaultAppearance.overlayColor = UIColor(red: CGFloat(46.0/255.0), green: CGFloat(69.0/255.0), blue: CGFloat(83.0/255.0), alpha: 0.6)
        // Uncomment to add a border
        // MediaAttachment.defaultAppearance.overlayBorderWidth = 3.0
        // MediaAttachment.defaultAppearance.overlayBorderColor = UIColor(red: CGFloat(0.0/255.0), green: CGFloat(135.0/255.0), blue: CGFloat(190.0/255.0), alpha: 0.8)

        edgesForExtendedLayout = UIRectEdge()
        navigationController?.navigationBar.isTranslucent = false

        view.backgroundColor = .white
        view.addSubview(richTextView)
        view.addSubview(htmlTextView)
        view.addSubview(titleTextField)
        view.addSubview(separatorView)
        configureConstraints()
        registerAttachmentImageProviders()

        let html: String

        if let sampleHTML = sampleHTML {
            html = sampleHTML
        } else {
            html = ""
        }

        setHTML(html)
    }

    override func viewWillAppear(_ animated: Bool) {
        super.viewWillAppear(animated)

        let nc = NotificationCenter.default
        nc.addObserver(self, selector: #selector(keyboardWillShow), name: .UIKeyboardWillShow, object: nil)
        nc.addObserver(self, selector: #selector(keyboardWillHide), name: .UIKeyboardWillHide, object: nil)
    }


    override func viewWillDisappear(_ animated: Bool) {
        super.viewWillDisappear(animated)

        let nc = NotificationCenter.default
        nc.removeObserver(self, name: .UIKeyboardWillShow, object: nil)
        nc.removeObserver(self, name: .UIKeyboardWillHide, object: nil)
    }


    override func viewWillTransition(to size: CGSize, with coordinator: UIViewControllerTransitionCoordinator) {
        super.viewWillTransition(to: size, with: coordinator)
        dismissOptionsViewControllerIfNecessary()
    }

    // MARK: - Title and Title placeholder position methods
    func updateTitlePosition() {
        let referenceView: UIScrollView = editingMode == .richText ? richTextView : htmlTextView
        titleTopConstraint.constant = -(referenceView.contentOffset.y + referenceView.contentInset.top) + Constants.titleInsets.top

        var contentInset = referenceView.contentInset
        contentInset.top = titleHeightConstraint.constant - (Constants.titleInsets.top + Constants.titleInsets.bottom)
        referenceView.contentInset = contentInset
    }
<<<<<<< HEAD
    
    func updateTitleHeight() {
        let referenceView: UIScrollView = editingMode == .richText ? richTextView : htmlTextView
        let layoutMargins = view.layoutMargins
        let insets = titleTextField.textContainerInset
        let sizeThatShouldFitTheContent = titleTextField.sizeThatFits(CGSize(width:view.frame.width - (insets.left + insets.right + layoutMargins.left + layoutMargins.right), height: CGFloat.greatestFiniteMagnitude))
        titleHeightConstraint.constant = max(sizeThatShouldFitTheContent.height, titleTextField.font!.lineHeight + insets.top + insets.bottom)

        var contentInset = referenceView.contentInset
        contentInset.top = (titleHeightConstraint.constant + separatorView.frame.height)
        referenceView.contentInset = contentInset
        referenceView.setContentOffset(CGPoint(x:0, y: -contentInset.top), animated: false)
    }

    func updateTitlePlaceholderVisibility() {
        titlePlaceholderLabel.isHidden = !titleTextField.text.isEmpty
    }
=======
>>>>>>> 3a2fe87c

    // MARK: - Configuration Methods
    override func viewDidLayoutSubviews() {
        super.viewDidLayoutSubviews()

        var safeInsets = view.layoutMargins
        safeInsets.top = richTextView.textContainerInset.top
        richTextView.textContainerInset = safeInsets
        htmlTextView.textContainerInset = safeInsets
    }

    private func configureConstraints() {

        titleHeightConstraint = titleTextField.heightAnchor.constraint(equalToConstant: titleTextField.font!.lineHeight)
        titleTopConstraint = titleTextField.topAnchor.constraint(equalTo: view.topAnchor, constant: Constants.titleInsets.top)
        let layoutGuide = view.layoutMarginsGuide

        NSLayoutConstraint.activate([
            titleTextField.leadingAnchor.constraint(equalTo: layoutGuide.leadingAnchor, constant: 0),
            titleTextField.trailingAnchor.constraint(equalTo: layoutGuide.trailingAnchor, constant: 0),
            titleTopConstraint,
            titleTextField.bottomAnchor.constraint(equalTo: separatorView.topAnchor,
                                                   constant: -titleTopConstraint.constant)
            ])

        NSLayoutConstraint.activate([
            separatorView.leadingAnchor.constraint(equalTo: layoutGuide.leadingAnchor, constant: 0),
            separatorView.trailingAnchor.constraint(equalTo: layoutGuide.trailingAnchor, constant: 0),
            separatorView.topAnchor.constraint(equalTo: titleTextField.bottomAnchor, constant: 0),
            separatorView.heightAnchor.constraint(equalToConstant: separatorView.frame.height)
            ])

        NSLayoutConstraint.activate([
<<<<<<< HEAD
            richTextView.leadingAnchor.constraint(equalTo: view.leadingAnchor),
            richTextView.trailingAnchor.constraint(equalTo: view.trailingAnchor),
            richTextView.topAnchor.constraint(equalTo: layoutGuide.topAnchor, constant: 0),
            richTextView.bottomAnchor.constraint(equalTo: view.bottomAnchor, constant: 0)
=======
            richTextView.leadingAnchor.constraint(equalTo: self.view.leadingAnchor),
            richTextView.trailingAnchor.constraint(equalTo: self.view.trailingAnchor),
            richTextView.topAnchor.constraint(equalTo: separatorView.bottomAnchor, constant: 0),
            richTextView.bottomAnchor.constraint(equalTo: self.view.bottomAnchor, constant: 0)
>>>>>>> 3a2fe87c
            ])

        NSLayoutConstraint.activate([
            htmlTextView.leadingAnchor.constraint(equalTo: view.leadingAnchor),
            htmlTextView.trailingAnchor.constraint(equalTo: view.trailingAnchor),
            htmlTextView.topAnchor.constraint(equalTo: richTextView.topAnchor),
            htmlTextView.bottomAnchor.constraint(equalTo: view.bottomAnchor),
            ])
    }


    private func configureDefaultProperties(for textView: UITextView, accessibilityLabel: String) {
        textView.accessibilityLabel = accessibilityLabel
        textView.font = Constants.defaultContentFont
        textView.keyboardDismissMode = .interactive
        textView.textColor = UIColor.darkText
        textView.translatesAutoresizingMaskIntoConstraints = false
    }

    private func registerAttachmentImageProviders() {
        let providers: [TextViewAttachmentImageProvider] = [
            SpecialTagAttachmentRenderer(),
            CommentAttachmentRenderer(font: Constants.defaultContentFont),
            HTMLAttachmentRenderer(font: Constants.defaultHtmlFont)
        ]

        for provider in providers {
            richTextView.registerAttachmentImageProvider(provider)
        }
    }

    // MARK: - Helpers

    @IBAction func toggleEditingMode() {
        formatBar.overflowToolbar(expand: true)
        editingMode.toggle()
    }

    fileprivate func dismissOptionsViewControllerIfNecessary() {
        if let optionsViewController = optionsViewController,
            presentedViewController == optionsViewController {
            dismiss(animated: true, completion: nil)

            self.optionsViewController = nil
        }
    }

    // MARK: - Keyboard Handling

    @objc func keyboardWillShow(_ notification: Notification) {
        guard
            let userInfo = notification.userInfo as? [String: AnyObject],
            let keyboardFrame = (userInfo[UIKeyboardFrameEndUserInfoKey] as? NSValue)?.cgRectValue
            else {
                return
        }

        refreshInsets(forKeyboardFrame: keyboardFrame)
    }

    @objc func keyboardWillHide(_ notification: Notification) {
        guard
            let userInfo = notification.userInfo as? [String: AnyObject],
            let keyboardFrame = (userInfo[UIKeyboardFrameEndUserInfoKey] as? NSValue)?.cgRectValue
            else {
                return
        }

        refreshInsets(forKeyboardFrame: keyboardFrame)
        dismissOptionsViewControllerIfNecessary()
    }

    fileprivate func refreshInsets(forKeyboardFrame keyboardFrame: CGRect) {
        let referenceView: UIScrollView = editingMode == .richText ? richTextView : htmlTextView

        let scrollInsets = UIEdgeInsets(top: referenceView.scrollIndicatorInsets.top, left: 0, bottom: view.frame.maxY - (keyboardFrame.minY + view.layoutMargins.bottom), right: 0)
        let contentInset = UIEdgeInsets(top: referenceView.contentInset.top, left: 0, bottom: view.frame.maxY - (keyboardFrame.minY + view.layoutMargins.bottom), right: 0)

        htmlTextView.scrollIndicatorInsets = scrollInsets
        htmlTextView.contentInset = contentInset

        richTextView.scrollIndicatorInsets = scrollInsets
        richTextView.contentInset = contentInset
    }


    func updateFormatBar() {
        guard let toolbar = richTextView.inputAccessoryView as? Aztec.FormatBar else {
            return
        }

        let identifiers: [FormattingIdentifier]
        if richTextView.selectedRange.length > 0 {
            identifiers = richTextView.formatIdentifiersSpanningRange(richTextView.selectedRange)
        } else {
            identifiers = richTextView.formatIdentifiersForTypingAttributes()
        }

        toolbar.selectItemsMatchingIdentifiers(identifiers.map({ $0.rawValue }))
    }

    override var keyCommands: [UIKeyCommand] {
        if richTextView.isFirstResponder {
            return [ UIKeyCommand(input:"B", modifierFlags: .command, action:#selector(toggleBold), discoverabilityTitle:NSLocalizedString("Bold", comment: "Discoverability title for bold formatting keyboard shortcut.")),
                     UIKeyCommand(input:"I", modifierFlags: .command, action:#selector(toggleItalic), discoverabilityTitle:NSLocalizedString("Italic", comment: "Discoverability title for italic formatting keyboard shortcut.")),
                     UIKeyCommand(input:"S", modifierFlags: [.command], action:#selector(toggleStrikethrough), discoverabilityTitle: NSLocalizedString("Strikethrough", comment:"Discoverability title for strikethrough formatting keyboard shortcut.")),
                     UIKeyCommand(input:"U", modifierFlags: .command, action:#selector(EditorDemoController.toggleUnderline(_:)), discoverabilityTitle: NSLocalizedString("Underline", comment:"Discoverability title for underline formatting keyboard shortcut.")),
                     UIKeyCommand(input:"Q", modifierFlags:[.command,.alternate], action: #selector(toggleBlockquote), discoverabilityTitle: NSLocalizedString("Block Quote", comment: "Discoverability title for block quote keyboard shortcut.")),
                     UIKeyCommand(input:"K", modifierFlags:.command, action:#selector(toggleLink), discoverabilityTitle: NSLocalizedString("Insert Link", comment: "Discoverability title for insert link keyboard shortcut.")),
                     UIKeyCommand(input:"M", modifierFlags:[.command,.alternate], action:#selector(showImagePicker), discoverabilityTitle: NSLocalizedString("Insert Media", comment: "Discoverability title for insert media keyboard shortcut.")),
                     UIKeyCommand(input:"U", modifierFlags:[.command, .alternate], action:#selector(toggleUnorderedList), discoverabilityTitle:NSLocalizedString("Bullet List", comment: "Discoverability title for bullet list keyboard shortcut.")),
                     UIKeyCommand(input:"O", modifierFlags:[.command, .alternate], action:#selector(toggleOrderedList), discoverabilityTitle:NSLocalizedString("Numbered List", comment:"Discoverability title for numbered list keyboard shortcut.")),
                     UIKeyCommand(input:"H", modifierFlags:[.command, .shift], action:#selector(toggleEditingMode), discoverabilityTitle:NSLocalizedString("Toggle HTML Source ", comment: "Discoverability title for HTML keyboard shortcut."))
            ]
        } else if htmlTextView.isFirstResponder {
            return [UIKeyCommand(input:"H", modifierFlags:[.command, .shift], action:#selector(toggleEditingMode), discoverabilityTitle:NSLocalizedString("Toggle HTML Source ", comment: "Discoverability title for HTML keyboard shortcut."))
            ]
        }
        return []
    }


    // MARK: - Sample Content

    override func traitCollectionDidChange(_ previousTraitCollection: UITraitCollection?) {
        if richTextView.resignFirstResponder() {
            richTextView.becomeFirstResponder()
        }

        if htmlTextView.resignFirstResponder() {
            htmlTextView.becomeFirstResponder()
        }

        if titleTextField.resignFirstResponder() {
            titleTextField.becomeFirstResponder()
        }

    }
}

extension EditorDemoController : UITextViewDelegate {
    func textViewDidChangeSelection(_ textView: UITextView) {
        updateFormatBar()
        changeRichTextInputView(to: nil)
    }

    func textViewDidChange(_ textView: UITextView) {
        switch textView {
        case richTextView:
            updateFormatBar()
        default:
            break
        }
    }

    func textViewShouldBeginEditing(_ textView: UITextView) -> Bool {
        switch textView {
        case titleTextField:
            formatBar.enabled = false
        case richTextView:
            formatBar.enabled = true
        case htmlTextView:
            formatBar.enabled = false

            // Disable the bar, except for the source code button
            let htmlButton = formatBar.items.first(where: { $0.identifier == FormattingIdentifier.sourcecode.rawValue })
            htmlButton?.isEnabled = true
        default: break
        }

        textView.inputAccessoryView = formatBar

        return true
    }

    func scrollViewDidScroll(_ scrollView: UIScrollView) {
        updateTitlePosition()
    }
}

extension EditorDemoController : Aztec.TextViewFormattingDelegate {
    func textViewCommandToggledAStyle() {
        updateFormatBar()
    }
}


extension EditorDemoController : UITextFieldDelegate {

}

extension EditorDemoController {
    enum EditMode {
        case richText
        case html

        mutating func toggle() {
            switch self {
            case .html:
                self = .richText
            case .richText:
                self = .html
            }
        }
    }
}

// MARK: - Format Bar Delegate

extension EditorDemoController : Aztec.FormatBarDelegate {
    func formatBarTouchesBegan(_ formatBar: FormatBar) {
        dismissOptionsViewControllerIfNecessary()
    }

    func formatBar(_ formatBar: FormatBar, didChangeOverflowState state: FormatBarOverflowState) {
        switch state {
        case .hidden:
            print("Format bar collapsed")
        case .visible:
            print("Format bar expanded")
        }
    }
}

// MARK: - Format Bar Actions
extension EditorDemoController {
    func handleAction(for barItem: FormatBarItem) {
        guard let identifier = barItem.identifier,
            let formattingIdentifier = FormattingIdentifier(rawValue: identifier) else {
                return
        }

        switch formattingIdentifier {
        case .bold:
            toggleBold()
        case .italic:
            toggleItalic()
        case .underline:
            toggleUnderline()
        case .strikethrough:
            toggleStrikethrough()
        case .blockquote:
            toggleBlockquote()
        case .unorderedlist, .orderedlist:
            toggleList(fromItem: barItem)
        case .link:
            toggleLink()
        case .media:
            break
        case .sourcecode:
            toggleEditingMode()
        case .p, .header1, .header2, .header3, .header4, .header5, .header6:
            toggleHeader(fromItem: barItem)
        case .more:
            insertMoreAttachment()
        case .horizontalruler:
            insertHorizontalRuler()
        }

        updateFormatBar()
    }

    @objc func toggleBold() {
        richTextView.toggleBold(range: richTextView.selectedRange)
    }


    @objc func toggleItalic() {
        richTextView.toggleItalic(range: richTextView.selectedRange)
    }


    func toggleUnderline() {
        richTextView.toggleUnderline(range: richTextView.selectedRange)
    }


    @objc func toggleStrikethrough() {
        richTextView.toggleStrikethrough(range: richTextView.selectedRange)
    }

    @objc func toggleBlockquote() {
        richTextView.toggleBlockquote(range: richTextView.selectedRange)
    }

    func insertHorizontalRuler() {
        richTextView.replaceWithHorizontalRuler(at: richTextView.selectedRange)
    }

    func toggleHeader(fromItem item: FormatBarItem) {
        let headerOptions = Constants.headers.map { headerType -> OptionsTableViewOption in
            let attributes: [NSAttributedStringKey: Any] = [
                .font: UIFont.systemFont(ofSize: CGFloat(headerType.fontSize))
            ]

            let title = NSAttributedString(string: headerType.description, attributes: attributes)
            return OptionsTableViewOption(image: headerType.iconImage, title: title)
        }

        let selectedIndex = Constants.headers.index(of: headerLevelForSelectedText())

        showOptionsTableViewControllerWithOptions(headerOptions,
                                                  fromBarItem: item,
                                                  selectedRowIndex: selectedIndex,
                                                  onSelect: { [weak self] selected in
            guard let range = self?.richTextView.selectedRange else {
                return
            }

            self?.richTextView.toggleHeader(Constants.headers[selected], range: range)
            self?.optionsViewController = nil
            self?.changeRichTextInputView(to: nil)
        })
    }

    func toggleList(fromItem item: FormatBarItem) {
        let listOptions = Constants.lists.map { (listType) -> OptionsTableViewOption in
            return OptionsTableViewOption(image: listType.iconImage, title: NSAttributedString(string: listType.description, attributes: [:]))
        }

        var index: Int? = nil
        if let listType = listTypeForSelectedText() {
            index = Constants.lists.index(of: listType)
        }

        showOptionsTableViewControllerWithOptions(listOptions,
                                                  fromBarItem: item,
                                                  selectedRowIndex: index,
                                                  onSelect: { [weak self] selected in
            guard let range = self?.richTextView.selectedRange else { return }

            let listType = Constants.lists[selected]
            switch listType {
            case .unordered:
                self?.richTextView.toggleUnorderedList(range: range)
            case .ordered:
                self?.richTextView.toggleOrderedList(range: range)
            }

            self?.optionsViewController = nil
        })
    }

    @objc func toggleUnorderedList() {
        richTextView.toggleUnorderedList(range: richTextView.selectedRange)
    }

    @objc func toggleOrderedList() {
        richTextView.toggleOrderedList(range: richTextView.selectedRange)
    }

    func showOptionsTableViewControllerWithOptions(_ options: [OptionsTableViewOption],
                                                   fromBarItem barItem: FormatBarItem,
                                                   selectedRowIndex index: Int?,
                                                   onSelect: OptionsTableViewController.OnSelectHandler?) {
        // Hide the input view if we're already showing these options
        if let optionsViewController = optionsViewController,
            optionsViewController.options == options {
            if presentedViewController != nil {
              dismiss(animated: true, completion: nil)
            }

            self.optionsViewController = nil
            changeRichTextInputView(to: nil)
            return
        }

        optionsViewController = OptionsTableViewController(options: options)
        optionsViewController.cellDeselectedTintColor = .gray
        optionsViewController.onSelect = { [weak self] selected in
            if self?.presentedViewController != nil {
                self?.dismiss(animated: true, completion: nil)
            }

            onSelect?(selected)
        }

        let selectRow = {
            if let index = index {
                self.optionsViewController.selectRow(at: index)
            }
        }

        if UIDevice.current.userInterfaceIdiom == .pad  {
            presentOptionsViewController(optionsViewController, asPopoverFromBarItem: barItem, completion: selectRow)
        } else {
            presentOptionsViewControllerAsInputView(optionsViewController)
            selectRow()
        }
    }

    private func presentOptionsViewController(_ optionsViewController: OptionsTableViewController,
                                              asPopoverFromBarItem barItem: FormatBarItem,
                                              completion: (() -> Void)? = nil) {
        optionsViewController.modalPresentationStyle = .popover
        optionsViewController.popoverPresentationController?.permittedArrowDirections = [.down]
        optionsViewController.popoverPresentationController?.sourceView = view

        let frame = barItem.superview?.convert(barItem.frame, to: UIScreen.main.coordinateSpace)

        optionsViewController.popoverPresentationController?.sourceRect = view.convert(frame!, from: UIScreen.main.coordinateSpace)
        optionsViewController.popoverPresentationController?.backgroundColor = .white
        optionsViewController.popoverPresentationController?.delegate = self

        if presentedViewController != nil {
            dismiss(animated: true, completion: {
                self.present(self.optionsViewController, animated: true, completion: completion)
            })
        } else {
            present(optionsViewController, animated: true, completion: completion)
        }
    }

    private func presentOptionsViewControllerAsInputView(_ optionsViewController: OptionsTableViewController) {
        addChildViewController(optionsViewController)
        changeRichTextInputView(to: optionsViewController.view)
        optionsViewController.didMove(toParentViewController: self)
    }

    func changeRichTextInputView(to: UIView?) {
        if richTextView.inputView == to {
            return
        }

        richTextView.inputView = to
        richTextView.reloadInputViews()
    }

    func headerLevelForSelectedText() -> Header.HeaderType {
        var identifiers = [FormattingIdentifier]()
        if (richTextView.selectedRange.length > 0) {
            identifiers = richTextView.formatIdentifiersSpanningRange(richTextView.selectedRange)
        } else {
            identifiers = richTextView.formatIdentifiersForTypingAttributes()
        }
        let mapping: [FormattingIdentifier: Header.HeaderType] = [
            .header1 : .h1,
            .header2 : .h2,
            .header3 : .h3,
            .header4 : .h4,
            .header5 : .h5,
            .header6 : .h6,
        ]
        for (key,value) in mapping {
            if identifiers.contains(key) {
                return value
            }
        }
        return .none
    }

    func listTypeForSelectedText() -> TextList.Style? {
        var identifiers = [FormattingIdentifier]()
        if (richTextView.selectedRange.length > 0) {
            identifiers = richTextView.formatIdentifiersSpanningRange(richTextView.selectedRange)
        } else {
            identifiers = richTextView.formatIdentifiersForTypingAttributes()
        }
        let mapping: [FormattingIdentifier: TextList.Style] = [
            .orderedlist : .ordered,
            .unorderedlist : .unordered
            ]
        for (key,value) in mapping {
            if identifiers.contains(key) {
                return value
            }
        }

        return nil
    }

    @objc func toggleLink() {
        var linkTitle = ""
        var linkURL: URL? = nil
        var linkRange = richTextView.selectedRange
        // Let's check if the current range already has a link assigned to it.
        if let expandedRange = richTextView.linkFullRange(forRange: richTextView.selectedRange) {
           linkRange = expandedRange
           linkURL = richTextView.linkURL(forRange: expandedRange)
        }

        linkTitle = richTextView.attributedText.attributedSubstring(from: linkRange).string
        let allowTextEdit = !richTextView.attributedText.containsAttachments(in: linkRange)
        showLinkDialog(forURL: linkURL, text: linkTitle, range: linkRange, allowTextEdit: allowTextEdit)
    }

    func insertMoreAttachment() {
        richTextView.replace(richTextView.selectedRange, withComment: Constants.moreAttachmentText)
    }

    func showLinkDialog(forURL url: URL?, text: String?, range: NSRange, allowTextEdit: Bool = true) {

        let isInsertingNewLink = (url == nil)
        var urlToUse = url

        if isInsertingNewLink {
            let pasteboard = UIPasteboard.general
            if let pastedURL = pasteboard.value(forPasteboardType:String(kUTTypeURL)) as? URL {
                urlToUse = pastedURL
            }
        }

        let insertButtonTitle = isInsertingNewLink ? NSLocalizedString("Insert Link", comment:"Label action for inserting a link on the editor") : NSLocalizedString("Update Link", comment:"Label action for updating a link on the editor")
        let removeButtonTitle = NSLocalizedString("Remove Link", comment:"Label action for removing a link from the editor");
        let cancelButtonTitle = NSLocalizedString("Cancel", comment:"Cancel button")

        let alertController = UIAlertController(title:insertButtonTitle,
                                                message:nil,
                                                preferredStyle:UIAlertControllerStyle.alert)
        alertController.view.accessibilityIdentifier = "linkModal"

        alertController.addTextField(configurationHandler: { [weak self]textField in
            textField.clearButtonMode = UITextFieldViewMode.always;
            textField.placeholder = NSLocalizedString("URL", comment:"URL text field placeholder");
            
            textField.text = urlToUse?.absoluteString

            textField.addTarget(self,
                action:#selector(EditorDemoController.alertTextFieldDidChange),
            for:UIControlEvents.editingChanged)
            
            textField.accessibilityIdentifier = "linkModalURL"
            })

        if allowTextEdit {
            alertController.addTextField(configurationHandler: { textField in
                textField.clearButtonMode = UITextFieldViewMode.always
                textField.placeholder = NSLocalizedString("Link Text", comment:"Link text field placeholder")
                textField.isSecureTextEntry = false
                textField.autocapitalizationType = UITextAutocapitalizationType.sentences
                textField.autocorrectionType = UITextAutocorrectionType.default
                textField.spellCheckingType = UITextSpellCheckingType.default

                textField.text = text;

                textField.accessibilityIdentifier = "linkModalText"

                })
        }
        let insertAction = UIAlertAction(title:insertButtonTitle,
                                         style:UIAlertActionStyle.default,
                                         handler:{ [weak self]action in

                                            self?.richTextView.becomeFirstResponder()
                                            let linkURLString = alertController.textFields?.first?.text
                                            var linkTitle = alertController.textFields?.last?.text

                                            if  linkTitle == nil  || linkTitle!.isEmpty {
                                                linkTitle = linkURLString
                                            }

                                            guard
                                                let urlString = linkURLString,
                                                let url = URL(string:urlString)
                                                else {
                                                    return
                                            }
                                            if allowTextEdit {
                                                if let title = linkTitle {
                                                    self?.richTextView.setLink(url, title:title, inRange: range)
                                                }
                                            } else {
                                                self?.richTextView.setLink(url, inRange: range)
                                            }
                                            })
        
        insertAction.accessibilityLabel = "insertLinkButton"

        let removeAction = UIAlertAction(title:removeButtonTitle,
                                         style:UIAlertActionStyle.destructive,
                                         handler:{ [weak self] action in
                                            self?.richTextView.becomeFirstResponder()
                                            self?.richTextView.removeLink(inRange: range)
            })

        let cancelAction = UIAlertAction(title: cancelButtonTitle,
                                         style:UIAlertActionStyle.cancel,
                                         handler:{ [weak self]action in
                self?.richTextView.becomeFirstResponder()
            })

        alertController.addAction(insertAction)
        if !isInsertingNewLink {
            alertController.addAction(removeAction)
        }
            alertController.addAction(cancelAction)

        // Disabled until url is entered into field
        if let text = alertController.textFields?.first?.text {
            insertAction.isEnabled = !text.isEmpty
        }

        present(alertController, animated:true, completion:nil)
    }

    @objc func alertTextFieldDidChange(_ textField: UITextField) {
        guard
            let alertController = presentedViewController as? UIAlertController,
            let urlFieldText = alertController.textFields?.first?.text,
            let insertAction = alertController.actions.first
            else {
            return
        }

        insertAction.isEnabled = !urlFieldText.isEmpty
    }


    @objc func showImagePicker() {
        let picker = UIImagePickerController()
        picker.sourceType = .photoLibrary
        picker.mediaTypes = UIImagePickerController.availableMediaTypes(for: .photoLibrary) ?? []
        picker.delegate = self
        picker.allowsEditing = false
        picker.navigationBar.isTranslucent = false
        picker.modalPresentationStyle = .currentContext

        present(picker, animated: true, completion: nil)
    }

    // MARK: -

    func makeToolbarButton(identifier: FormattingIdentifier) -> FormatBarItem {
        let button = FormatBarItem(image: identifier.iconImage, identifier: identifier.rawValue)
        button.accessibilityLabel = identifier.accessibilityLabel
        button.accessibilityIdentifier = identifier.accessibilityIdentifier
        return button
    }

    func createToolbar() -> Aztec.FormatBar {
        let mediaItem = makeToolbarButton(identifier: .media)
        let scrollableItems = scrollableItemsForToolbar
        let overflowItems = overflowItemsForToolbar

        let toolbar = Aztec.FormatBar()

        toolbar.tintColor = .gray
        toolbar.highlightedTintColor = .blue
        toolbar.selectedTintColor = view.tintColor
        toolbar.disabledTintColor = .lightGray
        toolbar.dividerTintColor = .gray

        toolbar.overflowToggleIcon = Gridicon.iconOfType(.ellipsis)
        toolbar.frame = CGRect(x: 0, y: 0, width: view.frame.width, height: 44.0)
        toolbar.autoresizingMask = [ .flexibleHeight ]
        toolbar.formatter = self

        toolbar.leadingItem = mediaItem
        toolbar.setDefaultItems(scrollableItems,
                                overflowItems: overflowItems)

        toolbar.barItemHandler = { [weak self] item in
            self?.handleAction(for: item)
        }

        toolbar.leadingItemHandler = { [weak self] item in
            self?.showImagePicker()
        }

        return toolbar
    }

    var scrollableItemsForToolbar: [FormatBarItem] {
        let headerButton = makeToolbarButton(identifier: .p)

        var alternativeIcons = [String: UIImage]()
        let headings = Constants.headers.suffix(from: 1) // Remove paragraph style
        for heading in headings {
            alternativeIcons[heading.formattingIdentifier.rawValue] = heading.iconImage
        }

        headerButton.alternativeIcons = alternativeIcons


        let listButton = makeToolbarButton(identifier: .unorderedlist)
        var listIcons = [String: UIImage]()
        for list in Constants.lists {
            listIcons[list.formattingIdentifier.rawValue] = list.iconImage
        }

        listButton.alternativeIcons = listIcons

        return [
            headerButton,
            listButton,
            makeToolbarButton(identifier: .blockquote),
            makeToolbarButton(identifier: .bold),
            makeToolbarButton(identifier: .italic),
            makeToolbarButton(identifier: .link)
        ]
    }

    var overflowItemsForToolbar: [FormatBarItem] {
        return [
            makeToolbarButton(identifier: .underline),
            makeToolbarButton(identifier: .strikethrough),
            makeToolbarButton(identifier: .horizontalruler),
            makeToolbarButton(identifier: .more),
            makeToolbarButton(identifier: .sourcecode)
        ]
    }

}


extension EditorDemoController: TextViewAttachmentDelegate {

    func textView(_ textView: TextView, attachment: NSTextAttachment, imageAt url: URL, onSuccess success: @escaping (UIImage) -> Void, onFailure failure: @escaping () -> Void) {

        let task = URLSession.shared.dataTask(with: url) { [weak self] (data, _, error) in
            DispatchQueue.main.async {
                guard self != nil else {
                    return
                }

                guard error == nil, let data = data, let image = UIImage(data: data, scale: UIScreen.main.scale) else {
                    failure()
                    return
                }

                success(image)
            }
        }

        task.resume()
    }

    func textView(_ textView: TextView, placeholderFor attachment: NSTextAttachment) -> UIImage {
        return placeholderImage(for: attachment)
    }

    func placeholderImage(for attachment: NSTextAttachment) -> UIImage {
        let imageSize = CGSize(width:32, height:32)
        let placeholderImage: UIImage
        switch attachment {
        case _ as ImageAttachment:
            placeholderImage = Gridicon.iconOfType(.image, withSize: imageSize)
        case _ as VideoAttachment:
            placeholderImage = Gridicon.iconOfType(.video, withSize: imageSize)
        default:
            placeholderImage = Gridicon.iconOfType(.attachment, withSize: imageSize)
        }

        return placeholderImage
    }

    func textView(_ textView: TextView, urlFor imageAttachment: ImageAttachment) -> URL? {
        guard let image = imageAttachment.image else {
            return nil
        }

        // TODO: start fake upload process
        return saveToDisk(image: image)
    }

    func textView(_ textView: TextView, deletedAttachmentWith attachmentID: String) {
        print("Attachment \(attachmentID) removed.\n")
    }

    func textView(_ textView: TextView, selected attachment: NSTextAttachment, atPosition position: CGPoint) {
        switch attachment {
        case let attachment as HTMLAttachment:
            displayUnknownHtmlEditor(for: attachment)
        case let attachment as MediaAttachment:
            selected(textAttachment: attachment, atPosition: position)
        default:
            break
        }
    }

    func textView(_ textView: TextView, deselected attachment: NSTextAttachment, atPosition position: CGPoint) {
        deselected(textAttachment: attachment, atPosition: position)
    }

    fileprivate func resetMediaAttachmentOverlay(_ mediaAttachment: MediaAttachment) {
        mediaAttachment.overlayImage = nil
        mediaAttachment.message = nil
    }

    func selected(textAttachment attachment: MediaAttachment, atPosition position: CGPoint) {
        if (currentSelectedAttachment == attachment) {
            displayActions(forAttachment: attachment, position: position)
        } else {
            if let selectedAttachment = currentSelectedAttachment {
                resetMediaAttachmentOverlay(selectedAttachment)
                richTextView.refresh(selectedAttachment)
            }

            // and mark the newly tapped attachment
            if attachment.message == nil {
                let message = NSLocalizedString("Options", comment: "Options to show when tapping on a media object on the post/page editor.")
                attachment.message = NSAttributedString(string: message, attributes: mediaMessageAttributes)
            }
            attachment.overlayImage = Gridicon.iconOfType(.pencil, withSize: CGSize(width: 32.0, height: 32.0)).withRenderingMode(.alwaysTemplate)
            richTextView.refresh(attachment)
            currentSelectedAttachment = attachment
        }
    }

    func deselected(textAttachment attachment: NSTextAttachment, atPosition position: CGPoint) {
        currentSelectedAttachment = nil
        if let mediaAttachment = attachment as? MediaAttachment {
            resetMediaAttachmentOverlay(mediaAttachment)
            richTextView.refresh(mediaAttachment)
        }
    }

    func displayVideoPlayer(for videoURL: URL) {
        let asset = AVURLAsset(url: videoURL)
        let controller = AVPlayerViewController()
        let playerItem = AVPlayerItem(asset: asset)
        let player = AVPlayer(playerItem: playerItem)
        controller.showsPlaybackControls = true
        controller.player = player
        player.play()
        present(controller, animated:true, completion: nil)
    }
}

extension EditorDemoController: UINavigationControllerDelegate
{
}

// MARK: - UIImagePickerControllerDelegate

extension EditorDemoController: UIImagePickerControllerDelegate
{
    func imagePickerController(_ picker: UIImagePickerController, didFinishPickingMediaWithInfo info: [String : Any]) {
        dismiss(animated: true, completion: nil)
        richTextView.becomeFirstResponder()
        guard let mediaType =  info[UIImagePickerControllerMediaType] as? String else {
            return
        }
        let typeImage = kUTTypeImage as String
        let typeMovie = kUTTypeMovie as String

        switch mediaType {
        case typeImage:
            guard let image = info[UIImagePickerControllerOriginalImage] as? UIImage else {
                return
            }

            // Insert Image + Reclaim Focus
            insertImage(image)

        case typeMovie:
            guard let videoURL = info[UIImagePickerControllerMediaURL] as? URL else {
                return
            }
            insertVideo(videoURL)
        default:
            print("Media type not supported: \(mediaType)")
        }
    }
}


// MARK: - Unknown HTML
//
private extension EditorDemoController {

    func displayUnknownHtmlEditor(for attachment: HTMLAttachment) {
        let targetVC = UnknownEditorViewController(attachment: attachment)
        targetVC.onDidSave = { [weak self] html in
            self?.richTextView.edit(attachment) { updated in
                updated.rawHTML = html
            }

            self?.dismiss(animated: true, completion: nil)
        }

        targetVC.onDidCancel = { [weak self] in
            self?.dismiss(animated: true, completion: nil)
        }

        let navigationController = UINavigationController(rootViewController: targetVC)
        displayAsPopover(viewController: navigationController)
    }

    func displayAsPopover(viewController: UIViewController) {
        viewController.modalPresentationStyle = .popover
        viewController.preferredContentSize = view.frame.size

        let presentationController = viewController.popoverPresentationController
        presentationController?.sourceView = view
        presentationController?.delegate = self

        present(viewController, animated: true, completion: nil)
    }
}


// MARK: - UIPopoverPresentationControllerDelegate
//
extension EditorDemoController: UIPopoverPresentationControllerDelegate {

    func adaptivePresentationStyle(for controller: UIPresentationController, traitCollection: UITraitCollection) -> UIModalPresentationStyle {
        return .none
    }

    func popoverPresentationControllerDidDismissPopover(_ popoverPresentationController: UIPopoverPresentationController) {
        if optionsViewController != nil {
            optionsViewController = nil
        }
    }
}

// MARK: - Misc
//
private extension EditorDemoController
{
    func saveToDisk(image: UIImage) -> URL {
        let fileName = "\(ProcessInfo.processInfo.globallyUniqueString)_file.jpg"

        guard let data = UIImageJPEGRepresentation(image, 0.9) else {
            fatalError("Could not conert image to JPEG.")
        }

        let fileURL = URL(fileURLWithPath: NSTemporaryDirectory()).appendingPathComponent(fileName)

        guard (try? data.write(to: fileURL, options: [.atomic])) != nil else {
            fatalError("Could not write the image to disk.")
        }
        
        return fileURL
    }
    
    func insertImage(_ image: UIImage) {
        
        let fileURL = saveToDisk(image: image)
        
        let attachment = richTextView.replaceWithImage(at: richTextView.selectedRange, sourceURL: fileURL, placeHolderImage: image)
        attachment.size = .full
        if let attachmentRange = richTextView.textStorage.ranges(forAttachment: attachment).first {
            richTextView.setLink(fileURL, inRange: attachmentRange)
        }
        let imageID = attachment.identifier
        let progress = Progress(parent: nil, userInfo: [MediaProgressKey.mediaID: imageID])
        progress.totalUnitCount = 100
        
        Timer.scheduledTimer(timeInterval: 0.1, target: self, selector: #selector(EditorDemoController.timerFireMethod(_:)), userInfo: progress, repeats: true)
    }

    func insertVideo(_ videoURL: URL) {
        let asset = AVURLAsset(url: videoURL, options: nil)
        let imgGenerator = AVAssetImageGenerator(asset: asset)
        imgGenerator.appliesPreferredTrackTransform = true
        guard let cgImage = try? imgGenerator.copyCGImage(at: CMTimeMake(0, 1), actualTime: nil) else {
            return
        }
        let posterImage = UIImage(cgImage: cgImage)
        let posterURL = saveToDisk(image: posterImage)
        let attachment = richTextView.replaceWithVideo(at: richTextView.selectedRange, sourceURL: URL(string:"placeholder://")!, posterURL: posterURL, placeHolderImage: posterImage)
        let mediaID = attachment.identifier
        let progress = Progress(parent: nil, userInfo: [MediaProgressKey.mediaID: mediaID, MediaProgressKey.videoURL:videoURL])
        progress.totalUnitCount = 100

        Timer.scheduledTimer(timeInterval: 0.1, target: self, selector: #selector(EditorDemoController.timerFireMethod(_:)), userInfo: progress, repeats: true)
    }

    @objc func timerFireMethod(_ timer: Timer) {
        guard let progress = timer.userInfo as? Progress,
              let imageId = progress.userInfo[MediaProgressKey.mediaID] as? String,
              let attachment = richTextView.attachment(withId: imageId)
        else {
            timer.invalidate()
            return
        }        
        progress.completedUnitCount += 1

        attachment.progress = progress.fractionCompleted
        if mediaErrorMode && progress.fractionCompleted >= 0.25 {
            timer.invalidate()
            let message = NSAttributedString(string: "Upload failed!", attributes: mediaMessageAttributes)
            attachment.message = message
            attachment.overlayImage = Gridicon.iconOfType(.refresh)
        }
        if progress.fractionCompleted >= 1 {
            timer.invalidate()
            attachment.progress = nil
            if let videoAttachment = attachment as? VideoAttachment, let videoURL = progress.userInfo[MediaProgressKey.videoURL] as? URL {
                videoAttachment.srcURL = videoURL
            }
        }
        richTextView.refresh(attachment)
    }

    var mediaMessageAttributes: [NSAttributedStringKey: Any] {
        let paragraphStyle = NSMutableParagraphStyle()
        paragraphStyle.alignment = .center

        let attributes: [NSAttributedStringKey: Any] = [.font: UIFont.systemFont(ofSize: 15, weight: .semibold),
                                                        .paragraphStyle: paragraphStyle,
                                                        .foregroundColor: UIColor.white]
        return attributes
    }

    func displayActions(forAttachment attachment: MediaAttachment, position: CGPoint) {
        let mediaID = attachment.identifier
        let title: String = NSLocalizedString("Media Options", comment: "Title for action sheet with media options.")
        let message: String? = nil
        let alertController = UIAlertController(title: title, message:message, preferredStyle: .actionSheet)
        let dismissAction = UIAlertAction(title: NSLocalizedString("Dismiss", comment: "User action to dismiss media options."),
                                          style: .cancel,
                                          handler: { [weak self] (action) in
                                            self?.resetMediaAttachmentOverlay(attachment)
                                            self?.richTextView.refresh(attachment)
        }
        )
        alertController.addAction(dismissAction)

        let removeAction = UIAlertAction(title: NSLocalizedString("Remove Media", comment: "User action to remove media."),
                                         style: .destructive,
                                         handler: { [weak self] (action) in
                                            self?.richTextView.remove(attachmentID: mediaID)
        })
        alertController.addAction(removeAction)

        if let imageAttachment = attachment as? ImageAttachment {
            let detailsAction = UIAlertAction(title:NSLocalizedString("Media Details", comment: "User action to change media details."),
                                              style: .default,
                                              handler: { [weak self] (action) in
                                                self?.displayDetailsForAttachment(imageAttachment, position: position)
            })
            alertController.addAction(detailsAction)
        } else if let videoAttachment = attachment as? VideoAttachment, let videoURL = videoAttachment.srcURL {
            let detailsAction = UIAlertAction(title:NSLocalizedString("Play Video", comment: "User action to play video."),
                                              style: .default,
                                              handler: { [weak self] (action) in
                                                self?.displayVideoPlayer(for: videoURL)
            })
            alertController.addAction(detailsAction)
        }

        alertController.title = title
        alertController.message = message
        alertController.popoverPresentationController?.sourceView = richTextView
        alertController.popoverPresentationController?.sourceRect = CGRect(origin: position, size: CGSize(width: 1, height: 1))
        alertController.popoverPresentationController?.permittedArrowDirections = .any
        present(alertController, animated:true, completion: nil)
    }

    func displayDetailsForAttachment(_ attachment: ImageAttachment, position:CGPoint) {
        guard let attachmentRange = richTextView.textStorage.ranges(forAttachment: attachment).first else {
            return
        }
        let detailsViewController = AttachmentDetailsViewController.controller()
        detailsViewController.attachment = attachment
        var oldURL: URL?
        if let linkRange = richTextView.linkFullRange(forRange: attachmentRange),
           let url = richTextView.linkURL(forRange: attachmentRange),
           attachmentRange == linkRange {
           oldURL = url
           detailsViewController.linkURL = url
        }
        
        detailsViewController.onUpdate = { [weak self] (alignment, size, url, linkURL, alt) in
            guard let `self` = self else { return }
            
            self.richTextView.edit(attachment) { updated in
                if let alt = alt {
                    updated.extraAttributes["alt"] = alt
                }

                updated.alignment = alignment
                updated.size = size

                updated.updateURL(url)
            }
            // Update associated link
            if let updatedURL = linkURL {
                self.richTextView.setLink(updatedURL, inRange: attachmentRange)
            } else if oldURL != nil && linkURL == nil {
                self.richTextView.removeLink(inRange: attachmentRange)
            }
        }

        let navigationController = UINavigationController(rootViewController: detailsViewController)        
        present(navigationController, animated: true, completion: nil)
    }
}


extension EditorDemoController {

    struct Constants {
        static let defaultContentFont   = UIFont.systemFont(ofSize: 14)
        static let defaultHtmlFont      = UIFont.systemFont(ofSize: 24)
        static let defaultMissingImage  = Gridicon.iconOfType(.image)
        static let formatBarIconSize    = CGSize(width: 20.0, height: 20.0)
        static let headers              = [Header.HeaderType.none, .h1, .h2, .h3, .h4, .h5, .h6]
        static let lists                = [TextList.Style.unordered, .ordered]        
        static let moreAttachmentText   = "more"
        static let titleInsets          = UIEdgeInsets(top: 5, left: 0, bottom: 5, right: 0)
    }

    struct MediaProgressKey {
        static let mediaID = ProgressUserInfoKey("mediaID")
        static let videoURL = ProgressUserInfoKey("videoURL")
    }
}

extension FormattingIdentifier {

    var iconImage: UIImage {

        switch(self) {
        case .media:
            return gridicon(.addOutline)
        case .p:
            return gridicon(.heading)
        case .bold:
            return gridicon(.bold)
        case .italic:
            return gridicon(.italic)
        case .underline:
            return gridicon(.underline)
        case .strikethrough:
            return gridicon(.strikethrough)
        case .blockquote:
            return gridicon(.quote)
        case .orderedlist:
            return gridicon(.listOrdered)
        case .unorderedlist:
            return gridicon(.listUnordered)
        case .link:
            return gridicon(.link)
        case .horizontalruler:
            return gridicon(.minusSmall)
        case .sourcecode:
            return gridicon(.code)
        case .more:
            return gridicon(.readMore)
        case .header1:
            return gridicon(.headingH1)
        case .header2:
            return gridicon(.headingH2)
        case .header3:
            return gridicon(.headingH3)
        case .header4:
            return gridicon(.headingH4)
        case .header5:
            return gridicon(.headingH5)
        case .header6:
            return gridicon(.headingH6)
        }
    }

    private func gridicon(_ gridiconType: GridiconType) -> UIImage {
        let size = EditorDemoController.Constants.formatBarIconSize
        return Gridicon.iconOfType(gridiconType, withSize: size)
    }

    var accessibilityIdentifier: String {
        switch(self) {
        case .media:
            return "formatToolbarInsertMedia"
        case .p:
            return "formatToolbarSelectParagraphStyle"
        case .bold:
            return "formatToolbarToggleBold"
        case .italic:
            return "formatToolbarToggleItalic"
        case .underline:
            return "formatToolbarToggleUnderline"
        case .strikethrough:
            return "formatToolbarToggleStrikethrough"
        case .blockquote:
            return "formatToolbarToggleBlockquote"
        case .orderedlist:
            return "formatToolbarToggleListOrdered"
        case .unorderedlist:
            return "formatToolbarToggleListUnordered"
        case .link:
            return "formatToolbarInsertLink"
        case .horizontalruler:
            return "formatToolbarInsertHorizontalRuler"
        case .sourcecode:
            return "formatToolbarToggleHtmlView"
        case .more:
            return "formatToolbarInsertMore"
        case .header1:
            return "formatToolbarToggleH1"
        case .header2:
            return "formatToolbarToggleH2"
        case .header3:
            return "formatToolbarToggleH3"
        case .header4:
            return "formatToolbarToggleH4"
        case .header5:
            return "formatToolbarToggleH5"
        case .header6:
            return "formatToolbarToggleH6"
        }
    }

    var accessibilityLabel: String {
        switch(self) {
        case .media:
            return NSLocalizedString("Insert media", comment: "Accessibility label for insert media button on formatting toolbar.")
        case .p:
            return NSLocalizedString("Select paragraph style", comment: "Accessibility label for selecting paragraph style button on formatting toolbar.")
        case .bold:
            return NSLocalizedString("Bold", comment: "Accessibility label for bold button on formatting toolbar.")
        case .italic:
            return NSLocalizedString("Italic", comment: "Accessibility label for italic button on formatting toolbar.")
        case .underline:
            return NSLocalizedString("Underline", comment: "Accessibility label for underline button on formatting toolbar.")
        case .strikethrough:
            return NSLocalizedString("Strike Through", comment: "Accessibility label for strikethrough button on formatting toolbar.")
        case .blockquote:
            return NSLocalizedString("Block Quote", comment: "Accessibility label for block quote button on formatting toolbar.")
        case .orderedlist:
            return NSLocalizedString("Ordered List", comment: "Accessibility label for Ordered list button on formatting toolbar.")
        case .unorderedlist:
            return NSLocalizedString("Unordered List", comment: "Accessibility label for unordered list button on formatting toolbar.")
        case .link:
            return NSLocalizedString("Insert Link", comment: "Accessibility label for insert link button on formatting toolbar.")
        case .horizontalruler:
            return NSLocalizedString("Insert Horizontal Ruler", comment: "Accessibility label for insert horizontal ruler button on formatting toolbar.")
        case .sourcecode:
            return NSLocalizedString("HTML", comment:"Accessibility label for HTML button on formatting toolbar.")
        case .more:
            return NSLocalizedString("More", comment:"Accessibility label for the More button on formatting toolbar.")
        case .header1:
            return NSLocalizedString("Heading 1", comment: "Accessibility label for selecting h1 paragraph style button on the formatting toolbar.")
        case .header2:
            return NSLocalizedString("Heading 2", comment: "Accessibility label for selecting h2 paragraph style button on the formatting toolbar.")
        case .header3:
            return NSLocalizedString("Heading 3", comment: "Accessibility label for selecting h3 paragraph style button on the formatting toolbar.")
        case .header4:
            return NSLocalizedString("Heading 4", comment: "Accessibility label for selecting h4 paragraph style button on the formatting toolbar.")
        case .header5:
            return NSLocalizedString("Heading 5", comment: "Accessibility label for selecting h5 paragraph style button on the formatting toolbar.")
        case .header6:
            return NSLocalizedString("Heading 6", comment: "Accessibility label for selecting h6 paragraph style button on the formatting toolbar.")
        }
    }
}

// MARK: - Header and List presentation extensions

private extension Header.HeaderType {
    var formattingIdentifier: FormattingIdentifier {
        switch self {
        case .none: return FormattingIdentifier.p
        case .h1:   return FormattingIdentifier.header1
        case .h2:   return FormattingIdentifier.header2
        case .h3:   return FormattingIdentifier.header3
        case .h4:   return FormattingIdentifier.header4
        case .h5:   return FormattingIdentifier.header5
        case .h6:   return FormattingIdentifier.header6
        }
    }

    var description: String {
        switch self {
        case .none: return NSLocalizedString("Default", comment: "Description of the default paragraph formatting style in the editor.")
        case .h1: return "Heading 1"
        case .h2: return "Heading 2"
        case .h3: return "Heading 3"
        case .h4: return "Heading 4"
        case .h5: return "Heading 5"
        case .h6: return "Heading 6"
        }
    }

    var iconImage: UIImage? {
        return formattingIdentifier.iconImage
    }
}

private extension TextList.Style {
    var formattingIdentifier: FormattingIdentifier {
        switch self {
        case .ordered:   return FormattingIdentifier.orderedlist
        case .unordered: return FormattingIdentifier.unorderedlist
        }
    }

    var description: String {
        switch self {
        case .ordered: return "Ordered List"
        case .unordered: return "Unordered List"
        }
    }

    var iconImage: UIImage? {
        return formattingIdentifier.iconImage
    }
}<|MERGE_RESOLUTION|>--- conflicted
+++ resolved
@@ -236,26 +236,6 @@
         contentInset.top = titleHeightConstraint.constant - (Constants.titleInsets.top + Constants.titleInsets.bottom)
         referenceView.contentInset = contentInset
     }
-<<<<<<< HEAD
-    
-    func updateTitleHeight() {
-        let referenceView: UIScrollView = editingMode == .richText ? richTextView : htmlTextView
-        let layoutMargins = view.layoutMargins
-        let insets = titleTextField.textContainerInset
-        let sizeThatShouldFitTheContent = titleTextField.sizeThatFits(CGSize(width:view.frame.width - (insets.left + insets.right + layoutMargins.left + layoutMargins.right), height: CGFloat.greatestFiniteMagnitude))
-        titleHeightConstraint.constant = max(sizeThatShouldFitTheContent.height, titleTextField.font!.lineHeight + insets.top + insets.bottom)
-
-        var contentInset = referenceView.contentInset
-        contentInset.top = (titleHeightConstraint.constant + separatorView.frame.height)
-        referenceView.contentInset = contentInset
-        referenceView.setContentOffset(CGPoint(x:0, y: -contentInset.top), animated: false)
-    }
-
-    func updateTitlePlaceholderVisibility() {
-        titlePlaceholderLabel.isHidden = !titleTextField.text.isEmpty
-    }
-=======
->>>>>>> 3a2fe87c
 
     // MARK: - Configuration Methods
     override func viewDidLayoutSubviews() {
@@ -289,17 +269,10 @@
             ])
 
         NSLayoutConstraint.activate([
-<<<<<<< HEAD
-            richTextView.leadingAnchor.constraint(equalTo: view.leadingAnchor),
-            richTextView.trailingAnchor.constraint(equalTo: view.trailingAnchor),
-            richTextView.topAnchor.constraint(equalTo: layoutGuide.topAnchor, constant: 0),
-            richTextView.bottomAnchor.constraint(equalTo: view.bottomAnchor, constant: 0)
-=======
             richTextView.leadingAnchor.constraint(equalTo: self.view.leadingAnchor),
             richTextView.trailingAnchor.constraint(equalTo: self.view.trailingAnchor),
             richTextView.topAnchor.constraint(equalTo: separatorView.bottomAnchor, constant: 0),
             richTextView.bottomAnchor.constraint(equalTo: self.view.bottomAnchor, constant: 0)
->>>>>>> 3a2fe87c
             ])
 
         NSLayoutConstraint.activate([
