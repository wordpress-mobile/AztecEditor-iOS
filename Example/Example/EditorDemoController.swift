--- conflicted
+++ resolved
@@ -1328,14 +1328,12 @@
            oldURL = url
            detailsViewController.linkURL = url
         }
-        
-<<<<<<< HEAD
-        detailsViewController.onUpdate = { (alignment, size, url, linkURL, alt, caption) in
-=======
-        detailsViewController.onUpdate = { [weak self] (alignment, size, url, linkURL, alt) in
-            guard let `self` = self else { return }
-            
->>>>>>> 1ced14dd
+
+        detailsViewController.onUpdate = { [weak self] (alignment, size, url, linkURL, alt, caption) in
+            guard let `self` = self else {
+                return
+            }
+
             self.richTextView.edit(attachment) { updated in
                 if let alt = alt {
                     updated.extraAttributes["alt"] = alt
