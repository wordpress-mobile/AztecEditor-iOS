--- conflicted
+++ resolved
@@ -187,7 +187,6 @@
         endEditing()
     }
 
-<<<<<<< HEAD
 
     public override func processEditing() {
         // Edits have happened and are about to be implemented.
@@ -197,8 +196,6 @@
     }
 
 
-=======
->>>>>>> 4254b9f2
     // MARK: - Styles
 
     func toggleBold(range: NSRange) {
