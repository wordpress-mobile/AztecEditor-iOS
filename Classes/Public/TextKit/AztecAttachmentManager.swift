import Foundation

/// Wrangles attachment layout and exclusion paths for the specified UITextView.
///
public class AztecAttachmentManager
{
    /// Attachments to be displayed in the Editor.
    ///
    private(set) var attachments = [AztecTextAttachment]()

    /// Maps an Attachment Identifier to an AztecAttachmentView Helper.
    ///
    private var attachmentViews = [String: UIView]()

    /// The delegate who will provide the UIViews used as content represented by AztecTextAttachments 
    /// in the UITextView's NSAttributedString.
    ///
    public weak var delegate: AztecAttachmentManagerDelegate?

    /// Editor''s TextView Instance
    ///
    private(set) public var textView: UITextView

    /// TextKit's Layout Manager
    ///
    private var layoutManager: NSLayoutManager {
        return textView.layoutManager
    }

    /// Aztec Custom TextStorage
    ///
    private var textStorage: AztecTextStorage {
        return textView.textStorage as! AztecTextStorage
    }

    /// TextKit's Text Container
    ///
    private var textContainer: NSTextContainer {
        return textView.textContainer
    }


    /// Designaged initializer.
    ///
    /// - Parameter textView: The UITextView to manage attachment layout.
    ///
    public init(textView: UITextView) {
        self.textView = textView

        reloadAttachments()
    }


    /// Returns the custom view for the specified AztecTextAttachment or nil if not found.
    ///
    /// - Parameter attachment: The AztecTextAttachment
    ///
    /// - Returns: A UIView optional
    ///
    public func viewForAttachment(attachment: AztecTextAttachment) -> UIView? {
        return attachmentViews[attachment.identifier]
    }


    /// Get the AztecTextAttachment being represented by the specified view.
    ///
    /// - Parameter view: The custom view representing the attachment.
    ///
    /// - Returns: The matching AztecTextAttachment or nil
    ///
    public func attachmentForView(view: UIView) -> AztecTextAttachment? {
        for (identifier, attachmentView) in attachmentViews where attachmentView == view {
            return attachmentForIdentifier(identifier)
        }

        return nil
    }


    /// Get the AztecTextAttachment for the specified identifier.
    ///
    /// - Parameter identifier: The identifier of the attachment.
    ///
    /// - Returns: The matching AztecTextAttachment or nil
    ///
    public func attachmentForIdentifier(identifier: String) -> AztecTextAttachment? {
        for attachment in attachments where attachment.identifier == identifier {
            return attachment
        }

        return nil
    }


    /// Get the range in text storage of the AztecTextAttachment represented by 
    /// the specified view.
    ///
    /// - Parameter view: The view representing an attachment.
    ///
    /// - Returns: The NSRange of the attachment represented by the view, or nil.
    ///
    public func rangeOfAttachmentForView(view: UIView) -> NSRange? {
        guard let targetAttachment = attachmentForView(view) else {
            return nil
        }

        var rangeOfAttachment: NSRange?

        textStorage.enumerateAttachmentsOfType(AztecTextAttachment.self) { (attachment, range) in
            guard attachment == targetAttachment else {
                return
            }

            rangeOfAttachment = range
        }

        return rangeOfAttachment
    }


    /// Returns the custom view for the specified AztecTextAttachment or nil if not found.
    ///
    /// - Parameters:
    ///     - view: The view that should be displayed for the attachment
    ///     - attachment: The AztecTextAttachment
    ///
    public func assignView(view: UIView, forAttachment attachment: AztecTextAttachment) {
        if let attachmentView = attachmentViews[attachment.identifier] {
            attachmentView.removeFromSuperview()
        }

        attachmentViews[attachment.identifier] = view
        resizeViewForAttachment(attachment, toFitInContainer: textContainer)
        textView.addSubview(view)

        layoutAttachmentViews()
    }


    /// Verifies the current Text Attachments: If the collection was updated, proceeds
    /// reloading the attachments. Otherwise, simply ensures that the layout is up to date!
    ///
    public func reloadOrLayoutAttachmentsAsNeeded() {
        guard attachments != textStorage.aztecTextAttachments() else {
            layoutAttachmentViews()
            return
        }

        reloadAttachments()
    }


    /// This method loops over any AztecTextAttachments found in textStorage and asks the delegate for a
    /// custom view for the attachment.
    ///
    public func reloadAttachments() {
        resetAttachmentManager()

        textStorage.enumerateAttachmentsOfType(AztecTextAttachment.self) { (attachment, range) in
            attachment.manager = self
            self.attachments.append(attachment)

            guard let view = self.delegate?.attachmentManager(self, viewForAttachment: attachment) else {
                return
            }

            self.attachmentViews[attachment.identifier] = view
            self.resizeViewForAttachment(attachment, toFitInContainer: self.textContainer)
            self.textView.addSubview(view)
        }

        layoutAttachmentViews()
    }


    /// Resizes and updates layout for custom attachment views so they match the 
    /// current textContainer size.
    /// Should be called when the size of the UITextView's NSTextContainer changes
    /// or from `NSLayoutManagerDelegate.layoutManager(layoutManager, textContainer, didChangeGeometryFromSize oldSize)`
    ///
    public func resizeAttachments() {
        textStorage.enumerateAttachmentsOfType(AztecTextAttachment.self) { (attachment, range) in
            self.resizeViewForAttachment(attachment, toFitInContainer: self.textContainer)
        }

        layoutAttachmentViews()
    }


    /// Updates the layout of any custom attachment views.  Call this method after
    /// making changes to the alignment or size of an attachment's custom view,
    /// or after updating an attachment's `image` property.
    ///
    public func layoutAttachmentViews() {
        layoutManager.ensureLayoutForTextContainer(textContainer)

        // HACK HACK
        // Hoping that both, God and the reviewer forgive me... this fixes several scenarios in which
        // Exclusion Paths were not being properly respected.
        // Ref. http://stackoverflow.com/questions/24681960/incorrect-exclusionpaths-with-new-lines-in-a-uitextview?noredirect=1&lq=1
        //
        textView.scrollEnabled = false
        textView.scrollEnabled = true

        // Layout
        textStorage.enumerateAttachmentsOfType(AztecTextAttachment.self) { (attachment, range) in
            self.layoutAttachmentViewForAttachment(attachment, atRange: range)
        }
    }
}



/// AztecAttachmentManager Private Helpers
///
private extension AztecAttachmentManager
{
    /// Resets the attachment manager. Any custom views for AztecTextAttachments are removed from 
    /// the UITextView, their exclusion paths are removed from textStorage.
    ///
    func resetAttachmentManager() {
        for (_, attachmentView) in attachmentViews {
            attachmentView.removeFromSuperview()
        }

        attachmentViews.removeAll()
        attachments.removeAll()
    }


    /// Updates the layout of the attachment view for the specified attachment but
    /// creating a new exclusion path for the view based on the location of the
    /// specified attachment.
    ///
    /// - Parameters:
    ///     - attachment: The AztecTextAttachment
    ///     - range: The range of the AztecTextAttachment in the textView's NSTextStorage
    ///
    private func layoutAttachmentViewForAttachment(attachment: AztecTextAttachment, atRange range: NSRange) {
        guard let view = attachmentViews[attachment.identifier] else {
            return
        }

        let size = view.frame.size
        var frame = textView.frameForTextInRange(range)

        switch attachment.alignment {
        case .Left:
            frame.origin.x = textContainer.lineFragmentPadding
        case .Center:
            frame.origin.x = round((textContainer.size.width - size.width) * 0.5)
        case .Right:
            frame.origin.x = textContainer.size.width - size.width - textContainer.lineFragmentPadding
        case .None:
            break
        }

        frame.size = size
        view.frame = frame
    }


    /// Resize (if necessary) the custom view for the specified attachment so that it fits within the
    /// width of its textContainer.
    ///
    /// Note: We also set the Attachment's Line Height!!
    ///
    /// - Parameters:
    ///     - attachment: The AztecTextAttachment
    ///     - size: Should be the size of the textContainer
    ///
    func resizeViewForAttachment(attachment: AztecTextAttachment, toFitInContainer container: NSTextContainer) {
        guard let view = attachmentViews[attachment.identifier] where view.frame.height != 0 else {
            return
        }

<<<<<<< HEAD
        let visibleWidth = textContainer.size.width - (2 * textContainer.lineFragmentPadding)
        let maximumWidth = min(attachment.size.targetWidth, visibleWidth)

=======
        guard textView.window != nil else {
            return
        }

        let maximumWidth = attachment.maximumAssociatedViewWidthForContainer(textContainer)
>>>>>>> 8eb243df
        let ratio = view.frame.size.width / view.frame.size.height
        let newSize = CGSize(width: floor(maximumWidth), height: floor(maximumWidth / ratio))

        view.frame.size = newSize
    }
}


/// A AztecAttachmentManagerDelegate provides custom views for AztecTextAttachments to
/// its AztecAttachmentManager.
///
public protocol AztecAttachmentManagerDelegate : NSObjectProtocol
{
    /// Delegates must implement this method and return either a UIView or nil for
    /// the specified AztecTextAttachment.
    ///
    /// - Parameters:
    ///     - attachmentManager: The AztecAttachmentManager.
    ///     - attachment: The AztecTextAttachment
    ///
    /// - Returns: A UIView to represent the specified AztecTextAttachment or nil.
    ///
    func attachmentManager(attachmentManager: AztecAttachmentManager, viewForAttachment attachment: AztecTextAttachment) -> UIView?
}<|MERGE_RESOLUTION|>--- conflicted
+++ resolved
@@ -274,17 +274,12 @@
             return
         }
 
-<<<<<<< HEAD
+        guard textView.window != nil else {
+            return
+        }
+
         let visibleWidth = textContainer.size.width - (2 * textContainer.lineFragmentPadding)
         let maximumWidth = min(attachment.size.targetWidth, visibleWidth)
-
-=======
-        guard textView.window != nil else {
-            return
-        }
-
-        let maximumWidth = attachment.maximumAssociatedViewWidthForContainer(textContainer)
->>>>>>> 8eb243df
         let ratio = view.frame.size.width / view.frame.size.height
         let newSize = CGSize(width: floor(maximumWidth), height: floor(maximumWidth / ratio))
 
