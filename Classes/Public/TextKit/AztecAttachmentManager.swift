import Foundation

/// Wrangles attachment layout and exclusion paths for the specified UITextView.
///
public class AztecAttachmentManager
{

    public var attachments = [AztecTextAttachment]()
    var attachmentViews = [String : AztecAttachmentView]()
    public weak var delegate: AztecAttachmentManagerDelegate?
    private(set) public var textView:UITextView

    var layoutManager: NSLayoutManager {
        return textView.layoutManager
    }


    /// Designaged initializer.
    ///
    /// - Parameters:
    ///     - textView: The UITextView to manage attachment layout.
    ///     - delegate: The delegate who will provide the UIViews used as content represented by AztecTextAttachments in the UITextView's NSAttributedString.
    ///
    public init(textView: UITextView, delegate: AztecAttachmentManagerDelegate) {
        self.textView = textView
        self.delegate = delegate

        enumerateAttachments()
    }


    /// Returns the custom view for the specified AztecTextAttachment or nil if not found.
    ///
    /// - Parameters:
    ///     - attachment: The AztecTextAttachment
    ///
    /// - Returns: A UIView optional
    ///
    public func viewForAttachment(attachment: AztecTextAttachment) -> UIView? {
        return attachmentViews[attachment.identifier]?.view
    }


    /// Get the AztecTextAttachment being represented by the specified view.
    ///
    /// - Parameters:
    ///     - view: The custom view representing the attachment.
    ///
    /// - Returns: The matching AztecTextAttachment or nil
    ///
    public func attachmentForView(view: UIView) -> AztecTextAttachment? {
        for (identifier, attachmentView)  in attachmentViews {
            if attachmentView.view == view {
                return attachmentForIdentifier(identifier)
            }
        }
        return nil
    }


    /// Get the AztecTextAttachment for the specified identifier.
    ///
    /// - Parameters:
    ///     - identifier: The identifier of the attachment.
    ///
    /// - Returns: The matching AztecTextAttachment or nil
    ///
    public func attachmentForIdentifier(identifier: String) -> AztecTextAttachment? {
        for attachment in attachments {
            if attachment.identifier == identifier {
                return attachment
            }
        }
        return nil
    }


    /// Get the range in text storage of the AztecTextAttachment represented by 
    /// the specified view.
    ///
    /// - Paramters:
    ///     - view: The view representing an attachment.
    ///
    /// - Returns: The NSRange of the attachment represented by the view, or nil.
    ///
    public func rangeOfAttachmentForView(view: UIView) -> NSRange? {
        var rangeOfAttachment: NSRange?

        guard let targetAttachment = attachmentForView(view),
            textStorage = layoutManager.textStorage else
        {
            return rangeOfAttachment
        }

        textStorage.enumerateAttribute(NSAttachmentAttributeName,
                                       inRange: NSMakeRange(0, textStorage.length),
                                       options: [],
                                       usingBlock: { (object: AnyObject?, range: NSRange, stop: UnsafeMutablePointer<ObjCBool>) in
                                        guard let attachment = object as? AztecTextAttachment else {
                                            return
                                        }
                                        if attachment == targetAttachment {
                                            rangeOfAttachment = range
                                        }

        })
        return rangeOfAttachment
    }


    /// Returns the custom view for the specified AztecTextAttachment or nil if not found.
    ///
    /// - Parameters:
    ///     - view: The view that should be displayed for the attachment
    ///     - attachment: The AztecTextAttachment
    ///
    public func assignView(view: UIView, forAttachment attachment: AztecTextAttachment) {
        var attachmentView = attachmentViews[attachment.identifier]

        if attachmentView != nil {
            attachmentView!.view.removeFromSuperview()
            attachmentView!.view = view

        } else {
            attachmentView = AztecAttachmentView(view: view, identifier: attachment.identifier, exclusionPath: nil)
            attachmentViews[attachment.identifier] = attachmentView!
        }

        textView.addSubview(view)

        resizeViewForAttachment(attachment, toFitSize: textView.textContainer.size)

        layoutAttachmentViews()
    }


    /// Updates the layout of any custom attachment views.  Call this method after
    /// making changes to the alignment or size of an attachment's custom view,
    /// or after updating an attachment's `image` property.
    ///
    public func layoutAttachmentViews() {
        // Guard for paranoia
        guard let textStorage = layoutManager.textStorage else {
            assertionFailure("Unable to layout attachment views. No NSTextStorage.")
            return
        }

        // Remove any existing attachment exclusion paths and ensure layout.
        // This ensures previous (soon to be invalid) exclusion paths do not
        // conflict with the new layout.
        removeAttachmentExclusionPaths()

        layoutManager.ensureLayoutForTextContainer(textView.textContainer)

        // Now do the update.
        textStorage.enumerateAttribute(NSAttachmentAttributeName,
                                       inRange: NSMakeRange(0, textStorage.length),
                                       options: [],
                                       usingBlock: { (object: AnyObject?, range: NSRange, stop: UnsafeMutablePointer<ObjCBool>) in
                                        guard let attachment = object as? AztecTextAttachment else {
                                            return
                                        }
                                        self.layoutAttachmentViewForAttachment(attachment, atRange: range)
        })
    }


    /// Updates the layout of the attachment view for the specified attachment but
    /// creating a new exclusion path for the view based on the location of the
    /// specified attachment.
    ///
    /// - Parameters:
    ///     - attachment: The AztecTextAttachment
    ///     - range: The range of the AztecTextAttachment in the textView's NSTextStorage
    ///
    private func layoutAttachmentViewForAttachment(attachment: AztecTextAttachment, atRange range: NSRange) {
        guard let attachmentView = attachmentViews[attachment.identifier] else {
            return
        }

        var exclusionPaths = textView.textContainer.exclusionPaths

        var exclusionFrame = frameForAttachmentView(attachmentView, forAttachment: attachment, atRange: range)
        exclusionFrame.origin.y -= textView.textContainerInset.top

        let newExclusionPath = UIBezierPath(rect: exclusionFrame)
        exclusionPaths.append(newExclusionPath)

        attachmentView.exclusionPath = newExclusionPath
        attachmentView.view.frame = exclusionFrame

        textView.textContainer.exclusionPaths = exclusionPaths

        // Always ensure layout after updating an individual exclusion path so
        // subsequent attachments are in their proper location.
        layoutManager.ensureLayoutForTextContainer(textView.textContainer)
    }


    /// Computes the frame for an attachment's custom view based on alignment
    /// and the size of the attachment.  Attachments with a maxSize of CGSizeZero
    /// will scale to match the current width of the textContainer. Attachments
    /// with a maxSize greater than CGSizeZero will never scale up, but may be
    /// scaled down to match the width of the textContainer.
    ///
    /// - Parameters:
    ///     - attachmentView: The AztecAttachmentView in question.
    ///     - attachment: The AztecTextAttachment
    ///     - range: The range of the AztecTextAttachment in the textView's NSTextStorage
    ///
    /// - Returns: The frame for the specified custom attachment view.
    ///
    private func frameForAttachmentView(attachmentView: AztecAttachmentView, forAttachment attachment: AztecTextAttachment, atRange range:NSRange) -> CGRect {
        let glyphRange = layoutManager.glyphRangeForCharacterRange(range, actualCharacterRange: nil)
        guard let _ = layoutManager.textContainerForGlyphAtIndex(glyphRange.location, effectiveRange: nil) else {
            return CGRectZero
        }

        // The location of the attachment glyph
<<<<<<< HEAD
=======
        let _ = layoutManager.boundingRectForGlyphRange(glyphRange, inTextContainer: textContainer)
>>>>>>> 435dcba8
        let lineFragmentRect = layoutManager.lineFragmentRectForGlyphAtIndex(glyphRange.location, effectiveRange: nil)

        // Place on the same line if the attachment glyph is at the beginning of the line fragment, otherwise the next line.

        var frame = attachmentView.view.frame
        // TODO: The padding should probably be (lineheight - capheight) / 2.
        let topLinePadding:CGFloat = 4.0

        frame.origin.y = lineFragmentRect.minY + textView.textContainerInset.top + topLinePadding;
        frame.origin.x = textView.textContainer.size.width / 2.0 - (attachmentView.view.frame.width / 2.0)

        return frame
    }


    /// Resize (if necessary) the custom view for the specified attachment so that
    /// it fits within the width of its textContainer.
    ///
    /// - Parameters:
    ///     - attachment: The AztecTextAttachment
    ///     - size: Should be the size of the textContainer
    ///
    private func resizeViewForAttachment(attachment: AztecTextAttachment, toFitSize size: CGSize) {
        guard let attachmentView = attachmentViews[attachment.identifier] else {
            return
        }

        let view = attachmentView.view
        if view.frame.height == 0 {
            return
        }

        let ratio = view.frame.size.width / view.frame.size.height

        view.frame.size.width = floor(size.width)
        view.frame.size.height = floor(size.width / ratio)
    }


    /// After resetting the attachment manager, this method loops over any
    /// AztecTextAttachments found in textStorage and asks the delegate for a
    /// custom view for the attachment.
    ///
    private func enumerateAttachments() {
        resetAttachmentManager()

        guard let textStorage = layoutManager.textStorage else {
            assertionFailure("Unable to enumerate attachments. No NSTextStorage.")
            return
        }

        textStorage.enumerateAttribute(NSAttachmentAttributeName,
                                       inRange: NSMakeRange(0, textStorage.length),
                                       options: [],
                                       usingBlock: { (object:AnyObject?, range:NSRange, stop:UnsafeMutablePointer<ObjCBool>) in
                                        guard let attachment = object as? AztecTextAttachment else {
                                            return
                                        }
                                        self.attachments.append(attachment)

                                        if let view = self.delegate?.attachmentManager(self, viewForAttachment: attachment) {
                                            self.attachmentViews[attachment.identifier] = AztecAttachmentView(view: view, identifier: attachment.identifier, exclusionPath: nil)
                                            self.resizeViewForAttachment(attachment, toFitSize: self.textView.textContainer.size)
                                            self.textView.addSubview(view)
                                        }
        })

        layoutAttachmentViews()
    }


    /// Updates the layout and position of attachment views.  Should be called
    /// whenever the text in the textView changes.
    ///
    public func updateAttachmentLayout() {
        enumerateAttachments()
    }


    /// Resizes and updates layout for custom attachment views so they match the 
    /// current textContainer size.
    /// Should be called when the size of the UITextView's NSTextContainer changes
    /// or from `NSLayoutManagerDelegate.layoutManager(layoutManager, textContainer, didChangeGeometryFromSize oldSize)`
    ///
    public func resizeAttachments() {
        guard let textStorage = layoutManager.textStorage else {
            return
        }

        let newSize = textView.textContainer.size
        textStorage.enumerateAttribute(NSAttachmentAttributeName,
                                       inRange: NSMakeRange(0, textStorage.length),
                                       options: [],
                                       usingBlock: { (object: AnyObject?, range: NSRange, stop: UnsafeMutablePointer<ObjCBool>) in
                                        guard let attachment = object as? AztecTextAttachment else {
                                            return
                                        }

                                        self.resizeViewForAttachment(attachment, toFitSize: newSize)
        })

        layoutAttachmentViews()
    }


    /// Resets the attachment manager. Any custom views for AztecTextAttachments are
    /// removed from the UITextView, their exclusion paths are removed from 
    /// textStorage.
    ///
    private func resetAttachmentManager() {
        // Clean up any stale exclusion paths
        removeAttachmentExclusionPaths()

        attachmentViews.removeAll()
        attachments.removeAll()
    }


    ///
    ///
    private func removeAttachmentExclusionPaths() {
        let textContainer = textView.textContainer

        let paths = attachmentViews.flatMap { (identifier, attachmentView) -> UIBezierPath? in
            return attachmentView.exclusionPath
        }
        let pathsToKeep = textContainer.exclusionPaths.filter { (bezierPath) -> Bool in
            return !paths.contains(bezierPath)
        }

        textContainer.exclusionPaths = pathsToKeep
    }
}


/// A AztecAttachmentManagerDelegate provides custom views for AztecTextAttachments to
/// its AztecAttachmentManager.
///
public protocol AztecAttachmentManagerDelegate : NSObjectProtocol
{
    /// Delegates must implement this method and return either a UIView or nil for
    /// the specified AztecTextAttachment.
    ///
    /// - Parameters:
    ///     - attachmentManager: The AztecAttachmentManager.
    ///     - attachment: The AztecTextAttachment
    ///
    /// - Returns: A UIView to represent the specified AztecTextAttachment or nil.
    ///
    func attachmentManager(attachmentManager: AztecAttachmentManager, viewForAttachment attachment: AztecTextAttachment) -> UIView?
}


/// A convenience class for grouping a custom view with its attachment and
/// exclusion path.
///
class AztecAttachmentView
{
    var view: UIView
    var identifier: String
    var exclusionPath: UIBezierPath?
    init(view: UIView, identifier: String, exclusionPath: UIBezierPath?) {
        self.view = view
        self.identifier = identifier
        self.exclusionPath = exclusionPath
    }
}


/// Custom text attachment.
///
public class AztecTextAttachment: NSTextAttachment
{
    private(set) public var identifier: String


    public init(identifier: String) {
        self.identifier = identifier
        super.init(data: nil, ofType: nil)
    }


    required public init?(coder aDecoder: NSCoder) {
        self.identifier = ""
        super.init(coder: aDecoder)
    }
}<|MERGE_RESOLUTION|>--- conflicted
+++ resolved
@@ -212,16 +212,12 @@
     ///
     private func frameForAttachmentView(attachmentView: AztecAttachmentView, forAttachment attachment: AztecTextAttachment, atRange range:NSRange) -> CGRect {
         let glyphRange = layoutManager.glyphRangeForCharacterRange(range, actualCharacterRange: nil)
-        guard let _ = layoutManager.textContainerForGlyphAtIndex(glyphRange.location, effectiveRange: nil) else {
+        guard let textContainer = layoutManager.textContainerForGlyphAtIndex(glyphRange.location, effectiveRange: nil) else {
             return CGRectZero
         }
 
         // The location of the attachment glyph
-<<<<<<< HEAD
-=======
-        let _ = layoutManager.boundingRectForGlyphRange(glyphRange, inTextContainer: textContainer)
->>>>>>> 435dcba8
-        let lineFragmentRect = layoutManager.lineFragmentRectForGlyphAtIndex(glyphRange.location, effectiveRange: nil)
+        let lineFragmentRect = layoutManager.boundingRectForGlyphRange(glyphRange, inTextContainer: textContainer)
 
         // Place on the same line if the attachment glyph is at the beginning of the line fragment, otherwise the next line.
 
