// !$*UTF8*$!
{
	archiveVersion = 1;
	classes = {
	};
	objectVersion = 50;
	objects = {

/* Begin PBXBuildFile section */
		F105937520B2FEF1005A836E /* Gutenblock.swift in Sources */ = {isa = PBXBuildFile; fileRef = F105937220B2FEF1005A836E /* Gutenblock.swift */; };
		F105937720B317D7005A836E /* CommentNode+Gutenberg.swift in Sources */ = {isa = PBXBuildFile; fileRef = F105937620B317D7005A836E /* CommentNode+Gutenberg.swift */; };
		F1065DBE20ADEECD008C72CC /* WordPressPlugin.swift in Sources */ = {isa = PBXBuildFile; fileRef = F1065DBD20ADEECD008C72CC /* WordPressPlugin.swift */; };
		F1065DC220ADEEF4008C72CC /* CaptionShortcodeOutputProcessor.swift in Sources */ = {isa = PBXBuildFile; fileRef = F1065DC020ADEEF4008C72CC /* CaptionShortcodeOutputProcessor.swift */; };
		F1065DC320ADEEF4008C72CC /* CaptionShortcodeInputProcessor.swift in Sources */ = {isa = PBXBuildFile; fileRef = F1065DC120ADEEF4008C72CC /* CaptionShortcodeInputProcessor.swift */; };
		F1065DCD20ADF5CB008C72CC /* AutoPProcessor.swift in Sources */ = {isa = PBXBuildFile; fileRef = F1065DCC20ADF5CA008C72CC /* AutoPProcessor.swift */; };
		F1065DCF20ADF5D3008C72CC /* RemovePProcessor.swift in Sources */ = {isa = PBXBuildFile; fileRef = F1065DCE20ADF5D2008C72CC /* RemovePProcessor.swift */; };
		F1065DD220AE3D98008C72CC /* VideoShortcodeProcessor.swift in Sources */ = {isa = PBXBuildFile; fileRef = F1065DD120AE3D98008C72CC /* VideoShortcodeProcessor.swift */; };
		F118745320BC41BF0079C631 /* WordPressPluginTests.swift in Sources */ = {isa = PBXBuildFile; fileRef = F118745220BC41BF0079C631 /* WordPressPluginTests.swift */; };
		F11C5DB220EFA49100EDBABC /* GutenbergAttributeEncoder.swift in Sources */ = {isa = PBXBuildFile; fileRef = F11C5DB120EFA49100EDBABC /* GutenbergAttributeEncoder.swift */; };
		F13E8ADA20B71DFF007C9F8A /* GutenpackAttachment.swift in Sources */ = {isa = PBXBuildFile; fileRef = F13E8AD920B71DFF007C9F8A /* GutenpackAttachment.swift */; };
		F13E8ADE20B7214B007C9F8A /* GutenpackAttachmentRenderer.swift in Sources */ = {isa = PBXBuildFile; fileRef = F13E8ADD20B7214B007C9F8A /* GutenpackAttachmentRenderer.swift */; };
		F14C4D2820C0E9AB007CBC57 /* GutenbergInputHTMLTreeProcessorTests.swift in Sources */ = {isa = PBXBuildFile; fileRef = F14C4D2720C0E9AA007CBC57 /* GutenbergInputHTMLTreeProcessorTests.swift */; };
		F15A8B5F20BDB9E800C57ED2 /* GutenbergAttributeNames.swift in Sources */ = {isa = PBXBuildFile; fileRef = F15A8B5E20BDB9E800C57ED2 /* GutenbergAttributeNames.swift */; };
		F16A2AC420CAD66700BF3A0A /* GalleryElementConverter.swift in Sources */ = {isa = PBXBuildFile; fileRef = F16A2AC320CAD66700BF3A0A /* GalleryElementConverter.swift */; };
		F16A2AC820CAF62F00BF3A0A /* GalleryAttachment.swift in Sources */ = {isa = PBXBuildFile; fileRef = F16A2AC720CAF62F00BF3A0A /* GalleryAttachment.swift */; };
		F16A2ACC20CB115900BF3A0A /* GalleryElementConverterTests.swift in Sources */ = {isa = PBXBuildFile; fileRef = F16A2ACB20CB115900BF3A0A /* GalleryElementConverterTests.swift */; };
		F16A2ADF20CD9F1300BF3A0A /* GalleryAttachmentToElementConverter.swift in Sources */ = {isa = PBXBuildFile; fileRef = F16A2ADE20CD9F1300BF3A0A /* GalleryAttachmentToElementConverter.swift */; };
		F16A2AEC20CDA20300BF3A0A /* GallerySupportedAttribute.swift in Sources */ = {isa = PBXBuildFile; fileRef = F16A2AEB20CDA20300BF3A0A /* GallerySupportedAttribute.swift */; };
		F1AFD65420B45DBB00CB0279 /* SpecialTagAttachmentRenderer.swift in Sources */ = {isa = PBXBuildFile; fileRef = F1AFD65120B45DBB00CB0279 /* SpecialTagAttachmentRenderer.swift */; };
		F1B0012920C5895800612EE9 /* GalleryShortcodeInputProcessor.swift in Sources */ = {isa = PBXBuildFile; fileRef = F1B0012820C5895800612EE9 /* GalleryShortcodeInputProcessor.swift */; };
		F1B0012D20C5948000612EE9 /* GalleryShortcodeInputProcessorTests.swift in Sources */ = {isa = PBXBuildFile; fileRef = F1B0012C20C5948000612EE9 /* GalleryShortcodeInputProcessorTests.swift */; };
		F1B1FDCE20D14ACB0090A0A5 /* WordPressInputCustomizer.swift in Sources */ = {isa = PBXBuildFile; fileRef = F1B1FDCD20D14ACB0090A0A5 /* WordPressInputCustomizer.swift */; };
		F1B1FDD220D14B6D0090A0A5 /* WordPressOutputCustomizer.swift in Sources */ = {isa = PBXBuildFile; fileRef = F1B1FDD120D14B6D0090A0A5 /* WordPressOutputCustomizer.swift */; };
		F1BA32312146E9FA00679F68 /* GutenbergOutputHTMLTreeProcessorTests.swift in Sources */ = {isa = PBXBuildFile; fileRef = F1BA32302146E9FA00679F68 /* GutenbergOutputHTMLTreeProcessorTests.swift */; };
		F1C14C4B20CDE653002A4083 /* GalleryElementToTagConverter.swift in Sources */ = {isa = PBXBuildFile; fileRef = F1C14C4A20CDE653002A4083 /* GalleryElementToTagConverter.swift */; };
		F1C9F40920AF62E900205227 /* GutenbergOutputHTMLTreeProcessor.swift in Sources */ = {isa = PBXBuildFile; fileRef = F1C9F40420AF62E800205227 /* GutenbergOutputHTMLTreeProcessor.swift */; };
		F1C9F40A20AF62E900205227 /* GutenblockConverter.swift in Sources */ = {isa = PBXBuildFile; fileRef = F1C9F40520AF62E800205227 /* GutenblockConverter.swift */; };
		F1C9F40D20AF62E900205227 /* GutenbergInputHTMLTreeProcessor.swift in Sources */ = {isa = PBXBuildFile; fileRef = F1C9F40820AF62E800205227 /* GutenbergInputHTMLTreeProcessor.swift */; };
		F1D360B72092947500B4E7A5 /* WordPressEditor.framework in Frameworks */ = {isa = PBXBuildFile; fileRef = F1D360AD2092947500B4E7A5 /* WordPressEditor.framework */; };
		F1D360F7209297C300B4E7A5 /* Aztec.framework in Frameworks */ = {isa = PBXBuildFile; fileRef = F1D360F2209297B400B4E7A5 /* Aztec.framework */; };
		F1D360FB20929E0700B4E7A5 /* String+RegEx.swift in Sources */ = {isa = PBXBuildFile; fileRef = F1D360FA20929E0700B4E7A5 /* String+RegEx.swift */; };
		F1D3611020929F7900B4E7A5 /* ShortcodeProcessor.swift in Sources */ = {isa = PBXBuildFile; fileRef = F1D3610F20929F7900B4E7A5 /* ShortcodeProcessor.swift */; };
		F1D361142092A37600B4E7A5 /* RemovePProcessorTests.swift in Sources */ = {isa = PBXBuildFile; fileRef = F1D361122092A37600B4E7A5 /* RemovePProcessorTests.swift */; };
		F1D361152092A37600B4E7A5 /* AutoPProcessorTests.swift in Sources */ = {isa = PBXBuildFile; fileRef = F1D361132092A37600B4E7A5 /* AutoPProcessorTests.swift */; };
		F1D36125209352A200B4E7A5 /* CaptionShortcodeOutputProcessorTests.swift in Sources */ = {isa = PBXBuildFile; fileRef = F1D36123209352A200B4E7A5 /* CaptionShortcodeOutputProcessorTests.swift */; };
		F1D36126209352A200B4E7A5 /* CaptionShortcodeInputProcessorTests.swift in Sources */ = {isa = PBXBuildFile; fileRef = F1D36124209352A200B4E7A5 /* CaptionShortcodeInputProcessorTests.swift */; };
		F1D36128209352AA00B4E7A5 /* ShortcodeProcessorTests.swift in Sources */ = {isa = PBXBuildFile; fileRef = F1D36127209352AA00B4E7A5 /* ShortcodeProcessorTests.swift */; };
		F1D3612B209352F400B4E7A5 /* ImageAttachment+WordPress.swift in Sources */ = {isa = PBXBuildFile; fileRef = F1D36129209352F300B4E7A5 /* ImageAttachment+WordPress.swift */; };
		F1D3612C209352F400B4E7A5 /* MediaAttachment+WordPress.swift in Sources */ = {isa = PBXBuildFile; fileRef = F1D3612A209352F400B4E7A5 /* MediaAttachment+WordPress.swift */; };
		F1D3612E209352F800B4E7A5 /* VideoAttachment+WordPress.swift in Sources */ = {isa = PBXBuildFile; fileRef = F1D3612D209352F800B4E7A5 /* VideoAttachment+WordPress.swift */; };
		F1DF4D392123C53A00EAE9F6 /* StringRegExTests.swift in Sources */ = {isa = PBXBuildFile; fileRef = F1DF4D382123C53A00EAE9F6 /* StringRegExTests.swift */; };
		F1FC706E213983CE007AAFB3 /* GalleryElementToTagConverterTests.swift in Sources */ = {isa = PBXBuildFile; fileRef = F1FC706D213983CE007AAFB3 /* GalleryElementToTagConverterTests.swift */; };
		F1FC707221398639007AAFB3 /* GalleryAttachmentToElementConverterTests.swift in Sources */ = {isa = PBXBuildFile; fileRef = F1FC707121398639007AAFB3 /* GalleryAttachmentToElementConverterTests.swift */; };
		F1FC707421398B0A007AAFB3 /* ImageAttachmentWordPressTests.swift in Sources */ = {isa = PBXBuildFile; fileRef = F1FC707321398B0A007AAFB3 /* ImageAttachmentWordPressTests.swift */; };
		F1FC7076213991FA007AAFB3 /* MediaAttachmentWordPressTests.swift in Sources */ = {isa = PBXBuildFile; fileRef = F1FC7075213991FA007AAFB3 /* MediaAttachmentWordPressTests.swift */; };
		F1FC70782139952C007AAFB3 /* VideoAttachmentWordPressTests.swift in Sources */ = {isa = PBXBuildFile; fileRef = F1FC70772139952C007AAFB3 /* VideoAttachmentWordPressTests.swift */; };
		F1FC708021399A3B007AAFB3 /* GutenblockTests.swift in Sources */ = {isa = PBXBuildFile; fileRef = F1FC707F21399A3B007AAFB3 /* GutenblockTests.swift */; };
		F1FC70862139A998007AAFB3 /* GutenpackAttachmentRendererTests.swift in Sources */ = {isa = PBXBuildFile; fileRef = F1FC70852139A998007AAFB3 /* GutenpackAttachmentRendererTests.swift */; };
		F1FC70932139B70A007AAFB3 /* GutenpackAttachmentRender_3x.png.dat in Resources */ = {isa = PBXBuildFile; fileRef = F1FC70922139B70A007AAFB3 /* GutenpackAttachmentRender_3x.png.dat */; };
		F1FC70972139C778007AAFB3 /* GutenpackAttachmentRender_2x.png.dat in Resources */ = {isa = PBXBuildFile; fileRef = F1FC70952139C57D007AAFB3 /* GutenpackAttachmentRender_2x.png.dat */; };
		FF72508C20E14E7D00A4C9D0 /* GutenbergAttributeDecoder.swift in Sources */ = {isa = PBXBuildFile; fileRef = FF72508B20E14E7D00A4C9D0 /* GutenbergAttributeDecoder.swift */; };
		FFC41BEA20DD04A8004DFB4D /* GutenpackConverter.swift in Sources */ = {isa = PBXBuildFile; fileRef = FFC41BE920DD04A8004DFB4D /* GutenpackConverter.swift */; };
		FFC41BF620DD5EEB004DFB4D /* GutenpackAttachmentToElementConverter.swift in Sources */ = {isa = PBXBuildFile; fileRef = FFC41BF520DD5EEB004DFB4D /* GutenpackAttachmentToElementConverter.swift */; };
/* End PBXBuildFile section */

/* Begin PBXContainerItemProxy section */
		F1D360B82092947500B4E7A5 /* PBXContainerItemProxy */ = {
			isa = PBXContainerItemProxy;
			containerPortal = F1D360A42092947500B4E7A5 /* Project object */;
			proxyType = 1;
			remoteGlobalIDString = F1D360AC2092947500B4E7A5;
			remoteInfo = WordPress;
		};
		F1D360F1209297B400B4E7A5 /* PBXContainerItemProxy */ = {
			isa = PBXContainerItemProxy;
			containerPortal = F1D360CF2092972900B4E7A5 /* Aztec.xcodeproj */;
			proxyType = 2;
			remoteGlobalIDString = 5951CB8E1D8BC93600E1866F;
			remoteInfo = Aztec;
		};
		F1D360F3209297B400B4E7A5 /* PBXContainerItemProxy */ = {
			isa = PBXContainerItemProxy;
			containerPortal = F1D360CF2092972900B4E7A5 /* Aztec.xcodeproj */;
			proxyType = 2;
			remoteGlobalIDString = 5951CB971D8BC93600E1866F;
			remoteInfo = AztecTests;
		};
		F1D360F5209297BD00B4E7A5 /* PBXContainerItemProxy */ = {
			isa = PBXContainerItemProxy;
			containerPortal = F1D360CF2092972900B4E7A5 /* Aztec.xcodeproj */;
			proxyType = 1;
			remoteGlobalIDString = 5951CB8D1D8BC93600E1866F;
			remoteInfo = Aztec;
		};
/* End PBXContainerItemProxy section */

/* Begin PBXFileReference section */
		F105937220B2FEF1005A836E /* Gutenblock.swift */ = {isa = PBXFileReference; lastKnownFileType = sourcecode.swift; path = Gutenblock.swift; sourceTree = "<group>"; };
		F105937620B317D7005A836E /* CommentNode+Gutenberg.swift */ = {isa = PBXFileReference; lastKnownFileType = sourcecode.swift; path = "CommentNode+Gutenberg.swift"; sourceTree = "<group>"; };
		F1065DBD20ADEECD008C72CC /* WordPressPlugin.swift */ = {isa = PBXFileReference; fileEncoding = 4; lastKnownFileType = sourcecode.swift; path = WordPressPlugin.swift; sourceTree = "<group>"; };
		F1065DC020ADEEF4008C72CC /* CaptionShortcodeOutputProcessor.swift */ = {isa = PBXFileReference; fileEncoding = 4; lastKnownFileType = sourcecode.swift; path = CaptionShortcodeOutputProcessor.swift; sourceTree = "<group>"; };
		F1065DC120ADEEF4008C72CC /* CaptionShortcodeInputProcessor.swift */ = {isa = PBXFileReference; fileEncoding = 4; lastKnownFileType = sourcecode.swift; path = CaptionShortcodeInputProcessor.swift; sourceTree = "<group>"; };
		F1065DCC20ADF5CA008C72CC /* AutoPProcessor.swift */ = {isa = PBXFileReference; fileEncoding = 4; lastKnownFileType = sourcecode.swift; path = AutoPProcessor.swift; sourceTree = "<group>"; };
		F1065DCE20ADF5D2008C72CC /* RemovePProcessor.swift */ = {isa = PBXFileReference; fileEncoding = 4; lastKnownFileType = sourcecode.swift; path = RemovePProcessor.swift; sourceTree = "<group>"; };
		F1065DD120AE3D98008C72CC /* VideoShortcodeProcessor.swift */ = {isa = PBXFileReference; fileEncoding = 4; lastKnownFileType = sourcecode.swift; path = VideoShortcodeProcessor.swift; sourceTree = "<group>"; };
		F118745220BC41BF0079C631 /* WordPressPluginTests.swift */ = {isa = PBXFileReference; lastKnownFileType = sourcecode.swift; path = WordPressPluginTests.swift; sourceTree = "<group>"; };
		F11C5DB120EFA49100EDBABC /* GutenbergAttributeEncoder.swift */ = {isa = PBXFileReference; lastKnownFileType = sourcecode.swift; path = GutenbergAttributeEncoder.swift; sourceTree = "<group>"; };
		F13E8AD920B71DFF007C9F8A /* GutenpackAttachment.swift */ = {isa = PBXFileReference; lastKnownFileType = sourcecode.swift; path = GutenpackAttachment.swift; sourceTree = "<group>"; };
		F13E8ADD20B7214B007C9F8A /* GutenpackAttachmentRenderer.swift */ = {isa = PBXFileReference; lastKnownFileType = sourcecode.swift; path = GutenpackAttachmentRenderer.swift; sourceTree = "<group>"; };
		F14C4D2720C0E9AA007CBC57 /* GutenbergInputHTMLTreeProcessorTests.swift */ = {isa = PBXFileReference; fileEncoding = 4; lastKnownFileType = sourcecode.swift; path = GutenbergInputHTMLTreeProcessorTests.swift; sourceTree = "<group>"; };
		F15A8B5E20BDB9E800C57ED2 /* GutenbergAttributeNames.swift */ = {isa = PBXFileReference; lastKnownFileType = sourcecode.swift; path = GutenbergAttributeNames.swift; sourceTree = "<group>"; };
		F16A2AC320CAD66700BF3A0A /* GalleryElementConverter.swift */ = {isa = PBXFileReference; lastKnownFileType = sourcecode.swift; path = GalleryElementConverter.swift; sourceTree = "<group>"; };
		F16A2AC720CAF62F00BF3A0A /* GalleryAttachment.swift */ = {isa = PBXFileReference; lastKnownFileType = sourcecode.swift; path = GalleryAttachment.swift; sourceTree = "<group>"; };
		F16A2ACB20CB115900BF3A0A /* GalleryElementConverterTests.swift */ = {isa = PBXFileReference; lastKnownFileType = sourcecode.swift; path = GalleryElementConverterTests.swift; sourceTree = "<group>"; };
		F16A2ADE20CD9F1300BF3A0A /* GalleryAttachmentToElementConverter.swift */ = {isa = PBXFileReference; lastKnownFileType = sourcecode.swift; path = GalleryAttachmentToElementConverter.swift; sourceTree = "<group>"; };
		F16A2AEB20CDA20300BF3A0A /* GallerySupportedAttribute.swift */ = {isa = PBXFileReference; lastKnownFileType = sourcecode.swift; path = GallerySupportedAttribute.swift; sourceTree = "<group>"; };
		F1AFD65120B45DBB00CB0279 /* SpecialTagAttachmentRenderer.swift */ = {isa = PBXFileReference; fileEncoding = 4; lastKnownFileType = sourcecode.swift; path = SpecialTagAttachmentRenderer.swift; sourceTree = "<group>"; };
		F1B0012820C5895800612EE9 /* GalleryShortcodeInputProcessor.swift */ = {isa = PBXFileReference; lastKnownFileType = sourcecode.swift; path = GalleryShortcodeInputProcessor.swift; sourceTree = "<group>"; };
		F1B0012C20C5948000612EE9 /* GalleryShortcodeInputProcessorTests.swift */ = {isa = PBXFileReference; lastKnownFileType = sourcecode.swift; path = GalleryShortcodeInputProcessorTests.swift; sourceTree = "<group>"; };
		F1B1FDCD20D14ACB0090A0A5 /* WordPressInputCustomizer.swift */ = {isa = PBXFileReference; lastKnownFileType = sourcecode.swift; path = WordPressInputCustomizer.swift; sourceTree = "<group>"; };
		F1B1FDD120D14B6D0090A0A5 /* WordPressOutputCustomizer.swift */ = {isa = PBXFileReference; lastKnownFileType = sourcecode.swift; path = WordPressOutputCustomizer.swift; sourceTree = "<group>"; };
		F1BA32302146E9FA00679F68 /* GutenbergOutputHTMLTreeProcessorTests.swift */ = {isa = PBXFileReference; lastKnownFileType = sourcecode.swift; path = GutenbergOutputHTMLTreeProcessorTests.swift; sourceTree = "<group>"; };
		F1C14C4A20CDE653002A4083 /* GalleryElementToTagConverter.swift */ = {isa = PBXFileReference; lastKnownFileType = sourcecode.swift; path = GalleryElementToTagConverter.swift; sourceTree = "<group>"; };
		F1C9F40420AF62E800205227 /* GutenbergOutputHTMLTreeProcessor.swift */ = {isa = PBXFileReference; fileEncoding = 4; lastKnownFileType = sourcecode.swift; path = GutenbergOutputHTMLTreeProcessor.swift; sourceTree = "<group>"; };
		F1C9F40520AF62E800205227 /* GutenblockConverter.swift */ = {isa = PBXFileReference; fileEncoding = 4; lastKnownFileType = sourcecode.swift; path = GutenblockConverter.swift; sourceTree = "<group>"; };
		F1C9F40820AF62E800205227 /* GutenbergInputHTMLTreeProcessor.swift */ = {isa = PBXFileReference; fileEncoding = 4; lastKnownFileType = sourcecode.swift; path = GutenbergInputHTMLTreeProcessor.swift; sourceTree = "<group>"; };
		F1D360AD2092947500B4E7A5 /* WordPressEditor.framework */ = {isa = PBXFileReference; explicitFileType = wrapper.framework; includeInIndex = 0; path = WordPressEditor.framework; sourceTree = BUILT_PRODUCTS_DIR; };
		F1D360B12092947500B4E7A5 /* Info.plist */ = {isa = PBXFileReference; lastKnownFileType = text.plist.xml; path = Info.plist; sourceTree = "<group>"; };
		F1D360B62092947500B4E7A5 /* WordPressEditorTests.xctest */ = {isa = PBXFileReference; explicitFileType = wrapper.cfbundle; includeInIndex = 0; path = WordPressEditorTests.xctest; sourceTree = BUILT_PRODUCTS_DIR; };
		F1D360BD2092947500B4E7A5 /* Info.plist */ = {isa = PBXFileReference; lastKnownFileType = text.plist.xml; path = Info.plist; sourceTree = "<group>"; };
		F1D360CF2092972900B4E7A5 /* Aztec.xcodeproj */ = {isa = PBXFileReference; lastKnownFileType = "wrapper.pb-project"; name = Aztec.xcodeproj; path = ../../Aztec.xcodeproj; sourceTree = "<group>"; };
		F1D360FA20929E0700B4E7A5 /* String+RegEx.swift */ = {isa = PBXFileReference; fileEncoding = 4; lastKnownFileType = sourcecode.swift; path = "String+RegEx.swift"; sourceTree = "<group>"; };
		F1D3610F20929F7900B4E7A5 /* ShortcodeProcessor.swift */ = {isa = PBXFileReference; fileEncoding = 4; lastKnownFileType = sourcecode.swift; path = ShortcodeProcessor.swift; sourceTree = "<group>"; };
		F1D361122092A37600B4E7A5 /* RemovePProcessorTests.swift */ = {isa = PBXFileReference; fileEncoding = 4; lastKnownFileType = sourcecode.swift; path = RemovePProcessorTests.swift; sourceTree = "<group>"; };
		F1D361132092A37600B4E7A5 /* AutoPProcessorTests.swift */ = {isa = PBXFileReference; fileEncoding = 4; lastKnownFileType = sourcecode.swift; path = AutoPProcessorTests.swift; sourceTree = "<group>"; };
		F1D36123209352A200B4E7A5 /* CaptionShortcodeOutputProcessorTests.swift */ = {isa = PBXFileReference; fileEncoding = 4; lastKnownFileType = sourcecode.swift; path = CaptionShortcodeOutputProcessorTests.swift; sourceTree = "<group>"; };
		F1D36124209352A200B4E7A5 /* CaptionShortcodeInputProcessorTests.swift */ = {isa = PBXFileReference; fileEncoding = 4; lastKnownFileType = sourcecode.swift; path = CaptionShortcodeInputProcessorTests.swift; sourceTree = "<group>"; };
		F1D36127209352AA00B4E7A5 /* ShortcodeProcessorTests.swift */ = {isa = PBXFileReference; fileEncoding = 4; lastKnownFileType = sourcecode.swift; path = ShortcodeProcessorTests.swift; sourceTree = "<group>"; };
		F1D36129209352F300B4E7A5 /* ImageAttachment+WordPress.swift */ = {isa = PBXFileReference; fileEncoding = 4; lastKnownFileType = sourcecode.swift; path = "ImageAttachment+WordPress.swift"; sourceTree = "<group>"; };
		F1D3612A209352F400B4E7A5 /* MediaAttachment+WordPress.swift */ = {isa = PBXFileReference; fileEncoding = 4; lastKnownFileType = sourcecode.swift; path = "MediaAttachment+WordPress.swift"; sourceTree = "<group>"; };
		F1D3612D209352F800B4E7A5 /* VideoAttachment+WordPress.swift */ = {isa = PBXFileReference; fileEncoding = 4; lastKnownFileType = sourcecode.swift; path = "VideoAttachment+WordPress.swift"; sourceTree = "<group>"; };
		F1DF4D382123C53A00EAE9F6 /* StringRegExTests.swift */ = {isa = PBXFileReference; lastKnownFileType = sourcecode.swift; path = StringRegExTests.swift; sourceTree = "<group>"; };
		F1FC706D213983CE007AAFB3 /* GalleryElementToTagConverterTests.swift */ = {isa = PBXFileReference; lastKnownFileType = sourcecode.swift; path = GalleryElementToTagConverterTests.swift; sourceTree = "<group>"; };
		F1FC707121398639007AAFB3 /* GalleryAttachmentToElementConverterTests.swift */ = {isa = PBXFileReference; lastKnownFileType = sourcecode.swift; path = GalleryAttachmentToElementConverterTests.swift; sourceTree = "<group>"; };
		F1FC707321398B0A007AAFB3 /* ImageAttachmentWordPressTests.swift */ = {isa = PBXFileReference; lastKnownFileType = sourcecode.swift; path = ImageAttachmentWordPressTests.swift; sourceTree = "<group>"; };
		F1FC7075213991FA007AAFB3 /* MediaAttachmentWordPressTests.swift */ = {isa = PBXFileReference; lastKnownFileType = sourcecode.swift; path = MediaAttachmentWordPressTests.swift; sourceTree = "<group>"; };
		F1FC70772139952C007AAFB3 /* VideoAttachmentWordPressTests.swift */ = {isa = PBXFileReference; lastKnownFileType = sourcecode.swift; path = VideoAttachmentWordPressTests.swift; sourceTree = "<group>"; };
		F1FC707F21399A3B007AAFB3 /* GutenblockTests.swift */ = {isa = PBXFileReference; lastKnownFileType = sourcecode.swift; path = GutenblockTests.swift; sourceTree = "<group>"; };
		F1FC70852139A998007AAFB3 /* GutenpackAttachmentRendererTests.swift */ = {isa = PBXFileReference; lastKnownFileType = sourcecode.swift; path = GutenpackAttachmentRendererTests.swift; sourceTree = "<group>"; };
		F1FC70922139B70A007AAFB3 /* GutenpackAttachmentRender_3x.png.dat */ = {isa = PBXFileReference; lastKnownFileType = file; path = GutenpackAttachmentRender_3x.png.dat; sourceTree = "<group>"; };
		F1FC70952139C57D007AAFB3 /* GutenpackAttachmentRender_2x.png.dat */ = {isa = PBXFileReference; lastKnownFileType = file; path = GutenpackAttachmentRender_2x.png.dat; sourceTree = "<group>"; };
		F1FC70962139C58F007AAFB3 /* README.md */ = {isa = PBXFileReference; lastKnownFileType = net.daringfireball.markdown; path = README.md; sourceTree = "<group>"; };
		FF72508B20E14E7D00A4C9D0 /* GutenbergAttributeDecoder.swift */ = {isa = PBXFileReference; lastKnownFileType = sourcecode.swift; path = GutenbergAttributeDecoder.swift; sourceTree = "<group>"; };
		FFC41BE920DD04A8004DFB4D /* GutenpackConverter.swift */ = {isa = PBXFileReference; fileEncoding = 4; lastKnownFileType = sourcecode.swift; path = GutenpackConverter.swift; sourceTree = "<group>"; };
		FFC41BF520DD5EEB004DFB4D /* GutenpackAttachmentToElementConverter.swift */ = {isa = PBXFileReference; fileEncoding = 4; lastKnownFileType = sourcecode.swift; path = GutenpackAttachmentToElementConverter.swift; sourceTree = "<group>"; };
/* End PBXFileReference section */

/* Begin PBXFrameworksBuildPhase section */
		F1D360A92092947500B4E7A5 /* Frameworks */ = {
			isa = PBXFrameworksBuildPhase;
			buildActionMask = 2147483647;
			files = (
				F1D360F7209297C300B4E7A5 /* Aztec.framework in Frameworks */,
			);
			runOnlyForDeploymentPostprocessing = 0;
		};
		F1D360B32092947500B4E7A5 /* Frameworks */ = {
			isa = PBXFrameworksBuildPhase;
			buildActionMask = 2147483647;
			files = (
				F1D360B72092947500B4E7A5 /* WordPressEditor.framework in Frameworks */,
			);
			runOnlyForDeploymentPostprocessing = 0;
		};
/* End PBXFrameworksBuildPhase section */

/* Begin PBXGroup section */
		F1065DB720ADEC1D008C72CC /* Plugins */ = {
			isa = PBXGroup;
			children = (
				F1065DBC20ADEECD008C72CC /* WordPressPlugin */,
			);
			path = Plugins;
			sourceTree = "<group>";
		};
		F1065DBC20ADEECD008C72CC /* WordPressPlugin */ = {
			isa = PBXGroup;
			children = (
				F1065DBD20ADEECD008C72CC /* WordPressPlugin.swift */,
				F1B1FDCD20D14ACB0090A0A5 /* WordPressInputCustomizer.swift */,
				F1B1FDD120D14B6D0090A0A5 /* WordPressOutputCustomizer.swift */,
				F1065DBF20ADEEF4008C72CC /* Calypso */,
				F1C9F40320AF62E800205227 /* Gutenberg */,
			);
			path = WordPressPlugin;
			sourceTree = "<group>";
		};
		F1065DBF20ADEEF4008C72CC /* Calypso */ = {
			isa = PBXGroup;
			children = (
				F16A2AEA20CDA19500BF3A0A /* AutopRemovep */,
				F16A2AE820CDA16D00BF3A0A /* CaptionShortcode */,
				F16A2AE720CDA15700BF3A0A /* GalleryShortcode */,
				F16A2AE920CDA18100BF3A0A /* VideoShortcode */,
			);
			path = Calypso;
			sourceTree = "<group>";
		};
		F16A2AE720CDA15700BF3A0A /* GalleryShortcode */ = {
			isa = PBXGroup;
			children = (
				F16A2AC720CAF62F00BF3A0A /* GalleryAttachment.swift */,
				F16A2ADE20CD9F1300BF3A0A /* GalleryAttachmentToElementConverter.swift */,
				F16A2AC320CAD66700BF3A0A /* GalleryElementConverter.swift */,
				F1C14C4A20CDE653002A4083 /* GalleryElementToTagConverter.swift */,
				F1B0012820C5895800612EE9 /* GalleryShortcodeInputProcessor.swift */,
				F16A2AEB20CDA20300BF3A0A /* GallerySupportedAttribute.swift */,
			);
			path = GalleryShortcode;
			sourceTree = "<group>";
		};
		F16A2AE820CDA16D00BF3A0A /* CaptionShortcode */ = {
			isa = PBXGroup;
			children = (
				F1065DC120ADEEF4008C72CC /* CaptionShortcodeInputProcessor.swift */,
				F1065DC020ADEEF4008C72CC /* CaptionShortcodeOutputProcessor.swift */,
			);
			path = CaptionShortcode;
			sourceTree = "<group>";
		};
		F16A2AE920CDA18100BF3A0A /* VideoShortcode */ = {
			isa = PBXGroup;
			children = (
				F1065DD120AE3D98008C72CC /* VideoShortcodeProcessor.swift */,
			);
			path = VideoShortcode;
			sourceTree = "<group>";
		};
		F16A2AEA20CDA19500BF3A0A /* AutopRemovep */ = {
			isa = PBXGroup;
			children = (
				F1065DCC20ADF5CA008C72CC /* AutoPProcessor.swift */,
				F1065DCE20ADF5D2008C72CC /* RemovePProcessor.swift */,
			);
			path = AutopRemovep;
			sourceTree = "<group>";
		};
		F16A2AED20CDAB7600BF3A0A /* GalleryShortcode */ = {
			isa = PBXGroup;
			children = (
				F1FC707121398639007AAFB3 /* GalleryAttachmentToElementConverterTests.swift */,
				F16A2ACB20CB115900BF3A0A /* GalleryElementConverterTests.swift */,
				F1FC706D213983CE007AAFB3 /* GalleryElementToTagConverterTests.swift */,
				F1B0012C20C5948000612EE9 /* GalleryShortcodeInputProcessorTests.swift */,
			);
			path = GalleryShortcode;
			sourceTree = "<group>";
		};
		F16A2AEE20CDAB8900BF3A0A /* AutopRemovep */ = {
			isa = PBXGroup;
			children = (
				F1D361132092A37600B4E7A5 /* AutoPProcessorTests.swift */,
				F1D361122092A37600B4E7A5 /* RemovePProcessorTests.swift */,
			);
			path = AutopRemovep;
			sourceTree = "<group>";
		};
		F16A2AEF20CDAB9A00BF3A0A /* CaptionShortcode */ = {
			isa = PBXGroup;
			children = (
				F1D36124209352A200B4E7A5 /* CaptionShortcodeInputProcessorTests.swift */,
				F1D36123209352A200B4E7A5 /* CaptionShortcodeOutputProcessorTests.swift */,
			);
			path = CaptionShortcode;
			sourceTree = "<group>";
		};
		F16A2AF020CDABB200BF3A0A /* Gutenberg */ = {
			isa = PBXGroup;
			children = (
				F1FC707F21399A3B007AAFB3 /* GutenblockTests.swift */,
				F14C4D2720C0E9AA007CBC57 /* GutenbergInputHTMLTreeProcessorTests.swift */,
<<<<<<< HEAD
				F1FC70852139A998007AAFB3 /* GutenpackAttachmentRendererTests.swift */,
=======
				F1BA32302146E9FA00679F68 /* GutenbergOutputHTMLTreeProcessorTests.swift */,
>>>>>>> c8cf046f
			);
			path = Gutenberg;
			sourceTree = "<group>";
		};
		F16A2AF120CDABBC00BF3A0A /* Calypso */ = {
			isa = PBXGroup;
			children = (
				F16A2AEE20CDAB8900BF3A0A /* AutopRemovep */,
				F16A2AEF20CDAB9A00BF3A0A /* CaptionShortcode */,
				F16A2AED20CDAB7600BF3A0A /* GalleryShortcode */,
			);
			path = Calypso;
			sourceTree = "<group>";
		};
		F16A2AF320CDABE200BF3A0A /* Processors */ = {
			isa = PBXGroup;
			children = (
				F1D36127209352AA00B4E7A5 /* ShortcodeProcessorTests.swift */,
			);
			path = Processors;
			sourceTree = "<group>";
		};
		F16A2AF420CDABF800BF3A0A /* WordPressPlugin */ = {
			isa = PBXGroup;
			children = (
				F118745220BC41BF0079C631 /* WordPressPluginTests.swift */,
				F16A2AF120CDABBC00BF3A0A /* Calypso */,
				F16A2AF020CDABB200BF3A0A /* Gutenberg */,
			);
			path = WordPressPlugin;
			sourceTree = "<group>";
		};
		F1AFD65020B45DBB00CB0279 /* Renderers */ = {
			isa = PBXGroup;
			children = (
				F1AFD65120B45DBB00CB0279 /* SpecialTagAttachmentRenderer.swift */,
			);
			path = Renderers;
			sourceTree = "<group>";
		};
		F1C9F40320AF62E800205227 /* Gutenberg */ = {
			isa = PBXGroup;
			children = (
				FFC41BF520DD5EEB004DFB4D /* GutenpackAttachmentToElementConverter.swift */,
				F105937620B317D7005A836E /* CommentNode+Gutenberg.swift */,
				F15A8B5E20BDB9E800C57ED2 /* GutenbergAttributeNames.swift */,
				F1C9F40820AF62E800205227 /* GutenbergInputHTMLTreeProcessor.swift */,
				F1C9F40420AF62E800205227 /* GutenbergOutputHTMLTreeProcessor.swift */,
				F105937220B2FEF1005A836E /* Gutenblock.swift */,
				F13E8AD920B71DFF007C9F8A /* GutenpackAttachment.swift */,
				F13E8ADD20B7214B007C9F8A /* GutenpackAttachmentRenderer.swift */,
				FF72508B20E14E7D00A4C9D0 /* GutenbergAttributeDecoder.swift */,
				F11C5DB120EFA49100EDBABC /* GutenbergAttributeEncoder.swift */,
				F1C9F40520AF62E800205227 /* GutenblockConverter.swift */,
				FFC41BE920DD04A8004DFB4D /* GutenpackConverter.swift */,
			);
			path = Gutenberg;
			sourceTree = "<group>";
		};
		F1D360A32092947500B4E7A5 = {
			isa = PBXGroup;
			children = (
				F1D360AF2092947500B4E7A5 /* WordPressEditor */,
				F1D360BA2092947500B4E7A5 /* WordPressEditorTests */,
				F1D360EA2092978F00B4E7A5 /* Dependencies */,
				F1D360AE2092947500B4E7A5 /* Products */,
				F1D360DB2092973800B4E7A5 /* Frameworks */,
			);
			sourceTree = "<group>";
		};
		F1D360AE2092947500B4E7A5 /* Products */ = {
			isa = PBXGroup;
			children = (
				F1D360AD2092947500B4E7A5 /* WordPressEditor.framework */,
				F1D360B62092947500B4E7A5 /* WordPressEditorTests.xctest */,
			);
			name = Products;
			sourceTree = "<group>";
		};
		F1D360AF2092947500B4E7A5 /* WordPressEditor */ = {
			isa = PBXGroup;
			children = (
				F1D360C72092967E00B4E7A5 /* Classes */,
				F1D360B12092947500B4E7A5 /* Info.plist */,
			);
			path = WordPressEditor;
			sourceTree = "<group>";
		};
		F1D360BA2092947500B4E7A5 /* WordPressEditorTests */ = {
			isa = PBXGroup;
			children = (
				F1DF4D352123C51900EAE9F6 /* Extensions */,
				F16A2AF320CDABE200BF3A0A /* Processors */,
				F16A2AF420CDABF800BF3A0A /* WordPressPlugin */,
				F1FC70892139B1B4007AAFB3 /* Resources */,
				F1D360BD2092947500B4E7A5 /* Info.plist */,
			);
			path = WordPressEditorTests;
			sourceTree = "<group>";
		};
		F1D360C72092967E00B4E7A5 /* Classes */ = {
			isa = PBXGroup;
			children = (
				F1D360F920929E0700B4E7A5 /* Extensions */,
				F1065DB720ADEC1D008C72CC /* Plugins */,
				F1D3610C20929F3A00B4E7A5 /* Processors */,
				F1AFD65020B45DBB00CB0279 /* Renderers */,
			);
			path = Classes;
			sourceTree = "<group>";
		};
		F1D360DB2092973800B4E7A5 /* Frameworks */ = {
			isa = PBXGroup;
			children = (
			);
			name = Frameworks;
			sourceTree = "<group>";
		};
		F1D360EA2092978F00B4E7A5 /* Dependencies */ = {
			isa = PBXGroup;
			children = (
				F1D360CF2092972900B4E7A5 /* Aztec.xcodeproj */,
			);
			name = Dependencies;
			path = WordPressEditorTests;
			sourceTree = "<group>";
		};
		F1D360EC209297B400B4E7A5 /* Products */ = {
			isa = PBXGroup;
			children = (
				F1D360F2209297B400B4E7A5 /* Aztec.framework */,
				F1D360F4209297B400B4E7A5 /* AztecTests.xctest */,
			);
			name = Products;
			sourceTree = "<group>";
		};
		F1D360F920929E0700B4E7A5 /* Extensions */ = {
			isa = PBXGroup;
			children = (
				F1D36129209352F300B4E7A5 /* ImageAttachment+WordPress.swift */,
				F1D3612A209352F400B4E7A5 /* MediaAttachment+WordPress.swift */,
				F1D360FA20929E0700B4E7A5 /* String+RegEx.swift */,
				F1D3612D209352F800B4E7A5 /* VideoAttachment+WordPress.swift */,
			);
			path = Extensions;
			sourceTree = "<group>";
		};
		F1D3610C20929F3A00B4E7A5 /* Processors */ = {
			isa = PBXGroup;
			children = (
				F1D3610F20929F7900B4E7A5 /* ShortcodeProcessor.swift */,
			);
			path = Processors;
			sourceTree = "<group>";
		};
		F1DF4D352123C51900EAE9F6 /* Extensions */ = {
			isa = PBXGroup;
			children = (
				F1FC707321398B0A007AAFB3 /* ImageAttachmentWordPressTests.swift */,
				F1FC7075213991FA007AAFB3 /* MediaAttachmentWordPressTests.swift */,
				F1DF4D382123C53A00EAE9F6 /* StringRegExTests.swift */,
				F1FC70772139952C007AAFB3 /* VideoAttachmentWordPressTests.swift */,
			);
			path = Extensions;
			sourceTree = "<group>";
		};
		F1FC70892139B1B4007AAFB3 /* Resources */ = {
			isa = PBXGroup;
			children = (
				F1FC70962139C58F007AAFB3 /* README.md */,
				F1FC70952139C57D007AAFB3 /* GutenpackAttachmentRender_2x.png.dat */,
				F1FC70922139B70A007AAFB3 /* GutenpackAttachmentRender_3x.png.dat */,
			);
			path = Resources;
			sourceTree = "<group>";
		};
/* End PBXGroup section */

/* Begin PBXHeadersBuildPhase section */
		F1D360AA2092947500B4E7A5 /* Headers */ = {
			isa = PBXHeadersBuildPhase;
			buildActionMask = 2147483647;
			files = (
			);
			runOnlyForDeploymentPostprocessing = 0;
		};
/* End PBXHeadersBuildPhase section */

/* Begin PBXNativeTarget section */
		F1D360AC2092947500B4E7A5 /* WordPressEditor */ = {
			isa = PBXNativeTarget;
			buildConfigurationList = F1D360C12092947500B4E7A5 /* Build configuration list for PBXNativeTarget "WordPressEditor" */;
			buildPhases = (
				F1D360A82092947500B4E7A5 /* Sources */,
				F1D360A92092947500B4E7A5 /* Frameworks */,
				F1D360AA2092947500B4E7A5 /* Headers */,
				F1D360AB2092947500B4E7A5 /* Resources */,
			);
			buildRules = (
			);
			dependencies = (
				F1D360F6209297BD00B4E7A5 /* PBXTargetDependency */,
			);
			name = WordPressEditor;
			productName = WordPress;
			productReference = F1D360AD2092947500B4E7A5 /* WordPressEditor.framework */;
			productType = "com.apple.product-type.framework";
		};
		F1D360B52092947500B4E7A5 /* WordPressEditorTests */ = {
			isa = PBXNativeTarget;
			buildConfigurationList = F1D360C42092947500B4E7A5 /* Build configuration list for PBXNativeTarget "WordPressEditorTests" */;
			buildPhases = (
				F1D360B22092947500B4E7A5 /* Sources */,
				F1D360B32092947500B4E7A5 /* Frameworks */,
				F1D360B42092947500B4E7A5 /* Resources */,
			);
			buildRules = (
			);
			dependencies = (
				F1D360B92092947500B4E7A5 /* PBXTargetDependency */,
			);
			name = WordPressEditorTests;
			productName = WordPressTests;
			productReference = F1D360B62092947500B4E7A5 /* WordPressEditorTests.xctest */;
			productType = "com.apple.product-type.bundle.unit-test";
		};
/* End PBXNativeTarget section */

/* Begin PBXProject section */
		F1D360A42092947500B4E7A5 /* Project object */ = {
			isa = PBXProject;
			attributes = {
				LastSwiftUpdateCheck = 0930;
				LastUpgradeCheck = 0930;
				ORGANIZATIONNAME = "Automattic Inc.";
				TargetAttributes = {
					F1D360AC2092947500B4E7A5 = {
						CreatedOnToolsVersion = 9.3;
					};
					F1D360B52092947500B4E7A5 = {
						CreatedOnToolsVersion = 9.3;
					};
				};
			};
			buildConfigurationList = F1D360A72092947500B4E7A5 /* Build configuration list for PBXProject "WordPressEditor" */;
			compatibilityVersion = "Xcode 9.3";
			developmentRegion = en;
			hasScannedForEncodings = 0;
			knownRegions = (
				en,
			);
			mainGroup = F1D360A32092947500B4E7A5;
			productRefGroup = F1D360AE2092947500B4E7A5 /* Products */;
			projectDirPath = "";
			projectReferences = (
				{
					ProductGroup = F1D360EC209297B400B4E7A5 /* Products */;
					ProjectRef = F1D360CF2092972900B4E7A5 /* Aztec.xcodeproj */;
				},
			);
			projectRoot = "";
			targets = (
				F1D360AC2092947500B4E7A5 /* WordPressEditor */,
				F1D360B52092947500B4E7A5 /* WordPressEditorTests */,
			);
		};
/* End PBXProject section */

/* Begin PBXReferenceProxy section */
		F1D360F2209297B400B4E7A5 /* Aztec.framework */ = {
			isa = PBXReferenceProxy;
			fileType = wrapper.framework;
			path = Aztec.framework;
			remoteRef = F1D360F1209297B400B4E7A5 /* PBXContainerItemProxy */;
			sourceTree = BUILT_PRODUCTS_DIR;
		};
		F1D360F4209297B400B4E7A5 /* AztecTests.xctest */ = {
			isa = PBXReferenceProxy;
			fileType = wrapper.cfbundle;
			path = AztecTests.xctest;
			remoteRef = F1D360F3209297B400B4E7A5 /* PBXContainerItemProxy */;
			sourceTree = BUILT_PRODUCTS_DIR;
		};
/* End PBXReferenceProxy section */

/* Begin PBXResourcesBuildPhase section */
		F1D360AB2092947500B4E7A5 /* Resources */ = {
			isa = PBXResourcesBuildPhase;
			buildActionMask = 2147483647;
			files = (
			);
			runOnlyForDeploymentPostprocessing = 0;
		};
		F1D360B42092947500B4E7A5 /* Resources */ = {
			isa = PBXResourcesBuildPhase;
			buildActionMask = 2147483647;
			files = (
				F1FC70972139C778007AAFB3 /* GutenpackAttachmentRender_2x.png.dat in Resources */,
				F1FC70932139B70A007AAFB3 /* GutenpackAttachmentRender_3x.png.dat in Resources */,
			);
			runOnlyForDeploymentPostprocessing = 0;
		};
/* End PBXResourcesBuildPhase section */

/* Begin PBXSourcesBuildPhase section */
		F1D360A82092947500B4E7A5 /* Sources */ = {
			isa = PBXSourcesBuildPhase;
			buildActionMask = 2147483647;
			files = (
				F1B1FDCE20D14ACB0090A0A5 /* WordPressInputCustomizer.swift in Sources */,
				F1C9F40A20AF62E900205227 /* GutenblockConverter.swift in Sources */,
				FFC41BF620DD5EEB004DFB4D /* GutenpackAttachmentToElementConverter.swift in Sources */,
				F1065DD220AE3D98008C72CC /* VideoShortcodeProcessor.swift in Sources */,
				F15A8B5F20BDB9E800C57ED2 /* GutenbergAttributeNames.swift in Sources */,
				FF72508C20E14E7D00A4C9D0 /* GutenbergAttributeDecoder.swift in Sources */,
				F1C9F40920AF62E900205227 /* GutenbergOutputHTMLTreeProcessor.swift in Sources */,
				F1065DCF20ADF5D3008C72CC /* RemovePProcessor.swift in Sources */,
				F1B1FDD220D14B6D0090A0A5 /* WordPressOutputCustomizer.swift in Sources */,
				F1C14C4B20CDE653002A4083 /* GalleryElementToTagConverter.swift in Sources */,
				FFC41BEA20DD04A8004DFB4D /* GutenpackConverter.swift in Sources */,
				F1B0012920C5895800612EE9 /* GalleryShortcodeInputProcessor.swift in Sources */,
				F1D3612E209352F800B4E7A5 /* VideoAttachment+WordPress.swift in Sources */,
				F105937520B2FEF1005A836E /* Gutenblock.swift in Sources */,
				F1065DBE20ADEECD008C72CC /* WordPressPlugin.swift in Sources */,
				F1065DC220ADEEF4008C72CC /* CaptionShortcodeOutputProcessor.swift in Sources */,
				F16A2ADF20CD9F1300BF3A0A /* GalleryAttachmentToElementConverter.swift in Sources */,
				F11C5DB220EFA49100EDBABC /* GutenbergAttributeEncoder.swift in Sources */,
				F13E8ADA20B71DFF007C9F8A /* GutenpackAttachment.swift in Sources */,
				F16A2AC820CAF62F00BF3A0A /* GalleryAttachment.swift in Sources */,
				F1065DCD20ADF5CB008C72CC /* AutoPProcessor.swift in Sources */,
				F1C9F40D20AF62E900205227 /* GutenbergInputHTMLTreeProcessor.swift in Sources */,
				F1D3612B209352F400B4E7A5 /* ImageAttachment+WordPress.swift in Sources */,
				F1D360FB20929E0700B4E7A5 /* String+RegEx.swift in Sources */,
				F1065DC320ADEEF4008C72CC /* CaptionShortcodeInputProcessor.swift in Sources */,
				F16A2AC420CAD66700BF3A0A /* GalleryElementConverter.swift in Sources */,
				F105937720B317D7005A836E /* CommentNode+Gutenberg.swift in Sources */,
				F13E8ADE20B7214B007C9F8A /* GutenpackAttachmentRenderer.swift in Sources */,
				F1D3611020929F7900B4E7A5 /* ShortcodeProcessor.swift in Sources */,
				F16A2AEC20CDA20300BF3A0A /* GallerySupportedAttribute.swift in Sources */,
				F1AFD65420B45DBB00CB0279 /* SpecialTagAttachmentRenderer.swift in Sources */,
				F1D3612C209352F400B4E7A5 /* MediaAttachment+WordPress.swift in Sources */,
			);
			runOnlyForDeploymentPostprocessing = 0;
		};
		F1D360B22092947500B4E7A5 /* Sources */ = {
			isa = PBXSourcesBuildPhase;
			buildActionMask = 2147483647;
			files = (
				F1FC70782139952C007AAFB3 /* VideoAttachmentWordPressTests.swift in Sources */,
				F1FC708021399A3B007AAFB3 /* GutenblockTests.swift in Sources */,
				F118745320BC41BF0079C631 /* WordPressPluginTests.swift in Sources */,
				F1FC70862139A998007AAFB3 /* GutenpackAttachmentRendererTests.swift in Sources */,
				F1D361152092A37600B4E7A5 /* AutoPProcessorTests.swift in Sources */,
				F1FC707221398639007AAFB3 /* GalleryAttachmentToElementConverterTests.swift in Sources */,
				F1B0012D20C5948000612EE9 /* GalleryShortcodeInputProcessorTests.swift in Sources */,
				F14C4D2820C0E9AB007CBC57 /* GutenbergInputHTMLTreeProcessorTests.swift in Sources */,
				F1D36125209352A200B4E7A5 /* CaptionShortcodeOutputProcessorTests.swift in Sources */,
				F16A2ACC20CB115900BF3A0A /* GalleryElementConverterTests.swift in Sources */,
				F1FC707421398B0A007AAFB3 /* ImageAttachmentWordPressTests.swift in Sources */,
				F1D36126209352A200B4E7A5 /* CaptionShortcodeInputProcessorTests.swift in Sources */,
				F1FC7076213991FA007AAFB3 /* MediaAttachmentWordPressTests.swift in Sources */,
				F1D361142092A37600B4E7A5 /* RemovePProcessorTests.swift in Sources */,
<<<<<<< HEAD
				F1FC706E213983CE007AAFB3 /* GalleryElementToTagConverterTests.swift in Sources */,
				F1DF4D392123C53A00EAE9F6 /* StringRegExTests.swift in Sources */,
=======
				F1BA32312146E9FA00679F68 /* GutenbergOutputHTMLTreeProcessorTests.swift in Sources */,
>>>>>>> c8cf046f
				F1D36128209352AA00B4E7A5 /* ShortcodeProcessorTests.swift in Sources */,
			);
			runOnlyForDeploymentPostprocessing = 0;
		};
/* End PBXSourcesBuildPhase section */

/* Begin PBXTargetDependency section */
		F1D360B92092947500B4E7A5 /* PBXTargetDependency */ = {
			isa = PBXTargetDependency;
			target = F1D360AC2092947500B4E7A5 /* WordPressEditor */;
			targetProxy = F1D360B82092947500B4E7A5 /* PBXContainerItemProxy */;
		};
		F1D360F6209297BD00B4E7A5 /* PBXTargetDependency */ = {
			isa = PBXTargetDependency;
			name = Aztec;
			targetProxy = F1D360F5209297BD00B4E7A5 /* PBXContainerItemProxy */;
		};
/* End PBXTargetDependency section */

/* Begin XCBuildConfiguration section */
		F1D360BF2092947500B4E7A5 /* Debug */ = {
			isa = XCBuildConfiguration;
			buildSettings = {
				ALWAYS_SEARCH_USER_PATHS = NO;
				CLANG_ANALYZER_NONNULL = YES;
				CLANG_ANALYZER_NUMBER_OBJECT_CONVERSION = YES_AGGRESSIVE;
				CLANG_CXX_LANGUAGE_STANDARD = "gnu++14";
				CLANG_CXX_LIBRARY = "libc++";
				CLANG_ENABLE_MODULES = YES;
				CLANG_ENABLE_OBJC_ARC = YES;
				CLANG_ENABLE_OBJC_WEAK = YES;
				CLANG_WARN_BLOCK_CAPTURE_AUTORELEASING = YES;
				CLANG_WARN_BOOL_CONVERSION = YES;
				CLANG_WARN_COMMA = YES;
				CLANG_WARN_CONSTANT_CONVERSION = YES;
				CLANG_WARN_DEPRECATED_OBJC_IMPLEMENTATIONS = YES;
				CLANG_WARN_DIRECT_OBJC_ISA_USAGE = YES_ERROR;
				CLANG_WARN_DOCUMENTATION_COMMENTS = YES;
				CLANG_WARN_EMPTY_BODY = YES;
				CLANG_WARN_ENUM_CONVERSION = YES;
				CLANG_WARN_INFINITE_RECURSION = YES;
				CLANG_WARN_INT_CONVERSION = YES;
				CLANG_WARN_NON_LITERAL_NULL_CONVERSION = YES;
				CLANG_WARN_OBJC_IMPLICIT_RETAIN_SELF = YES;
				CLANG_WARN_OBJC_LITERAL_CONVERSION = YES;
				CLANG_WARN_OBJC_ROOT_CLASS = YES_ERROR;
				CLANG_WARN_RANGE_LOOP_ANALYSIS = YES;
				CLANG_WARN_STRICT_PROTOTYPES = YES;
				CLANG_WARN_SUSPICIOUS_MOVE = YES;
				CLANG_WARN_UNGUARDED_AVAILABILITY = YES_AGGRESSIVE;
				CLANG_WARN_UNREACHABLE_CODE = YES;
				CLANG_WARN__DUPLICATE_METHOD_MATCH = YES;
				CODE_SIGN_IDENTITY = "iPhone Developer";
				COPY_PHASE_STRIP = NO;
				CURRENT_PROJECT_VERSION = 1;
				DEBUG_INFORMATION_FORMAT = dwarf;
				ENABLE_STRICT_OBJC_MSGSEND = YES;
				ENABLE_TESTABILITY = YES;
				GCC_C_LANGUAGE_STANDARD = gnu11;
				GCC_DYNAMIC_NO_PIC = NO;
				GCC_NO_COMMON_BLOCKS = YES;
				GCC_OPTIMIZATION_LEVEL = 0;
				GCC_PREPROCESSOR_DEFINITIONS = (
					"DEBUG=1",
					"$(inherited)",
				);
				GCC_WARN_64_TO_32_BIT_CONVERSION = YES;
				GCC_WARN_ABOUT_RETURN_TYPE = YES_ERROR;
				GCC_WARN_UNDECLARED_SELECTOR = YES;
				GCC_WARN_UNINITIALIZED_AUTOS = YES_AGGRESSIVE;
				GCC_WARN_UNUSED_FUNCTION = YES;
				GCC_WARN_UNUSED_VARIABLE = YES;
				IPHONEOS_DEPLOYMENT_TARGET = 10.0;
				MTL_ENABLE_DEBUG_INFO = YES;
				ONLY_ACTIVE_ARCH = YES;
				SDKROOT = iphoneos;
				SWIFT_ACTIVE_COMPILATION_CONDITIONS = DEBUG;
				SWIFT_OPTIMIZATION_LEVEL = "-Onone";
				SWIFT_SWIFT3_OBJC_INFERENCE = Off;
				SWIFT_VERSION = 4.0;
				VERSIONING_SYSTEM = "apple-generic";
				VERSION_INFO_PREFIX = "";
			};
			name = Debug;
		};
		F1D360C02092947500B4E7A5 /* Release */ = {
			isa = XCBuildConfiguration;
			buildSettings = {
				ALWAYS_SEARCH_USER_PATHS = NO;
				CLANG_ANALYZER_NONNULL = YES;
				CLANG_ANALYZER_NUMBER_OBJECT_CONVERSION = YES_AGGRESSIVE;
				CLANG_CXX_LANGUAGE_STANDARD = "gnu++14";
				CLANG_CXX_LIBRARY = "libc++";
				CLANG_ENABLE_MODULES = YES;
				CLANG_ENABLE_OBJC_ARC = YES;
				CLANG_ENABLE_OBJC_WEAK = YES;
				CLANG_WARN_BLOCK_CAPTURE_AUTORELEASING = YES;
				CLANG_WARN_BOOL_CONVERSION = YES;
				CLANG_WARN_COMMA = YES;
				CLANG_WARN_CONSTANT_CONVERSION = YES;
				CLANG_WARN_DEPRECATED_OBJC_IMPLEMENTATIONS = YES;
				CLANG_WARN_DIRECT_OBJC_ISA_USAGE = YES_ERROR;
				CLANG_WARN_DOCUMENTATION_COMMENTS = YES;
				CLANG_WARN_EMPTY_BODY = YES;
				CLANG_WARN_ENUM_CONVERSION = YES;
				CLANG_WARN_INFINITE_RECURSION = YES;
				CLANG_WARN_INT_CONVERSION = YES;
				CLANG_WARN_NON_LITERAL_NULL_CONVERSION = YES;
				CLANG_WARN_OBJC_IMPLICIT_RETAIN_SELF = YES;
				CLANG_WARN_OBJC_LITERAL_CONVERSION = YES;
				CLANG_WARN_OBJC_ROOT_CLASS = YES_ERROR;
				CLANG_WARN_RANGE_LOOP_ANALYSIS = YES;
				CLANG_WARN_STRICT_PROTOTYPES = YES;
				CLANG_WARN_SUSPICIOUS_MOVE = YES;
				CLANG_WARN_UNGUARDED_AVAILABILITY = YES_AGGRESSIVE;
				CLANG_WARN_UNREACHABLE_CODE = YES;
				CLANG_WARN__DUPLICATE_METHOD_MATCH = YES;
				CODE_SIGN_IDENTITY = "iPhone Developer";
				COPY_PHASE_STRIP = NO;
				CURRENT_PROJECT_VERSION = 1;
				DEBUG_INFORMATION_FORMAT = "dwarf-with-dsym";
				ENABLE_NS_ASSERTIONS = NO;
				ENABLE_STRICT_OBJC_MSGSEND = YES;
				GCC_C_LANGUAGE_STANDARD = gnu11;
				GCC_NO_COMMON_BLOCKS = YES;
				GCC_WARN_64_TO_32_BIT_CONVERSION = YES;
				GCC_WARN_ABOUT_RETURN_TYPE = YES_ERROR;
				GCC_WARN_UNDECLARED_SELECTOR = YES;
				GCC_WARN_UNINITIALIZED_AUTOS = YES_AGGRESSIVE;
				GCC_WARN_UNUSED_FUNCTION = YES;
				GCC_WARN_UNUSED_VARIABLE = YES;
				IPHONEOS_DEPLOYMENT_TARGET = 10.0;
				MTL_ENABLE_DEBUG_INFO = NO;
				SDKROOT = iphoneos;
				SWIFT_COMPILATION_MODE = wholemodule;
				SWIFT_OPTIMIZATION_LEVEL = "-O";
				SWIFT_SWIFT3_OBJC_INFERENCE = Off;
				SWIFT_VERSION = 4.0;
				VALIDATE_PRODUCT = YES;
				VERSIONING_SYSTEM = "apple-generic";
				VERSION_INFO_PREFIX = "";
			};
			name = Release;
		};
		F1D360C22092947500B4E7A5 /* Debug */ = {
			isa = XCBuildConfiguration;
			buildSettings = {
				CODE_SIGN_IDENTITY = "";
				CODE_SIGN_STYLE = Automatic;
				DEFINES_MODULE = YES;
				DEVELOPMENT_TEAM = PZYM8XX95Q;
				DYLIB_COMPATIBILITY_VERSION = 1;
				DYLIB_CURRENT_VERSION = 1;
				DYLIB_INSTALL_NAME_BASE = "@rpath";
				INFOPLIST_FILE = WordPressEditor/Info.plist;
				INSTALL_PATH = "$(LOCAL_LIBRARY_DIR)/Frameworks";
				LD_RUNPATH_SEARCH_PATHS = (
					"$(inherited)",
					"@executable_path/Frameworks",
					"@loader_path/Frameworks",
				);
				PRODUCT_BUNDLE_IDENTIFIER = com.automattic.WordPress;
				PRODUCT_NAME = "$(TARGET_NAME:c99extidentifier)";
				SKIP_INSTALL = YES;
				TARGETED_DEVICE_FAMILY = "1,2";
			};
			name = Debug;
		};
		F1D360C32092947500B4E7A5 /* Release */ = {
			isa = XCBuildConfiguration;
			buildSettings = {
				CODE_SIGN_IDENTITY = "";
				CODE_SIGN_STYLE = Automatic;
				DEFINES_MODULE = YES;
				DEVELOPMENT_TEAM = PZYM8XX95Q;
				DYLIB_COMPATIBILITY_VERSION = 1;
				DYLIB_CURRENT_VERSION = 1;
				DYLIB_INSTALL_NAME_BASE = "@rpath";
				INFOPLIST_FILE = WordPressEditor/Info.plist;
				INSTALL_PATH = "$(LOCAL_LIBRARY_DIR)/Frameworks";
				LD_RUNPATH_SEARCH_PATHS = (
					"$(inherited)",
					"@executable_path/Frameworks",
					"@loader_path/Frameworks",
				);
				PRODUCT_BUNDLE_IDENTIFIER = com.automattic.WordPress;
				PRODUCT_NAME = "$(TARGET_NAME:c99extidentifier)";
				SKIP_INSTALL = YES;
				TARGETED_DEVICE_FAMILY = "1,2";
			};
			name = Release;
		};
		F1D360C52092947500B4E7A5 /* Debug */ = {
			isa = XCBuildConfiguration;
			buildSettings = {
				ALWAYS_EMBED_SWIFT_STANDARD_LIBRARIES = YES;
				CODE_SIGN_STYLE = Automatic;
				DEVELOPMENT_TEAM = PZYM8XX95Q;
				INFOPLIST_FILE = WordPressEditorTests/Info.plist;
				LD_RUNPATH_SEARCH_PATHS = (
					"$(inherited)",
					"@executable_path/Frameworks",
					"@loader_path/Frameworks",
				);
				PRODUCT_BUNDLE_IDENTIFIER = com.automattic.WordPressTests;
				PRODUCT_NAME = "$(TARGET_NAME)";
				TARGETED_DEVICE_FAMILY = "1,2";
			};
			name = Debug;
		};
		F1D360C62092947500B4E7A5 /* Release */ = {
			isa = XCBuildConfiguration;
			buildSettings = {
				ALWAYS_EMBED_SWIFT_STANDARD_LIBRARIES = YES;
				CODE_SIGN_STYLE = Automatic;
				DEVELOPMENT_TEAM = PZYM8XX95Q;
				INFOPLIST_FILE = WordPressEditorTests/Info.plist;
				LD_RUNPATH_SEARCH_PATHS = (
					"$(inherited)",
					"@executable_path/Frameworks",
					"@loader_path/Frameworks",
				);
				PRODUCT_BUNDLE_IDENTIFIER = com.automattic.WordPressTests;
				PRODUCT_NAME = "$(TARGET_NAME)";
				TARGETED_DEVICE_FAMILY = "1,2";
			};
			name = Release;
		};
/* End XCBuildConfiguration section */

/* Begin XCConfigurationList section */
		F1D360A72092947500B4E7A5 /* Build configuration list for PBXProject "WordPressEditor" */ = {
			isa = XCConfigurationList;
			buildConfigurations = (
				F1D360BF2092947500B4E7A5 /* Debug */,
				F1D360C02092947500B4E7A5 /* Release */,
			);
			defaultConfigurationIsVisible = 0;
			defaultConfigurationName = Release;
		};
		F1D360C12092947500B4E7A5 /* Build configuration list for PBXNativeTarget "WordPressEditor" */ = {
			isa = XCConfigurationList;
			buildConfigurations = (
				F1D360C22092947500B4E7A5 /* Debug */,
				F1D360C32092947500B4E7A5 /* Release */,
			);
			defaultConfigurationIsVisible = 0;
			defaultConfigurationName = Release;
		};
		F1D360C42092947500B4E7A5 /* Build configuration list for PBXNativeTarget "WordPressEditorTests" */ = {
			isa = XCConfigurationList;
			buildConfigurations = (
				F1D360C52092947500B4E7A5 /* Debug */,
				F1D360C62092947500B4E7A5 /* Release */,
			);
			defaultConfigurationIsVisible = 0;
			defaultConfigurationName = Release;
		};
/* End XCConfigurationList section */
	};
	rootObject = F1D360A42092947500B4E7A5 /* Project object */;
}<|MERGE_RESOLUTION|>--- conflicted
+++ resolved
@@ -279,11 +279,8 @@
 			children = (
 				F1FC707F21399A3B007AAFB3 /* GutenblockTests.swift */,
 				F14C4D2720C0E9AA007CBC57 /* GutenbergInputHTMLTreeProcessorTests.swift */,
-<<<<<<< HEAD
 				F1FC70852139A998007AAFB3 /* GutenpackAttachmentRendererTests.swift */,
-=======
 				F1BA32302146E9FA00679F68 /* GutenbergOutputHTMLTreeProcessorTests.swift */,
->>>>>>> c8cf046f
 			);
 			path = Gutenberg;
 			sourceTree = "<group>";
@@ -646,12 +643,9 @@
 				F1D36126209352A200B4E7A5 /* CaptionShortcodeInputProcessorTests.swift in Sources */,
 				F1FC7076213991FA007AAFB3 /* MediaAttachmentWordPressTests.swift in Sources */,
 				F1D361142092A37600B4E7A5 /* RemovePProcessorTests.swift in Sources */,
-<<<<<<< HEAD
 				F1FC706E213983CE007AAFB3 /* GalleryElementToTagConverterTests.swift in Sources */,
 				F1DF4D392123C53A00EAE9F6 /* StringRegExTests.swift in Sources */,
-=======
 				F1BA32312146E9FA00679F68 /* GutenbergOutputHTMLTreeProcessorTests.swift in Sources */,
->>>>>>> c8cf046f
 				F1D36128209352AA00B4E7A5 /* ShortcodeProcessorTests.swift in Sources */,
 			);
 			runOnlyForDeploymentPostprocessing = 0;
