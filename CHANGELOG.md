# Changelog

The format of this document is inspired by [Keep a Changelog](https://keepachangelog.com/en/1.0.0/) and the project follows [Semantic Versioning](https://semver.org/spec/v2.0.0.html).

<!-- This is a comment, you won't see it when GitHub renders the Markdown file.

When releasing a new version:

1. Remove any empty section (those with `_None._`)
<<<<<<< HEAD
2. Update the `## Unreleased` header to `## [<version_number>](https://github.com/wordpress-mobile/WordPressKit-iOS/releases/tag/<version_number>)`
=======
2. Update the `## Unreleased` header to `## [<version_number>](https://github.com/wordpress-mobile/AztecEditor-iOS/releases/tag/<version_number>)`
>>>>>>> 006aceaa
3. Add a new "Unreleased" section for the next iteration, by copy/pasting the following template:

## Unreleased

### Breaking Changes

_None._

### New Features

_None._

### Bug Fixes

_None._

### Internal Changes

_None._

-->

## Unreleased

### Breaking Changes

_None._

### New Features

_None._

### Bug Fixes

_None._

### Internal Changes

<<<<<<< HEAD
=======
_None._


## [1.19.9](https://github.com/wordpress-mobile/AztecEditor-iOS/releases/tag/1.19.9)

### Breaking Changes

_None._

### New Features

_None._

### Bug Fixes

* Worked around a crash that could occur when calling String.paragraphRange(for:) on iOS 17. [#1373]

### Internal Changes

>>>>>>> 006aceaa
- Add this changelog file. [#1365]

---

_Versions below this precede the Keep a Changelog-inspired formatting._


1.19.8
-------
* Fix Li tag when switching the list style.
* Retain Heading attribute when headings are autocorrected.

1.19.7
-------
* Add variable to control whether typing attributes should be recalculated when deleting backward.
* Allow using the default font for the PreFormatter/HeaderFormatter.

1.19.6
-------
* Add support for Mark inline formatting.

1.19.5
-------
* Add support for the Mark HTML tag.

1.19.4
-------
* Fix Carthage build for Xcode 12
* Replace gridicons with SFSymbols on the Example app

1.19.3
-------
* Expose UIColor hexString helpers to be used by subclasses of Aztec components.

1.19.2
-------
* Fix drawing of underlines when they include newlines.

1.19.1
-------
* Fix a bug where collapse of whitespaces was happening for empty HTML nodes.

1.19.0
-------
* Add support for the sup and sub HTML tags.
* Fix invokation of the delegate method `shouldChangeTextIn` when pasting new content.

1.18.0
-------
* Added an option to not colapse whitespaces when saving the HTML.

1.17.1
-----
* Fix drawing of underlines when they include the last character of content.

1.17.0
-----
 * Fix drawing of underlines when they have a nbsp and span to the end of a line

1.16.0
-----
 * Improve display of ordered lists with large bullet numbers
 * Fix bug where links with text that had a mix of Latin and non-Latin characters were getting split.

1.15.0
-----
 * Allow to use headers fonts without bold effect applied
 * Support for multilevel blockquotes
 * Fix presentation of placeholder images in dark mode.
 * Fix bug that didn't set default text color when changing text color

1.14.1
-----
* Support for xcode 10.

1.14.0
-----
* Support standard HTML colors by name.
* Add support for reverse and start attributes for ordered lists.

1.13.0
-----
* Fix a bug when copying and pasting from other apps when running dark mode.
* Improve list indentation for markers.<|MERGE_RESOLUTION|>--- conflicted
+++ resolved
@@ -7,11 +7,7 @@
 When releasing a new version:
 
 1. Remove any empty section (those with `_None._`)
-<<<<<<< HEAD
-2. Update the `## Unreleased` header to `## [<version_number>](https://github.com/wordpress-mobile/WordPressKit-iOS/releases/tag/<version_number>)`
-=======
 2. Update the `## Unreleased` header to `## [<version_number>](https://github.com/wordpress-mobile/AztecEditor-iOS/releases/tag/<version_number>)`
->>>>>>> 006aceaa
 3. Add a new "Unreleased" section for the next iteration, by copy/pasting the following template:
 
 ## Unreleased
@@ -50,8 +46,6 @@
 
 ### Internal Changes
 
-<<<<<<< HEAD
-=======
 _None._
 
 
@@ -71,7 +65,6 @@
 
 ### Internal Changes
 
->>>>>>> 006aceaa
 - Add this changelog file. [#1365]
 
 ---
