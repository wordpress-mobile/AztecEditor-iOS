--- conflicted
+++ resolved
@@ -169,8 +169,6 @@
 		F18986E11EF2040A0060EDBA /* FontFormatter.swift in Sources */ = {isa = PBXBuildFile; fileRef = F18986E01EF2040A0060EDBA /* FontFormatter.swift */; };
 		F18986E31EF204180060EDBA /* BoldFormatter.swift in Sources */ = {isa = PBXBuildFile; fileRef = F18986E21EF204180060EDBA /* BoldFormatter.swift */; };
 		F18986E51EF2043E0060EDBA /* ItalicFormatter.swift in Sources */ = {isa = PBXBuildFile; fileRef = F18986E41EF2043E0060EDBA /* ItalicFormatter.swift */; };
-		F18A1EA321BEEBE800F1AA9E /* PluginInputCustomizer.swift in Sources */ = {isa = PBXBuildFile; fileRef = F18A1EA221BEEBE800F1AA9E /* PluginInputCustomizer.swift */; };
-		F18A1EA521BEEC9300F1AA9E /* PluginOutputCustomizer.swift in Sources */ = {isa = PBXBuildFile; fileRef = F18A1EA421BEEC9300F1AA9E /* PluginOutputCustomizer.swift */; };
 		F18A1EA921C0586E00F1AA9E /* NSAttributedString+ParagraphRange.swift in Sources */ = {isa = PBXBuildFile; fileRef = F18A1EA821C0586E00F1AA9E /* NSAttributedString+ParagraphRange.swift */; };
 		F18A1EAB21C058E500F1AA9E /* NSAttributedStringParagraphRangeTests.swift in Sources */ = {isa = PBXBuildFile; fileRef = F18A1EAA21C058E500F1AA9E /* NSAttributedStringParagraphRangeTests.swift */; };
 		F18A1EBA21C0828700F1AA9E /* PluginInputCustomizer.swift in Sources */ = {isa = PBXBuildFile; fileRef = F18A1EB821C0828700F1AA9E /* PluginInputCustomizer.swift */; };
@@ -437,8 +435,6 @@
 		F18986E01EF2040A0060EDBA /* FontFormatter.swift */ = {isa = PBXFileReference; fileEncoding = 4; lastKnownFileType = sourcecode.swift; path = FontFormatter.swift; sourceTree = "<group>"; };
 		F18986E21EF204180060EDBA /* BoldFormatter.swift */ = {isa = PBXFileReference; fileEncoding = 4; lastKnownFileType = sourcecode.swift; path = BoldFormatter.swift; sourceTree = "<group>"; };
 		F18986E41EF2043E0060EDBA /* ItalicFormatter.swift */ = {isa = PBXFileReference; fileEncoding = 4; lastKnownFileType = sourcecode.swift; path = ItalicFormatter.swift; sourceTree = "<group>"; };
-		F18A1EA221BEEBE800F1AA9E /* PluginInputCustomizer.swift */ = {isa = PBXFileReference; lastKnownFileType = sourcecode.swift; path = PluginInputCustomizer.swift; sourceTree = "<group>"; };
-		F18A1EA421BEEC9300F1AA9E /* PluginOutputCustomizer.swift */ = {isa = PBXFileReference; lastKnownFileType = sourcecode.swift; path = PluginOutputCustomizer.swift; sourceTree = "<group>"; };
 		F18A1EA821C0586E00F1AA9E /* NSAttributedString+ParagraphRange.swift */ = {isa = PBXFileReference; lastKnownFileType = sourcecode.swift; path = "NSAttributedString+ParagraphRange.swift"; sourceTree = "<group>"; };
 		F18A1EAA21C058E500F1AA9E /* NSAttributedStringParagraphRangeTests.swift */ = {isa = PBXFileReference; lastKnownFileType = sourcecode.swift; path = NSAttributedStringParagraphRangeTests.swift; sourceTree = "<group>"; };
 		F18A1EB821C0828700F1AA9E /* PluginInputCustomizer.swift */ = {isa = PBXFileReference; fileEncoding = 4; lastKnownFileType = sourcecode.swift; path = PluginInputCustomizer.swift; sourceTree = "<group>"; };
@@ -834,12 +830,7 @@
 			isa = PBXGroup;
 			children = (
 				F1065DB520ADD928008C72CC /* Plugin.swift */,
-<<<<<<< HEAD
-				F18A1EA221BEEBE800F1AA9E /* PluginInputCustomizer.swift */,
-				F18A1EA421BEEC9300F1AA9E /* PluginOutputCustomizer.swift */,
-=======
 				F18A1EB821C0828700F1AA9E /* PluginInputCustomizer.swift */,
->>>>>>> ea236ce9
 				F13E8AD720B71BAA007C9F8A /* PluginManager.swift */,
 				F18A1EB921C0828700F1AA9E /* PluginOutputCustomizer.swift */,
 			);
@@ -1522,11 +1513,7 @@
 				FF20D6421EDC389A00294B78 /* Processor.swift in Sources */,
 				599F253B1D8BC9A1002871D6 /* InNodesConverter.swift in Sources */,
 				F127F7141F0591AD008A00D7 /* CSSAttribute.swift in Sources */,
-<<<<<<< HEAD
-				F18A1EA521BEEC9300F1AA9E /* PluginOutputCustomizer.swift in Sources */,
-=======
 				F18A1EBB21C0828700F1AA9E /* PluginOutputCustomizer.swift in Sources */,
->>>>>>> ea236ce9
 				F11326B31EF1AA91007FEE9A /* ParagraphProperty.swift in Sources */,
 				F11326B11EF1AA91007FEE9A /* HTMLParagraph.swift in Sources */,
 				FF20D6401EDC389A00294B78 /* ShortcodeAttribute.swift in Sources */,
@@ -1535,11 +1522,7 @@
 				FF4E26601EA8DF1E005E8E42 /* ImageAttachment.swift in Sources */,
 				599F254F1D8BC9A1002871D6 /* FormatBarItem.swift in Sources */,
 				F17BC8931F4E4BA500398E2B /* HTMLRepresentation.swift in Sources */,
-<<<<<<< HEAD
-				F18A1EA321BEEBE800F1AA9E /* PluginInputCustomizer.swift in Sources */,
-=======
 				F18A1EBA21C0828700F1AA9E /* PluginInputCustomizer.swift in Sources */,
->>>>>>> ea236ce9
 				F15BA60F21515C0F00424120 /* UnderlineStringAttributeConverter.swift in Sources */,
 				F18B81ED1EA560B700885F43 /* StringUTF16+RangeConversion.swift in Sources */,
 				F16A2AD520CC437E00BF3A0A /* LineAttachmentToElementConverter.swift in Sources */,
