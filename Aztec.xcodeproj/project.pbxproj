--- conflicted
+++ resolved
@@ -54,11 +54,8 @@
 		B577DC671E7B18F80012A1F8 /* CommentNodeDescriptor.swift in Sources */ = {isa = PBXBuildFile; fileRef = B577DC661E7B18F80012A1F8 /* CommentNodeDescriptor.swift */; };
 		B57D1C3D1E92C38000EA4B16 /* HTMLAttachment.swift in Sources */ = {isa = PBXBuildFile; fileRef = B57D1C3C1E92C38000EA4B16 /* HTMLAttachment.swift */; };
 		B59C9F9F1DF74BB80073B1D6 /* UIFont+Traits.swift in Sources */ = {isa = PBXBuildFile; fileRef = B59C9F9E1DF74BB80073B1D6 /* UIFont+Traits.swift */; };
-<<<<<<< HEAD
 		B5A99DF11EBA28AC00DED081 /* Libtidy.swift in Sources */ = {isa = PBXBuildFile; fileRef = B5A99DF01EBA28AC00DED081 /* Libtidy.swift */; };
-=======
 		B5A99D841EBA073D00DED081 /* HTMLStorage.swift in Sources */ = {isa = PBXBuildFile; fileRef = B5A99D831EBA073D00DED081 /* HTMLStorage.swift */; };
->>>>>>> b0263bdd
 		B5AF89321E93CFC80051EFDB /* RenderableAttachmentDelegate.swift in Sources */ = {isa = PBXBuildFile; fileRef = B5AF89311E93CFC80051EFDB /* RenderableAttachmentDelegate.swift */; };
 		B5B86D371DA3EC250083DB3F /* NSRange+Helpers.swift in Sources */ = {isa = PBXBuildFile; fileRef = F18733C41DA096EE005AEB80 /* NSRange+Helpers.swift */; };
 		B5B86D3C1DA41A550083DB3F /* TextListFormatter.swift in Sources */ = {isa = PBXBuildFile; fileRef = B5B86D3B1DA41A550083DB3F /* TextListFormatter.swift */; };
@@ -209,13 +206,10 @@
 		B577DC661E7B18F80012A1F8 /* CommentNodeDescriptor.swift */ = {isa = PBXFileReference; fileEncoding = 4; lastKnownFileType = sourcecode.swift; name = CommentNodeDescriptor.swift; path = Descriptors/CommentNodeDescriptor.swift; sourceTree = "<group>"; };
 		B57D1C3C1E92C38000EA4B16 /* HTMLAttachment.swift */ = {isa = PBXFileReference; fileEncoding = 4; lastKnownFileType = sourcecode.swift; path = HTMLAttachment.swift; sourceTree = "<group>"; };
 		B59C9F9E1DF74BB80073B1D6 /* UIFont+Traits.swift */ = {isa = PBXFileReference; fileEncoding = 4; lastKnownFileType = sourcecode.swift; path = "UIFont+Traits.swift"; sourceTree = "<group>"; };
-<<<<<<< HEAD
 		B5A99DED1EBA280300DED081 /* module.modulemap */ = {isa = PBXFileReference; lastKnownFileType = "sourcecode.module-map"; path = module.modulemap; sourceTree = "<group>"; };
 		B5A99DEE1EBA282C00DED081 /* libtidy-umbrella.h */ = {isa = PBXFileReference; lastKnownFileType = sourcecode.c.h; path = "libtidy-umbrella.h"; sourceTree = "<group>"; };
 		B5A99DF01EBA28AC00DED081 /* Libtidy.swift */ = {isa = PBXFileReference; fileEncoding = 4; lastKnownFileType = sourcecode.swift; path = Libtidy.swift; sourceTree = "<group>"; };
-=======
 		B5A99D831EBA073D00DED081 /* HTMLStorage.swift */ = {isa = PBXFileReference; fileEncoding = 4; lastKnownFileType = sourcecode.swift; path = HTMLStorage.swift; sourceTree = "<group>"; };
->>>>>>> b0263bdd
 		B5AF89311E93CFC80051EFDB /* RenderableAttachmentDelegate.swift */ = {isa = PBXFileReference; fileEncoding = 4; lastKnownFileType = sourcecode.swift; path = RenderableAttachmentDelegate.swift; sourceTree = "<group>"; };
 		B5B86D3B1DA41A550083DB3F /* TextListFormatter.swift */ = {isa = PBXFileReference; fileEncoding = 4; lastKnownFileType = sourcecode.swift; path = TextListFormatter.swift; sourceTree = "<group>"; };
 		B5B96DAA1E01B2F300791315 /* UIPasteboard+Helpers.swift */ = {isa = PBXFileReference; fileEncoding = 4; lastKnownFileType = sourcecode.swift; path = "UIPasteboard+Helpers.swift"; sourceTree = "<group>"; };
