// !$*UTF8*$!
{
	archiveVersion = 1;
	classes = {
	};
	objectVersion = 46;
	objects = {

/* Begin PBXBuildFile section */
		594C9D6D1D8BE57600D74542 /* Gridicons.framework in Frameworks */ = {isa = PBXBuildFile; fileRef = 599F255B1D8BCDB4002871D6 /* Gridicons.framework */; };
		594C9D6F1D8BE61F00D74542 /* Aztec.framework in CopyFiles */ = {isa = PBXBuildFile; fileRef = 5951CB8E1D8BC93600E1866F /* Aztec.framework */; settings = {ATTRIBUTES = (CodeSignOnCopy, RemoveHeadersOnCopy, ); }; };
		594C9D701D8BE62500D74542 /* Gridicons.framework in CopyFiles */ = {isa = PBXBuildFile; fileRef = 599F255B1D8BCDB4002871D6 /* Gridicons.framework */; settings = {ATTRIBUTES = (CodeSignOnCopy, RemoveHeadersOnCopy, ); }; };
		594C9D731D8BE6C300D74542 /* InAttributeConverterTests.swift in Sources */ = {isa = PBXBuildFile; fileRef = 59FEA06B1D8BDFA700D138DF /* InAttributeConverterTests.swift */; };
		594C9D741D8BE6C700D74542 /* InNodeConverterTests.swift in Sources */ = {isa = PBXBuildFile; fileRef = 59FEA06D1D8BDFA700D138DF /* InNodeConverterTests.swift */; };
		5951CB981D8BC93600E1866F /* Aztec.framework in Frameworks */ = {isa = PBXBuildFile; fileRef = 5951CB8E1D8BC93600E1866F /* Aztec.framework */; };
		599F25341D8BC9A1002871D6 /* ArrayConverter.swift in Sources */ = {isa = PBXBuildFile; fileRef = 599F25041D8BC9A1002871D6 /* ArrayConverter.swift */; };
		599F25351D8BC9A1002871D6 /* CLinkedListToArrayConverter.swift in Sources */ = {isa = PBXBuildFile; fileRef = 599F25051D8BC9A1002871D6 /* CLinkedListToArrayConverter.swift */; };
		599F25361D8BC9A1002871D6 /* Converter.swift in Sources */ = {isa = PBXBuildFile; fileRef = 599F25061D8BC9A1002871D6 /* Converter.swift */; };
		599F25371D8BC9A1002871D6 /* InAttributeConverter.swift in Sources */ = {isa = PBXBuildFile; fileRef = 599F250A1D8BC9A1002871D6 /* InAttributeConverter.swift */; };
		599F25381D8BC9A1002871D6 /* InAttributesConverter.swift in Sources */ = {isa = PBXBuildFile; fileRef = 599F250B1D8BC9A1002871D6 /* InAttributesConverter.swift */; };
		599F25391D8BC9A1002871D6 /* HTMLParser.swift in Sources */ = {isa = PBXBuildFile; fileRef = 599F250C1D8BC9A1002871D6 /* HTMLParser.swift */; };
		599F253A1D8BC9A1002871D6 /* InNodeConverter.swift in Sources */ = {isa = PBXBuildFile; fileRef = 599F250D1D8BC9A1002871D6 /* InNodeConverter.swift */; };
		599F253B1D8BC9A1002871D6 /* InNodesConverter.swift in Sources */ = {isa = PBXBuildFile; fileRef = 599F250E1D8BC9A1002871D6 /* InNodesConverter.swift */; };
		599F25471D8BC9A1002871D6 /* HTMLConstants.swift in Sources */ = {isa = PBXBuildFile; fileRef = 599F25201D8BC9A1002871D6 /* HTMLConstants.swift */; };
		599F25481D8BC9A1002871D6 /* Metrics.swift in Sources */ = {isa = PBXBuildFile; fileRef = 599F25211D8BC9A1002871D6 /* Metrics.swift */; };
		599F254A1D8BC9A1002871D6 /* NSAttributedString+Attachments.swift in Sources */ = {isa = PBXBuildFile; fileRef = 599F25251D8BC9A1002871D6 /* NSAttributedString+Attachments.swift */; };
		599F254B1D8BC9A1002871D6 /* String+RangeConversion.swift in Sources */ = {isa = PBXBuildFile; fileRef = 599F25261D8BC9A1002871D6 /* String+RangeConversion.swift */; };
		599F254D1D8BC9A1002871D6 /* FormatBar.swift in Sources */ = {isa = PBXBuildFile; fileRef = 599F252A1D8BC9A1002871D6 /* FormatBar.swift */; };
		599F254E1D8BC9A1002871D6 /* FormatBarDelegate.swift in Sources */ = {isa = PBXBuildFile; fileRef = 599F252B1D8BC9A1002871D6 /* FormatBarDelegate.swift */; };
		599F254F1D8BC9A1002871D6 /* FormatBarItem.swift in Sources */ = {isa = PBXBuildFile; fileRef = 599F252C1D8BC9A1002871D6 /* FormatBarItem.swift */; };
		599F25501D8BC9A1002871D6 /* FormattingIdentifier.swift in Sources */ = {isa = PBXBuildFile; fileRef = 599F252D1D8BC9A1002871D6 /* FormattingIdentifier.swift */; };
		599F25521D8BC9A1002871D6 /* MediaAttachment.swift in Sources */ = {isa = PBXBuildFile; fileRef = 599F25301D8BC9A1002871D6 /* MediaAttachment.swift */; };
		599F25531D8BC9A1002871D6 /* TextStorage.swift in Sources */ = {isa = PBXBuildFile; fileRef = 599F25311D8BC9A1002871D6 /* TextStorage.swift */; };
		599F25541D8BC9A1002871D6 /* TextView.swift in Sources */ = {isa = PBXBuildFile; fileRef = 599F25321D8BC9A1002871D6 /* TextView.swift */; };
		599F255C1D8BCDB4002871D6 /* Gridicons.framework in Frameworks */ = {isa = PBXBuildFile; fileRef = 599F255B1D8BCDB4002871D6 /* Gridicons.framework */; };
		B50CE7321F1FA6260018CAA1 /* NSAttributedString+Strip.swift in Sources */ = {isa = PBXBuildFile; fileRef = B50CE7311F1FA6260018CAA1 /* NSAttributedString+Strip.swift */; };
		B50CE7341F1FABA00018CAA1 /* content.html in Resources */ = {isa = PBXBuildFile; fileRef = B50CE7331F1FABA00018CAA1 /* content.html */; };
		B524228D1F30C039002E7C6C /* HTMLDiv.swift in Sources */ = {isa = PBXBuildFile; fileRef = B524228C1F30C039002E7C6C /* HTMLDiv.swift */; };
		B524228F1F30C098002E7C6C /* HTMLDivFormatter.swift in Sources */ = {isa = PBXBuildFile; fileRef = B524228E1F30C098002E7C6C /* HTMLDivFormatter.swift */; };
		B5375F471EC2566200F5D7EC /* String+HTML.swift in Sources */ = {isa = PBXBuildFile; fileRef = B5375F461EC2566200F5D7EC /* String+HTML.swift */; };
		B5375F491EC2569500F5D7EC /* StringHTMLTests.swift in Sources */ = {isa = PBXBuildFile; fileRef = B5375F481EC2569500F5D7EC /* StringHTMLTests.swift */; };
		B542D6421E9EB122009D12D3 /* PreFormaterTests.swift in Sources */ = {isa = PBXBuildFile; fileRef = B542D6411E9EB122009D12D3 /* PreFormaterTests.swift */; };
		B551A4A01E770B3800EE3A7F /* UIFont+Emoji.swift in Sources */ = {isa = PBXBuildFile; fileRef = B551A49F1E770B3800EE3A7F /* UIFont+Emoji.swift */; };
		B572AC281E817CFE008948C2 /* CommentAttachment.swift in Sources */ = {isa = PBXBuildFile; fileRef = B572AC271E817CFE008948C2 /* CommentAttachment.swift */; };
		B57534501F267D0B009D4904 /* Array+Helpers.swift in Sources */ = {isa = PBXBuildFile; fileRef = B575344F1F267D0B009D4904 /* Array+Helpers.swift */; };
		B57534521F267D63009D4904 /* ArrayHelperTests.swift in Sources */ = {isa = PBXBuildFile; fileRef = B57534511F267D63009D4904 /* ArrayHelperTests.swift */; };
		B57D1C3D1E92C38000EA4B16 /* HTMLAttachment.swift in Sources */ = {isa = PBXBuildFile; fileRef = B57D1C3C1E92C38000EA4B16 /* HTMLAttachment.swift */; };
		B59C9F9F1DF74BB80073B1D6 /* UIFont+Traits.swift in Sources */ = {isa = PBXBuildFile; fileRef = B59C9F9E1DF74BB80073B1D6 /* UIFont+Traits.swift */; };
		B5A99D841EBA073D00DED081 /* HTMLStorage.swift in Sources */ = {isa = PBXBuildFile; fileRef = B5A99D831EBA073D00DED081 /* HTMLStorage.swift */; };
		B5AF89321E93CFC80051EFDB /* RenderableAttachmentDelegate.swift in Sources */ = {isa = PBXBuildFile; fileRef = B5AF89311E93CFC80051EFDB /* RenderableAttachmentDelegate.swift */; };
		B5B86D371DA3EC250083DB3F /* NSRange+Helpers.swift in Sources */ = {isa = PBXBuildFile; fileRef = F18733C41DA096EE005AEB80 /* NSRange+Helpers.swift */; };
		B5B96DAB1E01B2F300791315 /* UIPasteboard+Helpers.swift in Sources */ = {isa = PBXBuildFile; fileRef = B5B96DAA1E01B2F300791315 /* UIPasteboard+Helpers.swift */; };
		B5BC4FEE1DA2C17800614582 /* NSAttributedString+Lists.swift in Sources */ = {isa = PBXBuildFile; fileRef = B5BC4FED1DA2C17800614582 /* NSAttributedString+Lists.swift */; };
		B5BC4FF21DA2D17000614582 /* NSAttributedStringListsTests.swift in Sources */ = {isa = PBXBuildFile; fileRef = B5BC4FF11DA2D17000614582 /* NSAttributedStringListsTests.swift */; };
		B5C16A631F4DF77300B113CF /* HeaderFormatterTests.swift in Sources */ = {isa = PBXBuildFile; fileRef = B5C16A621F4DF77300B113CF /* HeaderFormatterTests.swift */; };
		B5C99D3F1E72E2E700335355 /* UIStackView+Helpers.swift in Sources */ = {isa = PBXBuildFile; fileRef = B5C99D3E1E72E2E700335355 /* UIStackView+Helpers.swift */; };
		B5D575811F226FF4003A62F6 /* UnsupportedHTMLTests.swift in Sources */ = {isa = PBXBuildFile; fileRef = B5D575801F226FF4003A62F6 /* UnsupportedHTMLTests.swift */; };
		B5D575831F22820A003A62F6 /* HTMLRepresentationTests.swift in Sources */ = {isa = PBXBuildFile; fileRef = B5D575821F22820A003A62F6 /* HTMLRepresentationTests.swift */; };
		B5D575871F2288E2003A62F6 /* TextStorageTests.swift in Sources */ = {isa = PBXBuildFile; fileRef = B5D575841F2288E2003A62F6 /* TextStorageTests.swift */; };
		B5D575881F2288E2003A62F6 /* TextViewStubAttachmentDelegate.swift in Sources */ = {isa = PBXBuildFile; fileRef = B5D575851F2288E2003A62F6 /* TextViewStubAttachmentDelegate.swift */; };
		B5D575891F2288E2003A62F6 /* TextViewTests.swift in Sources */ = {isa = PBXBuildFile; fileRef = B5D575861F2288E2003A62F6 /* TextViewTests.swift */; };
		B5DA1C1D1EBD1CCE000AAB45 /* HTMLSerializer.swift in Sources */ = {isa = PBXBuildFile; fileRef = B5DA1C1C1EBD1CCE000AAB45 /* HTMLSerializer.swift */; };
		B5E607331DA56EC700C8A389 /* TextListFormatterTests.swift in Sources */ = {isa = PBXBuildFile; fileRef = B5E607321DA56EC700C8A389 /* TextListFormatterTests.swift */; };
		B5F84B611E70595B0089A76C /* NSAttributedString+Analyzers.swift in Sources */ = {isa = PBXBuildFile; fileRef = B5F84B601E70595B0089A76C /* NSAttributedString+Analyzers.swift */; };
		B5F84B631E706B720089A76C /* NSAttributedStringAnalyzerTests.swift in Sources */ = {isa = PBXBuildFile; fileRef = B5F84B621E706B720089A76C /* NSAttributedStringAnalyzerTests.swift */; };
		E109B51C1DC33F2C0099605E /* LayoutManager.swift in Sources */ = {isa = PBXBuildFile; fileRef = E109B51B1DC33F2C0099605E /* LayoutManager.swift */; };
		E11B77601DBA14B40024E455 /* BlockquoteFormatterTests.swift in Sources */ = {isa = PBXBuildFile; fileRef = E11B775F1DBA14B40024E455 /* BlockquoteFormatterTests.swift */; };
		F1000CE71EAA44AA0000B15B /* String+EndOfLine.swift in Sources */ = {isa = PBXBuildFile; fileRef = F1000CE61EAA44AA0000B15B /* String+EndOfLine.swift */; };
		F1000CE91EAA5C720000B15B /* StringEndOfLineTests.swift in Sources */ = {isa = PBXBuildFile; fileRef = F1000CE81EAA5C720000B15B /* StringEndOfLineTests.swift */; };
		F10BE6181EA7ADA6002E4625 /* NSMutableAttributedString+ReplaceOcurrences.swift in Sources */ = {isa = PBXBuildFile; fileRef = F10BE6171EA7ADA6002E4625 /* NSMutableAttributedString+ReplaceOcurrences.swift */; };
		F10BE61A1EA7AE9D002E4625 /* NSAttributedString+ReplaceOcurrences.swift in Sources */ = {isa = PBXBuildFile; fileRef = F10BE6191EA7AE9D002E4625 /* NSAttributedString+ReplaceOcurrences.swift */; };
		F10BE61C1EA7B1DB002E4625 /* NSAttributedStringReplaceOcurrencesTests.swift in Sources */ = {isa = PBXBuildFile; fileRef = F10BE61B1EA7B1DB002E4625 /* NSAttributedStringReplaceOcurrencesTests.swift */; };
		F11326AF1EF1AA91007FEE9A /* Blockquote.swift in Sources */ = {isa = PBXBuildFile; fileRef = F11326A91EF1AA91007FEE9A /* Blockquote.swift */; };
		F11326B01EF1AA91007FEE9A /* Header.swift in Sources */ = {isa = PBXBuildFile; fileRef = F11326AA1EF1AA91007FEE9A /* Header.swift */; };
		F11326B11EF1AA91007FEE9A /* HTMLParagraph.swift in Sources */ = {isa = PBXBuildFile; fileRef = F11326AB1EF1AA91007FEE9A /* HTMLParagraph.swift */; };
		F11326B21EF1AA91007FEE9A /* HTMLPre.swift in Sources */ = {isa = PBXBuildFile; fileRef = F11326AC1EF1AA91007FEE9A /* HTMLPre.swift */; };
		F11326B31EF1AA91007FEE9A /* ParagraphProperty.swift in Sources */ = {isa = PBXBuildFile; fileRef = F11326AD1EF1AA91007FEE9A /* ParagraphProperty.swift */; };
		F11326B41EF1AA91007FEE9A /* TextList.swift in Sources */ = {isa = PBXBuildFile; fileRef = F11326AE1EF1AA91007FEE9A /* TextList.swift */; };
		F127F7121F058B20008A00D7 /* StandardAttribute.swift in Sources */ = {isa = PBXBuildFile; fileRef = F127F7111F058B20008A00D7 /* StandardAttribute.swift */; };
		F127F7141F0591AD008A00D7 /* CSSProperty.swift in Sources */ = {isa = PBXBuildFile; fileRef = F127F7131F0591AD008A00D7 /* CSSProperty.swift */; };
		F12F58631EF20394008AE298 /* AttributeFormatter.swift in Sources */ = {isa = PBXBuildFile; fileRef = F12F58511EF20394008AE298 /* AttributeFormatter.swift */; };
		F12F58651EF20394008AE298 /* ParagraphAttributeFormatter.swift in Sources */ = {isa = PBXBuildFile; fileRef = F12F58531EF20394008AE298 /* ParagraphAttributeFormatter.swift */; };
		F12F58661EF20394008AE298 /* StandardAttributeFormatter.swift in Sources */ = {isa = PBXBuildFile; fileRef = F12F58541EF20394008AE298 /* StandardAttributeFormatter.swift */; };
		F12F58671EF20394008AE298 /* BlockquoteFormatter.swift in Sources */ = {isa = PBXBuildFile; fileRef = F12F58561EF20394008AE298 /* BlockquoteFormatter.swift */; };
		F12F58681EF20394008AE298 /* ColorFormatter.swift in Sources */ = {isa = PBXBuildFile; fileRef = F12F58571EF20394008AE298 /* ColorFormatter.swift */; };
		F12F586A1EF20394008AE298 /* HeaderFormatter.swift in Sources */ = {isa = PBXBuildFile; fileRef = F12F58591EF20394008AE298 /* HeaderFormatter.swift */; };
		F12F586B1EF20394008AE298 /* HRFormatter.swift in Sources */ = {isa = PBXBuildFile; fileRef = F12F585A1EF20394008AE298 /* HRFormatter.swift */; };
		F12F586C1EF20394008AE298 /* HTMLParagraphFormatter.swift in Sources */ = {isa = PBXBuildFile; fileRef = F12F585B1EF20394008AE298 /* HTMLParagraphFormatter.swift */; };
		F12F586D1EF20394008AE298 /* ImageFormatter.swift in Sources */ = {isa = PBXBuildFile; fileRef = F12F585C1EF20394008AE298 /* ImageFormatter.swift */; };
		F12F586E1EF20394008AE298 /* LinkFormatter.swift in Sources */ = {isa = PBXBuildFile; fileRef = F12F585D1EF20394008AE298 /* LinkFormatter.swift */; };
		F12F586F1EF20394008AE298 /* PreFormatter.swift in Sources */ = {isa = PBXBuildFile; fileRef = F12F585E1EF20394008AE298 /* PreFormatter.swift */; };
		F12F58701EF20394008AE298 /* StrikethroughFormatter.swift in Sources */ = {isa = PBXBuildFile; fileRef = F12F585F1EF20394008AE298 /* StrikethroughFormatter.swift */; };
		F12F58711EF20394008AE298 /* TextListFormatter.swift in Sources */ = {isa = PBXBuildFile; fileRef = F12F58601EF20394008AE298 /* TextListFormatter.swift */; };
		F12F58721EF20394008AE298 /* UnderlineFormatter.swift in Sources */ = {isa = PBXBuildFile; fileRef = F12F58611EF20394008AE298 /* UnderlineFormatter.swift */; };
		F12F58731EF20394008AE298 /* VideoFormatter.swift in Sources */ = {isa = PBXBuildFile; fileRef = F12F58621EF20394008AE298 /* VideoFormatter.swift */; };
		F13CE53E1F4DD05E0043368D /* PipelineProcessor.swift in Sources */ = {isa = PBXBuildFile; fileRef = F13CE53D1F4DD05E0043368D /* PipelineProcessor.swift */; };
		F13CE5401F4DD08E0043368D /* RegexProcessor.swift in Sources */ = {isa = PBXBuildFile; fileRef = F13CE53F1F4DD08E0043368D /* RegexProcessor.swift */; };
		F14665451EA7C230008DE2B8 /* NSMutableAttributedStringReplaceOcurrencesTests.swift in Sources */ = {isa = PBXBuildFile; fileRef = F14665441EA7C230008DE2B8 /* NSMutableAttributedStringReplaceOcurrencesTests.swift */; };
		F17BC86B1F4E466100398E2B /* NSAttributedString+HTMLInitializer.swift in Sources */ = {isa = PBXBuildFile; fileRef = F17BC86A1F4E466100398E2B /* NSAttributedString+HTMLInitializer.swift */; };
		F17BC8751F4E48FF00398E2B /* NSAttributedStringHTMLInitializerTests.swift in Sources */ = {isa = PBXBuildFile; fileRef = F17BC8741F4E48FF00398E2B /* NSAttributedStringHTMLInitializerTests.swift */; };
		F17BC8921F4E4BA500398E2B /* CSSPropertyRepresentation.swift in Sources */ = {isa = PBXBuildFile; fileRef = F17BC88F1F4E4BA500398E2B /* CSSPropertyRepresentation.swift */; };
		F17BC8931F4E4BA500398E2B /* HTMLRepresentation.swift in Sources */ = {isa = PBXBuildFile; fileRef = F17BC8901F4E4BA500398E2B /* HTMLRepresentation.swift */; };
		F17BC8941F4E4BA500398E2B /* UnsupportedHTML.swift in Sources */ = {isa = PBXBuildFile; fileRef = F17BC8911F4E4BA500398E2B /* UnsupportedHTML.swift */; };
		F17BC8A21F4E4F5A00398E2B /* HTMLSerializerTests.swift in Sources */ = {isa = PBXBuildFile; fileRef = F17BC89D1F4E4F5A00398E2B /* HTMLSerializerTests.swift */; };
		F17BC8A31F4E4F5A00398E2B /* ElementNodeTests.swift in Sources */ = {isa = PBXBuildFile; fileRef = F17BC89F1F4E4F5A00398E2B /* ElementNodeTests.swift */; };
		F17BC8A41F4E4F5A00398E2B /* NodeTests.swift in Sources */ = {isa = PBXBuildFile; fileRef = F17BC8A01F4E4F5A00398E2B /* NodeTests.swift */; };
		F17BC8A51F4E4F5A00398E2B /* TextNodeTests.swift in Sources */ = {isa = PBXBuildFile; fileRef = F17BC8A11F4E4F5A00398E2B /* TextNodeTests.swift */; };
		F17BC8AA1F4E512800398E2B /* AttributedStringParser.swift in Sources */ = {isa = PBXBuildFile; fileRef = F17BC8A81F4E512800398E2B /* AttributedStringParser.swift */; };
		F17BC8AB1F4E512800398E2B /* AttributedStringSerializer.swift in Sources */ = {isa = PBXBuildFile; fileRef = F17BC8A91F4E512800398E2B /* AttributedStringSerializer.swift */; };
		F17BC8B51F4E517100398E2B /* AttributedStringParserTests.swift in Sources */ = {isa = PBXBuildFile; fileRef = F17BC8B31F4E517100398E2B /* AttributedStringParserTests.swift */; };
		F17BC8B61F4E517100398E2B /* AttributedStringSerializerTests.swift in Sources */ = {isa = PBXBuildFile; fileRef = F17BC8B41F4E517100398E2B /* AttributedStringSerializerTests.swift */; };
		F18733C81DA09737005AEB80 /* NSRangeComparisonTests.swift in Sources */ = {isa = PBXBuildFile; fileRef = F18733C71DA09737005AEB80 /* NSRangeComparisonTests.swift */; };
		F18986E11EF2040A0060EDBA /* FontFormatter.swift in Sources */ = {isa = PBXBuildFile; fileRef = F18986E01EF2040A0060EDBA /* FontFormatter.swift */; };
		F18986E31EF204180060EDBA /* BoldFormatter.swift in Sources */ = {isa = PBXBuildFile; fileRef = F18986E21EF204180060EDBA /* BoldFormatter.swift */; };
		F18986E51EF2043E0060EDBA /* ItalicFormatter.swift in Sources */ = {isa = PBXBuildFile; fileRef = F18986E41EF2043E0060EDBA /* ItalicFormatter.swift */; };
		F18B81EB1EA5601000885F43 /* StringUnicodeScalarView+RangeConversion.swift in Sources */ = {isa = PBXBuildFile; fileRef = F18B81EA1EA5601000885F43 /* StringUnicodeScalarView+RangeConversion.swift */; };
		F18B81ED1EA560B700885F43 /* StringUTF16+RangeConversion.swift in Sources */ = {isa = PBXBuildFile; fileRef = F18B81EC1EA560B700885F43 /* StringUTF16+RangeConversion.swift */; };
		F1953E251F4E544A00C717C9 /* HTMLParserTests.swift in Sources */ = {isa = PBXBuildFile; fileRef = F1953E241F4E544A00C717C9 /* HTMLParserTests.swift */; };
		F1C05B991E37F99D007510EA /* Character+Name.swift in Sources */ = {isa = PBXBuildFile; fileRef = F1C05B981E37F99D007510EA /* Character+Name.swift */; };
		F1C05B9D1E37FA77007510EA /* String+CharacterName.swift in Sources */ = {isa = PBXBuildFile; fileRef = F1C05B9C1E37FA77007510EA /* String+CharacterName.swift */; };
		F1C05B9F1E37FD2F007510EA /* NSAttributedString+CharacterName.swift in Sources */ = {isa = PBXBuildFile; fileRef = F1C05B9E1E37FD2F007510EA /* NSAttributedString+CharacterName.swift */; };
		F1DE83D51EF20493009269E6 /* UIColor+Parsers.swift in Sources */ = {isa = PBXBuildFile; fileRef = F1DE83D41EF20493009269E6 /* UIColor+Parsers.swift */; };
		F1FA0E811E6EF514009D98EE /* Attribute.swift in Sources */ = {isa = PBXBuildFile; fileRef = F1FA0E791E6EF514009D98EE /* Attribute.swift */; };
		F1FA0E821E6EF514009D98EE /* CommentNode.swift in Sources */ = {isa = PBXBuildFile; fileRef = F1FA0E7A1E6EF514009D98EE /* CommentNode.swift */; };
		F1FA0E831E6EF514009D98EE /* ElementNode.swift in Sources */ = {isa = PBXBuildFile; fileRef = F1FA0E7B1E6EF514009D98EE /* ElementNode.swift */; };
		F1FA0E861E6EF514009D98EE /* Node.swift in Sources */ = {isa = PBXBuildFile; fileRef = F1FA0E7E1E6EF514009D98EE /* Node.swift */; };
		F1FA0E871E6EF514009D98EE /* StandardElementType.swift in Sources */ = {isa = PBXBuildFile; fileRef = F1FA0E7F1E6EF514009D98EE /* StandardElementType.swift */; };
		F1FA0E881E6EF514009D98EE /* TextNode.swift in Sources */ = {isa = PBXBuildFile; fileRef = F1FA0E801E6EF514009D98EE /* TextNode.swift */; };
		FF0714021EFD78AF00E50713 /* Media.xcassets in Resources */ = {isa = PBXBuildFile; fileRef = FF0714001EFD78AF00E50713 /* Media.xcassets */; };
		FF152D8E1E68552A00FF596C /* StringRangeConversionTests.swift in Sources */ = {isa = PBXBuildFile; fileRef = FF152D8D1E68552A00FF596C /* StringRangeConversionTests.swift */; };
		FF20D6401EDC389A00294B78 /* HTMLAttributes.swift in Sources */ = {isa = PBXBuildFile; fileRef = FF20D63D1EDC389A00294B78 /* HTMLAttributes.swift */; };
		FF20D6411EDC389A00294B78 /* HTMLProcessor.swift in Sources */ = {isa = PBXBuildFile; fileRef = FF20D63E1EDC389A00294B78 /* HTMLProcessor.swift */; };
		FF20D6421EDC389A00294B78 /* Processor.swift in Sources */ = {isa = PBXBuildFile; fileRef = FF20D63F1EDC389A00294B78 /* Processor.swift */; };
		FF20D6441EDC395E00294B78 /* NSTextingResult+Helpers.swift in Sources */ = {isa = PBXBuildFile; fileRef = FF20D6431EDC395E00294B78 /* NSTextingResult+Helpers.swift */; };
		FF20D6471EDC3B3900294B78 /* HTMLProcessorTests.swift in Sources */ = {isa = PBXBuildFile; fileRef = FF20D6461EDC3B3900294B78 /* HTMLProcessorTests.swift */; };
		FF24AC991F0146AF003CA91D /* Assets.swift in Sources */ = {isa = PBXBuildFile; fileRef = FF24AC981F0146AF003CA91D /* Assets.swift */; };
		FF4E26601EA8DF1E005E8E42 /* ImageAttachment.swift in Sources */ = {isa = PBXBuildFile; fileRef = FF4E265F1EA8DF1E005E8E42 /* ImageAttachment.swift */; };
		FF7A1C511E5651EA00C4C7C8 /* LineAttachment.swift in Sources */ = {isa = PBXBuildFile; fileRef = FF7A1C501E5651EA00C4C7C8 /* LineAttachment.swift */; };
		FF7C89B01E3BC52F000472A8 /* NSAttributedString+FontTraits.swift in Sources */ = {isa = PBXBuildFile; fileRef = FF7C89AF1E3BC52F000472A8 /* NSAttributedString+FontTraits.swift */; };
		FF7DCB4B1E815F9400AB77CB /* UIColorHexParserTests.swift in Sources */ = {isa = PBXBuildFile; fileRef = FF7DCB4A1E815F9400AB77CB /* UIColorHexParserTests.swift */; };
		FFA61E891DF18F3D00B71BF6 /* ParagraphStyle.swift in Sources */ = {isa = PBXBuildFile; fileRef = FFA61E881DF18F3D00B71BF6 /* ParagraphStyle.swift */; };
		FFA61EC21DF6C1C900B71BF6 /* NSAttributedString+Archive.swift in Sources */ = {isa = PBXBuildFile; fileRef = FFA61EC11DF6C1C900B71BF6 /* NSAttributedString+Archive.swift */; };
		FFD0FEB71DAE59A700430586 /* NSLayoutManager+Attachments.swift in Sources */ = {isa = PBXBuildFile; fileRef = FFD0FEB61DAE59A700430586 /* NSLayoutManager+Attachments.swift */; };
		FFD436981E3180A500A0E26F /* FontFormatterTests.swift in Sources */ = {isa = PBXBuildFile; fileRef = FFD436971E3180A500A0E26F /* FontFormatterTests.swift */; };
		FFFEC7DB1EA7698900F4210F /* VideoAttachment.swift in Sources */ = {isa = PBXBuildFile; fileRef = FFFEC7DA1EA7698900F4210F /* VideoAttachment.swift */; };
/* End PBXBuildFile section */

/* Begin PBXContainerItemProxy section */
		5951CB991D8BC93600E1866F /* PBXContainerItemProxy */ = {
			isa = PBXContainerItemProxy;
			containerPortal = 5951CB851D8BC93600E1866F /* Project object */;
			proxyType = 1;
			remoteGlobalIDString = 5951CB8D1D8BC93600E1866F;
			remoteInfo = Aztec;
		};
		E8CE3F041F213AD0003254AB /* PBXContainerItemProxy */ = {
			isa = PBXContainerItemProxy;
			containerPortal = 5951CB851D8BC93600E1866F /* Project object */;
			proxyType = 1;
			remoteGlobalIDString = E8CE3EFE1F213AAA003254AB;
			remoteInfo = "Carthage Update";
		};
/* End PBXContainerItemProxy section */

/* Begin PBXCopyFilesBuildPhase section */
		594C9D6E1D8BE61300D74542 /* CopyFiles */ = {
			isa = PBXCopyFilesBuildPhase;
			buildActionMask = 2147483647;
			dstPath = "";
			dstSubfolderSpec = 10;
			files = (
				594C9D701D8BE62500D74542 /* Gridicons.framework in CopyFiles */,
				594C9D6F1D8BE61F00D74542 /* Aztec.framework in CopyFiles */,
			);
			runOnlyForDeploymentPostprocessing = 0;
		};
/* End PBXCopyFilesBuildPhase section */

/* Begin PBXFileReference section */
		5951CB8E1D8BC93600E1866F /* Aztec.framework */ = {isa = PBXFileReference; explicitFileType = wrapper.framework; includeInIndex = 0; path = Aztec.framework; sourceTree = BUILT_PRODUCTS_DIR; };
		5951CB921D8BC93600E1866F /* Info.plist */ = {isa = PBXFileReference; lastKnownFileType = text.plist.xml; path = Info.plist; sourceTree = "<group>"; };
		5951CB971D8BC93600E1866F /* AztecTests.xctest */ = {isa = PBXFileReference; explicitFileType = wrapper.cfbundle; includeInIndex = 0; path = AztecTests.xctest; sourceTree = BUILT_PRODUCTS_DIR; };
		5951CB9E1D8BC93600E1866F /* Info.plist */ = {isa = PBXFileReference; lastKnownFileType = text.plist.xml; path = Info.plist; sourceTree = "<group>"; };
		599F25041D8BC9A1002871D6 /* ArrayConverter.swift */ = {isa = PBXFileReference; fileEncoding = 4; lastKnownFileType = sourcecode.swift; path = ArrayConverter.swift; sourceTree = "<group>"; };
		599F25051D8BC9A1002871D6 /* CLinkedListToArrayConverter.swift */ = {isa = PBXFileReference; fileEncoding = 4; lastKnownFileType = sourcecode.swift; path = CLinkedListToArrayConverter.swift; sourceTree = "<group>"; };
		599F25061D8BC9A1002871D6 /* Converter.swift */ = {isa = PBXFileReference; fileEncoding = 4; lastKnownFileType = sourcecode.swift; path = Converter.swift; sourceTree = "<group>"; };
		599F250A1D8BC9A1002871D6 /* InAttributeConverter.swift */ = {isa = PBXFileReference; fileEncoding = 4; lastKnownFileType = sourcecode.swift; path = InAttributeConverter.swift; sourceTree = "<group>"; };
		599F250B1D8BC9A1002871D6 /* InAttributesConverter.swift */ = {isa = PBXFileReference; fileEncoding = 4; lastKnownFileType = sourcecode.swift; path = InAttributesConverter.swift; sourceTree = "<group>"; };
		599F250C1D8BC9A1002871D6 /* HTMLParser.swift */ = {isa = PBXFileReference; fileEncoding = 4; lastKnownFileType = sourcecode.swift; path = HTMLParser.swift; sourceTree = "<group>"; };
		599F250D1D8BC9A1002871D6 /* InNodeConverter.swift */ = {isa = PBXFileReference; fileEncoding = 4; lastKnownFileType = sourcecode.swift; path = InNodeConverter.swift; sourceTree = "<group>"; };
		599F250E1D8BC9A1002871D6 /* InNodesConverter.swift */ = {isa = PBXFileReference; fileEncoding = 4; lastKnownFileType = sourcecode.swift; path = InNodesConverter.swift; sourceTree = "<group>"; };
		599F25201D8BC9A1002871D6 /* HTMLConstants.swift */ = {isa = PBXFileReference; fileEncoding = 4; lastKnownFileType = sourcecode.swift; path = HTMLConstants.swift; sourceTree = "<group>"; };
		599F25211D8BC9A1002871D6 /* Metrics.swift */ = {isa = PBXFileReference; fileEncoding = 4; lastKnownFileType = sourcecode.swift; path = Metrics.swift; sourceTree = "<group>"; };
		599F25251D8BC9A1002871D6 /* NSAttributedString+Attachments.swift */ = {isa = PBXFileReference; fileEncoding = 4; lastKnownFileType = sourcecode.swift; path = "NSAttributedString+Attachments.swift"; sourceTree = "<group>"; };
		599F25261D8BC9A1002871D6 /* String+RangeConversion.swift */ = {isa = PBXFileReference; fileEncoding = 4; lastKnownFileType = sourcecode.swift; path = "String+RangeConversion.swift"; sourceTree = "<group>"; };
		599F252A1D8BC9A1002871D6 /* FormatBar.swift */ = {isa = PBXFileReference; fileEncoding = 4; lastKnownFileType = sourcecode.swift; path = FormatBar.swift; sourceTree = "<group>"; };
		599F252B1D8BC9A1002871D6 /* FormatBarDelegate.swift */ = {isa = PBXFileReference; fileEncoding = 4; lastKnownFileType = sourcecode.swift; path = FormatBarDelegate.swift; sourceTree = "<group>"; };
		599F252C1D8BC9A1002871D6 /* FormatBarItem.swift */ = {isa = PBXFileReference; fileEncoding = 4; lastKnownFileType = sourcecode.swift; path = FormatBarItem.swift; sourceTree = "<group>"; };
		599F252D1D8BC9A1002871D6 /* FormattingIdentifier.swift */ = {isa = PBXFileReference; fileEncoding = 4; lastKnownFileType = sourcecode.swift; path = FormattingIdentifier.swift; sourceTree = "<group>"; };
		599F25301D8BC9A1002871D6 /* MediaAttachment.swift */ = {isa = PBXFileReference; fileEncoding = 4; lastKnownFileType = sourcecode.swift; path = MediaAttachment.swift; sourceTree = "<group>"; };
		599F25311D8BC9A1002871D6 /* TextStorage.swift */ = {isa = PBXFileReference; fileEncoding = 4; lastKnownFileType = sourcecode.swift; path = TextStorage.swift; sourceTree = "<group>"; };
		599F25321D8BC9A1002871D6 /* TextView.swift */ = {isa = PBXFileReference; fileEncoding = 4; lastKnownFileType = sourcecode.swift; path = TextView.swift; sourceTree = "<group>"; };
		599F25571D8BCA01002871D6 /* libxml2-umbrella.h */ = {isa = PBXFileReference; fileEncoding = 4; lastKnownFileType = sourcecode.c.h; path = "libxml2-umbrella.h"; sourceTree = "<group>"; };
		599F25581D8BCA01002871D6 /* module.modulemap */ = {isa = PBXFileReference; fileEncoding = 4; lastKnownFileType = "sourcecode.module-map"; path = module.modulemap; sourceTree = "<group>"; };
		599F255B1D8BCDB4002871D6 /* Gridicons.framework */ = {isa = PBXFileReference; lastKnownFileType = wrapper.framework; name = Gridicons.framework; path = Example/Carthage/Build/iOS/Gridicons.framework; sourceTree = "<group>"; };
		59FEA06B1D8BDFA700D138DF /* InAttributeConverterTests.swift */ = {isa = PBXFileReference; fileEncoding = 4; lastKnownFileType = sourcecode.swift; path = InAttributeConverterTests.swift; sourceTree = "<group>"; };
		59FEA06D1D8BDFA700D138DF /* InNodeConverterTests.swift */ = {isa = PBXFileReference; fileEncoding = 4; lastKnownFileType = sourcecode.swift; path = InNodeConverterTests.swift; sourceTree = "<group>"; };
		B50CE7311F1FA6260018CAA1 /* NSAttributedString+Strip.swift */ = {isa = PBXFileReference; fileEncoding = 4; lastKnownFileType = sourcecode.swift; path = "NSAttributedString+Strip.swift"; sourceTree = "<group>"; };
		B50CE7331F1FABA00018CAA1 /* content.html */ = {isa = PBXFileReference; fileEncoding = 4; lastKnownFileType = text.html; name = content.html; path = Example/Example/SampleContent/content.html; sourceTree = SOURCE_ROOT; };
		B524228C1F30C039002E7C6C /* HTMLDiv.swift */ = {isa = PBXFileReference; fileEncoding = 4; lastKnownFileType = sourcecode.swift; path = HTMLDiv.swift; sourceTree = "<group>"; };
		B524228E1F30C098002E7C6C /* HTMLDivFormatter.swift */ = {isa = PBXFileReference; fileEncoding = 4; lastKnownFileType = sourcecode.swift; path = HTMLDivFormatter.swift; sourceTree = "<group>"; };
		B5375F461EC2566200F5D7EC /* String+HTML.swift */ = {isa = PBXFileReference; fileEncoding = 4; lastKnownFileType = sourcecode.swift; path = "String+HTML.swift"; sourceTree = "<group>"; };
		B5375F481EC2569500F5D7EC /* StringHTMLTests.swift */ = {isa = PBXFileReference; fileEncoding = 4; lastKnownFileType = sourcecode.swift; name = StringHTMLTests.swift; path = Extensions/StringHTMLTests.swift; sourceTree = "<group>"; };
		B542D6411E9EB122009D12D3 /* PreFormaterTests.swift */ = {isa = PBXFileReference; fileEncoding = 4; lastKnownFileType = sourcecode.swift; path = PreFormaterTests.swift; sourceTree = "<group>"; };
		B551A49F1E770B3800EE3A7F /* UIFont+Emoji.swift */ = {isa = PBXFileReference; fileEncoding = 4; lastKnownFileType = sourcecode.swift; path = "UIFont+Emoji.swift"; sourceTree = "<group>"; };
		B572AC271E817CFE008948C2 /* CommentAttachment.swift */ = {isa = PBXFileReference; fileEncoding = 4; lastKnownFileType = sourcecode.swift; path = CommentAttachment.swift; sourceTree = "<group>"; };
		B575344F1F267D0B009D4904 /* Array+Helpers.swift */ = {isa = PBXFileReference; fileEncoding = 4; lastKnownFileType = sourcecode.swift; path = "Array+Helpers.swift"; sourceTree = "<group>"; };
		B57534511F267D63009D4904 /* ArrayHelperTests.swift */ = {isa = PBXFileReference; fileEncoding = 4; lastKnownFileType = sourcecode.swift; name = ArrayHelperTests.swift; path = Extensions/ArrayHelperTests.swift; sourceTree = "<group>"; };
		B57D1C3C1E92C38000EA4B16 /* HTMLAttachment.swift */ = {isa = PBXFileReference; fileEncoding = 4; lastKnownFileType = sourcecode.swift; path = HTMLAttachment.swift; sourceTree = "<group>"; };
		B59C9F9E1DF74BB80073B1D6 /* UIFont+Traits.swift */ = {isa = PBXFileReference; fileEncoding = 4; lastKnownFileType = sourcecode.swift; path = "UIFont+Traits.swift"; sourceTree = "<group>"; };
		B5A99D831EBA073D00DED081 /* HTMLStorage.swift */ = {isa = PBXFileReference; fileEncoding = 4; lastKnownFileType = sourcecode.swift; path = HTMLStorage.swift; sourceTree = "<group>"; };
		B5AF89311E93CFC80051EFDB /* RenderableAttachmentDelegate.swift */ = {isa = PBXFileReference; fileEncoding = 4; lastKnownFileType = sourcecode.swift; path = RenderableAttachmentDelegate.swift; sourceTree = "<group>"; };
		B5B96DAA1E01B2F300791315 /* UIPasteboard+Helpers.swift */ = {isa = PBXFileReference; fileEncoding = 4; lastKnownFileType = sourcecode.swift; path = "UIPasteboard+Helpers.swift"; sourceTree = "<group>"; };
		B5BC4FED1DA2C17800614582 /* NSAttributedString+Lists.swift */ = {isa = PBXFileReference; fileEncoding = 4; lastKnownFileType = sourcecode.swift; path = "NSAttributedString+Lists.swift"; sourceTree = "<group>"; };
		B5BC4FF11DA2D17000614582 /* NSAttributedStringListsTests.swift */ = {isa = PBXFileReference; fileEncoding = 4; lastKnownFileType = sourcecode.swift; name = NSAttributedStringListsTests.swift; path = Extensions/NSAttributedStringListsTests.swift; sourceTree = "<group>"; };
		B5C16A621F4DF77300B113CF /* HeaderFormatterTests.swift */ = {isa = PBXFileReference; fileEncoding = 4; lastKnownFileType = sourcecode.swift; path = HeaderFormatterTests.swift; sourceTree = "<group>"; };
		B5C99D3E1E72E2E700335355 /* UIStackView+Helpers.swift */ = {isa = PBXFileReference; fileEncoding = 4; lastKnownFileType = sourcecode.swift; path = "UIStackView+Helpers.swift"; sourceTree = "<group>"; };
		B5D575801F226FF4003A62F6 /* UnsupportedHTMLTests.swift */ = {isa = PBXFileReference; fileEncoding = 4; lastKnownFileType = sourcecode.swift; name = UnsupportedHTMLTests.swift; path = TextKit/UnsupportedHTMLTests.swift; sourceTree = "<group>"; };
		B5D575821F22820A003A62F6 /* HTMLRepresentationTests.swift */ = {isa = PBXFileReference; fileEncoding = 4; lastKnownFileType = sourcecode.swift; name = HTMLRepresentationTests.swift; path = TextKit/HTMLRepresentationTests.swift; sourceTree = "<group>"; };
		B5D575841F2288E2003A62F6 /* TextStorageTests.swift */ = {isa = PBXFileReference; fileEncoding = 4; lastKnownFileType = sourcecode.swift; name = TextStorageTests.swift; path = TextKit/TextStorageTests.swift; sourceTree = "<group>"; };
		B5D575851F2288E2003A62F6 /* TextViewStubAttachmentDelegate.swift */ = {isa = PBXFileReference; fileEncoding = 4; lastKnownFileType = sourcecode.swift; name = TextViewStubAttachmentDelegate.swift; path = TextKit/TextViewStubAttachmentDelegate.swift; sourceTree = "<group>"; };
		B5D575861F2288E2003A62F6 /* TextViewTests.swift */ = {isa = PBXFileReference; fileEncoding = 4; lastKnownFileType = sourcecode.swift; name = TextViewTests.swift; path = TextKit/TextViewTests.swift; sourceTree = "<group>"; };
		B5DA1C1C1EBD1CCE000AAB45 /* HTMLSerializer.swift */ = {isa = PBXFileReference; fileEncoding = 4; lastKnownFileType = sourcecode.swift; path = HTMLSerializer.swift; sourceTree = "<group>"; };
		B5E607321DA56EC700C8A389 /* TextListFormatterTests.swift */ = {isa = PBXFileReference; fileEncoding = 4; lastKnownFileType = sourcecode.swift; path = TextListFormatterTests.swift; sourceTree = "<group>"; };
		B5F84B601E70595B0089A76C /* NSAttributedString+Analyzers.swift */ = {isa = PBXFileReference; fileEncoding = 4; lastKnownFileType = sourcecode.swift; path = "NSAttributedString+Analyzers.swift"; sourceTree = "<group>"; };
		B5F84B621E706B720089A76C /* NSAttributedStringAnalyzerTests.swift */ = {isa = PBXFileReference; fileEncoding = 4; lastKnownFileType = sourcecode.swift; name = NSAttributedStringAnalyzerTests.swift; path = Extensions/NSAttributedStringAnalyzerTests.swift; sourceTree = "<group>"; };
		E109B51B1DC33F2C0099605E /* LayoutManager.swift */ = {isa = PBXFileReference; fileEncoding = 4; lastKnownFileType = sourcecode.swift; path = LayoutManager.swift; sourceTree = "<group>"; };
		E11B775F1DBA14B40024E455 /* BlockquoteFormatterTests.swift */ = {isa = PBXFileReference; fileEncoding = 4; lastKnownFileType = sourcecode.swift; path = BlockquoteFormatterTests.swift; sourceTree = "<group>"; };
		F1000CE61EAA44AA0000B15B /* String+EndOfLine.swift */ = {isa = PBXFileReference; fileEncoding = 4; lastKnownFileType = sourcecode.swift; path = "String+EndOfLine.swift"; sourceTree = "<group>"; };
		F1000CE81EAA5C720000B15B /* StringEndOfLineTests.swift */ = {isa = PBXFileReference; fileEncoding = 4; lastKnownFileType = sourcecode.swift; path = StringEndOfLineTests.swift; sourceTree = "<group>"; };
		F10BE6171EA7ADA6002E4625 /* NSMutableAttributedString+ReplaceOcurrences.swift */ = {isa = PBXFileReference; fileEncoding = 4; lastKnownFileType = sourcecode.swift; path = "NSMutableAttributedString+ReplaceOcurrences.swift"; sourceTree = "<group>"; };
		F10BE6191EA7AE9D002E4625 /* NSAttributedString+ReplaceOcurrences.swift */ = {isa = PBXFileReference; fileEncoding = 4; lastKnownFileType = sourcecode.swift; path = "NSAttributedString+ReplaceOcurrences.swift"; sourceTree = "<group>"; };
		F10BE61B1EA7B1DB002E4625 /* NSAttributedStringReplaceOcurrencesTests.swift */ = {isa = PBXFileReference; fileEncoding = 4; lastKnownFileType = sourcecode.swift; path = NSAttributedStringReplaceOcurrencesTests.swift; sourceTree = "<group>"; };
		F11326A91EF1AA91007FEE9A /* Blockquote.swift */ = {isa = PBXFileReference; fileEncoding = 4; lastKnownFileType = sourcecode.swift; path = Blockquote.swift; sourceTree = "<group>"; };
		F11326AA1EF1AA91007FEE9A /* Header.swift */ = {isa = PBXFileReference; fileEncoding = 4; lastKnownFileType = sourcecode.swift; path = Header.swift; sourceTree = "<group>"; };
		F11326AB1EF1AA91007FEE9A /* HTMLParagraph.swift */ = {isa = PBXFileReference; fileEncoding = 4; lastKnownFileType = sourcecode.swift; path = HTMLParagraph.swift; sourceTree = "<group>"; };
		F11326AC1EF1AA91007FEE9A /* HTMLPre.swift */ = {isa = PBXFileReference; fileEncoding = 4; lastKnownFileType = sourcecode.swift; path = HTMLPre.swift; sourceTree = "<group>"; };
		F11326AD1EF1AA91007FEE9A /* ParagraphProperty.swift */ = {isa = PBXFileReference; fileEncoding = 4; lastKnownFileType = sourcecode.swift; path = ParagraphProperty.swift; sourceTree = "<group>"; };
		F11326AE1EF1AA91007FEE9A /* TextList.swift */ = {isa = PBXFileReference; fileEncoding = 4; lastKnownFileType = sourcecode.swift; path = TextList.swift; sourceTree = "<group>"; };
		F127F7111F058B20008A00D7 /* StandardAttribute.swift */ = {isa = PBXFileReference; fileEncoding = 4; lastKnownFileType = sourcecode.swift; path = StandardAttribute.swift; sourceTree = "<group>"; };
		F127F7131F0591AD008A00D7 /* CSSProperty.swift */ = {isa = PBXFileReference; fileEncoding = 4; lastKnownFileType = sourcecode.swift; path = CSSProperty.swift; sourceTree = "<group>"; };
		F12F58511EF20394008AE298 /* AttributeFormatter.swift */ = {isa = PBXFileReference; fileEncoding = 4; lastKnownFileType = sourcecode.swift; path = AttributeFormatter.swift; sourceTree = "<group>"; };
		F12F58531EF20394008AE298 /* ParagraphAttributeFormatter.swift */ = {isa = PBXFileReference; fileEncoding = 4; lastKnownFileType = sourcecode.swift; path = ParagraphAttributeFormatter.swift; sourceTree = "<group>"; };
		F12F58541EF20394008AE298 /* StandardAttributeFormatter.swift */ = {isa = PBXFileReference; fileEncoding = 4; lastKnownFileType = sourcecode.swift; path = StandardAttributeFormatter.swift; sourceTree = "<group>"; };
		F12F58561EF20394008AE298 /* BlockquoteFormatter.swift */ = {isa = PBXFileReference; fileEncoding = 4; lastKnownFileType = sourcecode.swift; path = BlockquoteFormatter.swift; sourceTree = "<group>"; };
		F12F58571EF20394008AE298 /* ColorFormatter.swift */ = {isa = PBXFileReference; fileEncoding = 4; lastKnownFileType = sourcecode.swift; path = ColorFormatter.swift; sourceTree = "<group>"; };
		F12F58591EF20394008AE298 /* HeaderFormatter.swift */ = {isa = PBXFileReference; fileEncoding = 4; lastKnownFileType = sourcecode.swift; path = HeaderFormatter.swift; sourceTree = "<group>"; };
		F12F585A1EF20394008AE298 /* HRFormatter.swift */ = {isa = PBXFileReference; fileEncoding = 4; lastKnownFileType = sourcecode.swift; path = HRFormatter.swift; sourceTree = "<group>"; };
		F12F585B1EF20394008AE298 /* HTMLParagraphFormatter.swift */ = {isa = PBXFileReference; fileEncoding = 4; lastKnownFileType = sourcecode.swift; path = HTMLParagraphFormatter.swift; sourceTree = "<group>"; };
		F12F585C1EF20394008AE298 /* ImageFormatter.swift */ = {isa = PBXFileReference; fileEncoding = 4; lastKnownFileType = sourcecode.swift; path = ImageFormatter.swift; sourceTree = "<group>"; };
		F12F585D1EF20394008AE298 /* LinkFormatter.swift */ = {isa = PBXFileReference; fileEncoding = 4; lastKnownFileType = sourcecode.swift; path = LinkFormatter.swift; sourceTree = "<group>"; };
		F12F585E1EF20394008AE298 /* PreFormatter.swift */ = {isa = PBXFileReference; fileEncoding = 4; lastKnownFileType = sourcecode.swift; path = PreFormatter.swift; sourceTree = "<group>"; };
		F12F585F1EF20394008AE298 /* StrikethroughFormatter.swift */ = {isa = PBXFileReference; fileEncoding = 4; lastKnownFileType = sourcecode.swift; path = StrikethroughFormatter.swift; sourceTree = "<group>"; };
		F12F58601EF20394008AE298 /* TextListFormatter.swift */ = {isa = PBXFileReference; fileEncoding = 4; lastKnownFileType = sourcecode.swift; path = TextListFormatter.swift; sourceTree = "<group>"; };
		F12F58611EF20394008AE298 /* UnderlineFormatter.swift */ = {isa = PBXFileReference; fileEncoding = 4; lastKnownFileType = sourcecode.swift; path = UnderlineFormatter.swift; sourceTree = "<group>"; };
		F12F58621EF20394008AE298 /* VideoFormatter.swift */ = {isa = PBXFileReference; fileEncoding = 4; lastKnownFileType = sourcecode.swift; path = VideoFormatter.swift; sourceTree = "<group>"; };
		F13CE53D1F4DD05E0043368D /* PipelineProcessor.swift */ = {isa = PBXFileReference; fileEncoding = 4; lastKnownFileType = sourcecode.swift; path = PipelineProcessor.swift; sourceTree = "<group>"; };
		F13CE53F1F4DD08E0043368D /* RegexProcessor.swift */ = {isa = PBXFileReference; fileEncoding = 4; lastKnownFileType = sourcecode.swift; path = RegexProcessor.swift; sourceTree = "<group>"; };
		F14665441EA7C230008DE2B8 /* NSMutableAttributedStringReplaceOcurrencesTests.swift */ = {isa = PBXFileReference; fileEncoding = 4; lastKnownFileType = sourcecode.swift; path = NSMutableAttributedStringReplaceOcurrencesTests.swift; sourceTree = "<group>"; };
		F17BC86A1F4E466100398E2B /* NSAttributedString+HTMLInitializer.swift */ = {isa = PBXFileReference; fileEncoding = 4; lastKnownFileType = sourcecode.swift; path = "NSAttributedString+HTMLInitializer.swift"; sourceTree = "<group>"; };
		F17BC8741F4E48FF00398E2B /* NSAttributedStringHTMLInitializerTests.swift */ = {isa = PBXFileReference; fileEncoding = 4; lastKnownFileType = sourcecode.swift; name = NSAttributedStringHTMLInitializerTests.swift; path = Extensions/NSAttributedStringHTMLInitializerTests.swift; sourceTree = "<group>"; };
		F17BC88F1F4E4BA500398E2B /* CSSPropertyRepresentation.swift */ = {isa = PBXFileReference; fileEncoding = 4; lastKnownFileType = sourcecode.swift; path = CSSPropertyRepresentation.swift; sourceTree = "<group>"; };
		F17BC8901F4E4BA500398E2B /* HTMLRepresentation.swift */ = {isa = PBXFileReference; fileEncoding = 4; lastKnownFileType = sourcecode.swift; path = HTMLRepresentation.swift; sourceTree = "<group>"; };
		F17BC8911F4E4BA500398E2B /* UnsupportedHTML.swift */ = {isa = PBXFileReference; fileEncoding = 4; lastKnownFileType = sourcecode.swift; path = UnsupportedHTML.swift; sourceTree = "<group>"; };
		F17BC89D1F4E4F5A00398E2B /* HTMLSerializerTests.swift */ = {isa = PBXFileReference; fileEncoding = 4; lastKnownFileType = sourcecode.swift; path = HTMLSerializerTests.swift; sourceTree = "<group>"; };
		F17BC89F1F4E4F5A00398E2B /* ElementNodeTests.swift */ = {isa = PBXFileReference; fileEncoding = 4; lastKnownFileType = sourcecode.swift; path = ElementNodeTests.swift; sourceTree = "<group>"; };
		F17BC8A01F4E4F5A00398E2B /* NodeTests.swift */ = {isa = PBXFileReference; fileEncoding = 4; lastKnownFileType = sourcecode.swift; path = NodeTests.swift; sourceTree = "<group>"; };
		F17BC8A11F4E4F5A00398E2B /* TextNodeTests.swift */ = {isa = PBXFileReference; fileEncoding = 4; lastKnownFileType = sourcecode.swift; path = TextNodeTests.swift; sourceTree = "<group>"; };
		F17BC8A81F4E512800398E2B /* AttributedStringParser.swift */ = {isa = PBXFileReference; fileEncoding = 4; lastKnownFileType = sourcecode.swift; path = AttributedStringParser.swift; sourceTree = "<group>"; };
		F17BC8A91F4E512800398E2B /* AttributedStringSerializer.swift */ = {isa = PBXFileReference; fileEncoding = 4; lastKnownFileType = sourcecode.swift; path = AttributedStringSerializer.swift; sourceTree = "<group>"; };
		F17BC8B31F4E517100398E2B /* AttributedStringParserTests.swift */ = {isa = PBXFileReference; fileEncoding = 4; lastKnownFileType = sourcecode.swift; path = AttributedStringParserTests.swift; sourceTree = "<group>"; };
		F17BC8B41F4E517100398E2B /* AttributedStringSerializerTests.swift */ = {isa = PBXFileReference; fileEncoding = 4; lastKnownFileType = sourcecode.swift; path = AttributedStringSerializerTests.swift; sourceTree = "<group>"; };
		F18733C41DA096EE005AEB80 /* NSRange+Helpers.swift */ = {isa = PBXFileReference; fileEncoding = 4; lastKnownFileType = sourcecode.swift; path = "NSRange+Helpers.swift"; sourceTree = "<group>"; };
		F18733C71DA09737005AEB80 /* NSRangeComparisonTests.swift */ = {isa = PBXFileReference; fileEncoding = 4; lastKnownFileType = sourcecode.swift; name = NSRangeComparisonTests.swift; path = Extensions/NSRangeComparisonTests.swift; sourceTree = "<group>"; };
		F18986E01EF2040A0060EDBA /* FontFormatter.swift */ = {isa = PBXFileReference; fileEncoding = 4; lastKnownFileType = sourcecode.swift; path = FontFormatter.swift; sourceTree = "<group>"; };
		F18986E21EF204180060EDBA /* BoldFormatter.swift */ = {isa = PBXFileReference; fileEncoding = 4; lastKnownFileType = sourcecode.swift; path = BoldFormatter.swift; sourceTree = "<group>"; };
		F18986E41EF2043E0060EDBA /* ItalicFormatter.swift */ = {isa = PBXFileReference; fileEncoding = 4; lastKnownFileType = sourcecode.swift; path = ItalicFormatter.swift; sourceTree = "<group>"; };
		F18B81EA1EA5601000885F43 /* StringUnicodeScalarView+RangeConversion.swift */ = {isa = PBXFileReference; fileEncoding = 4; lastKnownFileType = sourcecode.swift; path = "StringUnicodeScalarView+RangeConversion.swift"; sourceTree = "<group>"; };
		F18B81EC1EA560B700885F43 /* StringUTF16+RangeConversion.swift */ = {isa = PBXFileReference; fileEncoding = 4; lastKnownFileType = sourcecode.swift; path = "StringUTF16+RangeConversion.swift"; sourceTree = "<group>"; };
		F1953E241F4E544A00C717C9 /* HTMLParserTests.swift */ = {isa = PBXFileReference; fileEncoding = 4; lastKnownFileType = sourcecode.swift; path = HTMLParserTests.swift; sourceTree = "<group>"; };
		F1C05B981E37F99D007510EA /* Character+Name.swift */ = {isa = PBXFileReference; fileEncoding = 4; lastKnownFileType = sourcecode.swift; path = "Character+Name.swift"; sourceTree = "<group>"; };
		F1C05B9C1E37FA77007510EA /* String+CharacterName.swift */ = {isa = PBXFileReference; fileEncoding = 4; lastKnownFileType = sourcecode.swift; path = "String+CharacterName.swift"; sourceTree = "<group>"; };
		F1C05B9E1E37FD2F007510EA /* NSAttributedString+CharacterName.swift */ = {isa = PBXFileReference; fileEncoding = 4; lastKnownFileType = sourcecode.swift; path = "NSAttributedString+CharacterName.swift"; sourceTree = "<group>"; };
		F1DE83D41EF20493009269E6 /* UIColor+Parsers.swift */ = {isa = PBXFileReference; fileEncoding = 4; lastKnownFileType = sourcecode.swift; path = "UIColor+Parsers.swift"; sourceTree = "<group>"; };
		F1FA0E791E6EF514009D98EE /* Attribute.swift */ = {isa = PBXFileReference; fileEncoding = 4; lastKnownFileType = sourcecode.swift; path = Attribute.swift; sourceTree = "<group>"; };
		F1FA0E7A1E6EF514009D98EE /* CommentNode.swift */ = {isa = PBXFileReference; fileEncoding = 4; lastKnownFileType = sourcecode.swift; path = CommentNode.swift; sourceTree = "<group>"; };
		F1FA0E7B1E6EF514009D98EE /* ElementNode.swift */ = {isa = PBXFileReference; fileEncoding = 4; lastKnownFileType = sourcecode.swift; path = ElementNode.swift; sourceTree = "<group>"; };
		F1FA0E7E1E6EF514009D98EE /* Node.swift */ = {isa = PBXFileReference; fileEncoding = 4; lastKnownFileType = sourcecode.swift; path = Node.swift; sourceTree = "<group>"; };
		F1FA0E7F1E6EF514009D98EE /* StandardElementType.swift */ = {isa = PBXFileReference; fileEncoding = 4; lastKnownFileType = sourcecode.swift; path = StandardElementType.swift; sourceTree = "<group>"; };
		F1FA0E801E6EF514009D98EE /* TextNode.swift */ = {isa = PBXFileReference; fileEncoding = 4; lastKnownFileType = sourcecode.swift; path = TextNode.swift; sourceTree = "<group>"; };
		FF0714001EFD78AF00E50713 /* Media.xcassets */ = {isa = PBXFileReference; lastKnownFileType = folder.assetcatalog; path = Media.xcassets; sourceTree = "<group>"; };
		FF152D8D1E68552A00FF596C /* StringRangeConversionTests.swift */ = {isa = PBXFileReference; fileEncoding = 4; lastKnownFileType = sourcecode.swift; path = StringRangeConversionTests.swift; sourceTree = "<group>"; };
		FF20D63D1EDC389A00294B78 /* HTMLAttributes.swift */ = {isa = PBXFileReference; fileEncoding = 4; lastKnownFileType = sourcecode.swift; path = HTMLAttributes.swift; sourceTree = "<group>"; };
		FF20D63E1EDC389A00294B78 /* HTMLProcessor.swift */ = {isa = PBXFileReference; fileEncoding = 4; lastKnownFileType = sourcecode.swift; path = HTMLProcessor.swift; sourceTree = "<group>"; };
		FF20D63F1EDC389A00294B78 /* Processor.swift */ = {isa = PBXFileReference; fileEncoding = 4; lastKnownFileType = sourcecode.swift; path = Processor.swift; sourceTree = "<group>"; };
		FF20D6431EDC395E00294B78 /* NSTextingResult+Helpers.swift */ = {isa = PBXFileReference; fileEncoding = 4; lastKnownFileType = sourcecode.swift; path = "NSTextingResult+Helpers.swift"; sourceTree = "<group>"; };
		FF20D6461EDC3B3900294B78 /* HTMLProcessorTests.swift */ = {isa = PBXFileReference; fileEncoding = 4; lastKnownFileType = sourcecode.swift; path = HTMLProcessorTests.swift; sourceTree = "<group>"; };
		FF24AC981F0146AF003CA91D /* Assets.swift */ = {isa = PBXFileReference; fileEncoding = 4; lastKnownFileType = sourcecode.swift; path = Assets.swift; sourceTree = "<group>"; };
		FF4E265F1EA8DF1E005E8E42 /* ImageAttachment.swift */ = {isa = PBXFileReference; fileEncoding = 4; lastKnownFileType = sourcecode.swift; path = ImageAttachment.swift; sourceTree = "<group>"; };
		FF5B98E21DC29D0C00571CA4 /* README.md */ = {isa = PBXFileReference; fileEncoding = 4; lastKnownFileType = net.daringfireball.markdown; path = README.md; sourceTree = SOURCE_ROOT; };
		FF5B98E41DC355B400571CA4 /* LICENSE */ = {isa = PBXFileReference; fileEncoding = 4; lastKnownFileType = text; path = LICENSE; sourceTree = SOURCE_ROOT; };
		FF7A1C481E51EFB600C4C7C8 /* WordPress-Aztec-iOS.podspec */ = {isa = PBXFileReference; fileEncoding = 4; lastKnownFileType = text; path = "WordPress-Aztec-iOS.podspec"; sourceTree = "<group>"; };
		FF7A1C4A1E51F05700C4C7C8 /* CONTRIBUTING.md */ = {isa = PBXFileReference; fileEncoding = 4; lastKnownFileType = net.daringfireball.markdown; path = CONTRIBUTING.md; sourceTree = "<group>"; };
		FF7A1C501E5651EA00C4C7C8 /* LineAttachment.swift */ = {isa = PBXFileReference; fileEncoding = 4; lastKnownFileType = sourcecode.swift; path = LineAttachment.swift; sourceTree = "<group>"; };
		FF7C89AF1E3BC52F000472A8 /* NSAttributedString+FontTraits.swift */ = {isa = PBXFileReference; fileEncoding = 4; lastKnownFileType = sourcecode.swift; path = "NSAttributedString+FontTraits.swift"; sourceTree = "<group>"; };
		FF7DCB4A1E815F9400AB77CB /* UIColorHexParserTests.swift */ = {isa = PBXFileReference; fileEncoding = 4; lastKnownFileType = sourcecode.swift; name = UIColorHexParserTests.swift; path = Extensions/UIColorHexParserTests.swift; sourceTree = "<group>"; };
		FFA61E881DF18F3D00B71BF6 /* ParagraphStyle.swift */ = {isa = PBXFileReference; fileEncoding = 4; lastKnownFileType = sourcecode.swift; path = ParagraphStyle.swift; sourceTree = "<group>"; };
		FFA61EC11DF6C1C900B71BF6 /* NSAttributedString+Archive.swift */ = {isa = PBXFileReference; fileEncoding = 4; lastKnownFileType = sourcecode.swift; path = "NSAttributedString+Archive.swift"; sourceTree = "<group>"; };
		FFC2BBF81F2A25CF00E404FB /* CHANGELOG.md */ = {isa = PBXFileReference; lastKnownFileType = net.daringfireball.markdown; path = CHANGELOG.md; sourceTree = "<group>"; };
		FFD0FEB61DAE59A700430586 /* NSLayoutManager+Attachments.swift */ = {isa = PBXFileReference; fileEncoding = 4; lastKnownFileType = sourcecode.swift; path = "NSLayoutManager+Attachments.swift"; sourceTree = "<group>"; };
		FFD436971E3180A500A0E26F /* FontFormatterTests.swift */ = {isa = PBXFileReference; fileEncoding = 4; lastKnownFileType = sourcecode.swift; path = FontFormatterTests.swift; sourceTree = "<group>"; };
		FFFEC7DA1EA7698900F4210F /* VideoAttachment.swift */ = {isa = PBXFileReference; fileEncoding = 4; lastKnownFileType = sourcecode.swift; path = VideoAttachment.swift; sourceTree = "<group>"; };
/* End PBXFileReference section */

/* Begin PBXFrameworksBuildPhase section */
		5951CB8A1D8BC93600E1866F /* Frameworks */ = {
			isa = PBXFrameworksBuildPhase;
			buildActionMask = 2147483647;
			files = (
				599F255C1D8BCDB4002871D6 /* Gridicons.framework in Frameworks */,
			);
			runOnlyForDeploymentPostprocessing = 0;
		};
		5951CB941D8BC93600E1866F /* Frameworks */ = {
			isa = PBXFrameworksBuildPhase;
			buildActionMask = 2147483647;
			files = (
				5951CB981D8BC93600E1866F /* Aztec.framework in Frameworks */,
				594C9D6D1D8BE57600D74542 /* Gridicons.framework in Frameworks */,
			);
			runOnlyForDeploymentPostprocessing = 0;
		};
/* End PBXFrameworksBuildPhase section */

/* Begin PBXGroup section */
		5951CB841D8BC93600E1866F = {
			isa = PBXGroup;
			children = (
				FF7A1C481E51EFB600C4C7C8 /* WordPress-Aztec-iOS.podspec */,
				FF5B98E41DC355B400571CA4 /* LICENSE */,
				FF5B98E21DC29D0C00571CA4 /* README.md */,
				FF7A1C4A1E51F05700C4C7C8 /* CONTRIBUTING.md */,
				FFC2BBF81F2A25CF00E404FB /* CHANGELOG.md */,
				5951CB901D8BC93600E1866F /* Aztec */,
				5951CB9B1D8BC93600E1866F /* AztecTests */,
				599F255A1D8BCD97002871D6 /* Frameworks */,
				5951CB8F1D8BC93600E1866F /* Products */,
			);
			sourceTree = "<group>";
		};
		5951CB8F1D8BC93600E1866F /* Products */ = {
			isa = PBXGroup;
			children = (
				5951CB8E1D8BC93600E1866F /* Aztec.framework */,
				5951CB971D8BC93600E1866F /* AztecTests.xctest */,
			);
			name = Products;
			sourceTree = "<group>";
		};
		5951CB901D8BC93600E1866F /* Aztec */ = {
			isa = PBXGroup;
			children = (
				FF0713FE1EFD78AF00E50713 /* Assets */,
				599F25001D8BC9A1002871D6 /* Classes */,
				599F25911D8BDCA9002871D6 /* Documentation */,
				599F25551D8BCA01002871D6 /* Modulemaps */,
				5951CB921D8BC93600E1866F /* Info.plist */,
			);
			path = Aztec;
			sourceTree = "<group>";
		};
		5951CB9B1D8BC93600E1866F /* AztecTests */ = {
			isa = PBXGroup;
			children = (
				5951CB9E1D8BC93600E1866F /* Info.plist */,
				F18733C61DA0970E005AEB80 /* Extensions */,
				B5E607311DA56EB000C8A389 /* Formatters */,
				F17BC89B1F4E4F5A00398E2B /* HTML */,
				59FEA0691D8BDFA700D138DF /* Importer */,
				F17BC8B11F4E517100398E2B /* NSAttributedString */,
				FF20D6451EDC3B3900294B78 /* Processor */,
				B50CE7351F1FABA40018CAA1 /* Resources */,
				F10DB19F1E63390700358E7E /* TextKit */,
			);
			path = AztecTests;
			sourceTree = "<group>";
		};
		599F25001D8BC9A1002871D6 /* Classes */ = {
			isa = PBXGroup;
			children = (
				599F251F1D8BC9A1002871D6 /* Constants */,
				599F25031D8BC9A1002871D6 /* Converter */,
				599F25241D8BC9A1002871D6 /* Extensions */,
				B5B86D3A1DA41A550083DB3F /* Formatters */,
				599F25281D8BC9A1002871D6 /* GUI */,
				599F25071D8BC9A1002871D6 /* Libxml2 */,
				F16DD2C51EE998280083A098 /* NSAttributedString */,
				FF20D63C1EDC389A00294B78 /* Processor */,
				599F252E1D8BC9A1002871D6 /* TextKit */,
			);
			name = Classes;
			path = Aztec/Classes;
			sourceTree = SOURCE_ROOT;
		};
		599F25031D8BC9A1002871D6 /* Converter */ = {
			isa = PBXGroup;
			children = (
				599F25041D8BC9A1002871D6 /* ArrayConverter.swift */,
				599F25051D8BC9A1002871D6 /* CLinkedListToArrayConverter.swift */,
				599F25061D8BC9A1002871D6 /* Converter.swift */,
			);
			path = Converter;
			sourceTree = "<group>";
		};
		599F25071D8BC9A1002871D6 /* Libxml2 */ = {
			isa = PBXGroup;
			children = (
				599F25081D8BC9A1002871D6 /* Converters */,
				F15C9B891DD58D8F00833C39 /* Descriptors */,
				599F25131D8BC9A1002871D6 /* DOM */,
			);
			path = Libxml2;
			sourceTree = "<group>";
		};
		599F25081D8BC9A1002871D6 /* Converters */ = {
			isa = PBXGroup;
			children = (
				599F25091D8BC9A1002871D6 /* In */,
				599F250F1D8BC9A1002871D6 /* Out */,
			);
			path = Converters;
			sourceTree = "<group>";
		};
		599F25091D8BC9A1002871D6 /* In */ = {
			isa = PBXGroup;
			children = (
				599F250A1D8BC9A1002871D6 /* InAttributeConverter.swift */,
				599F250B1D8BC9A1002871D6 /* InAttributesConverter.swift */,
				599F250C1D8BC9A1002871D6 /* HTMLParser.swift */,
				599F250D1D8BC9A1002871D6 /* InNodeConverter.swift */,
				599F250E1D8BC9A1002871D6 /* InNodesConverter.swift */,
			);
			path = In;
			sourceTree = "<group>";
		};
		599F250F1D8BC9A1002871D6 /* Out */ = {
			isa = PBXGroup;
			children = (
				B5DA1C1C1EBD1CCE000AAB45 /* HTMLSerializer.swift */,
			);
			path = Out;
			sourceTree = "<group>";
		};
		599F25131D8BC9A1002871D6 /* DOM */ = {
			isa = PBXGroup;
			children = (
				F1FA0E781E6EF514009D98EE /* Data */,
			);
			path = DOM;
			sourceTree = "<group>";
		};
		599F251F1D8BC9A1002871D6 /* Constants */ = {
			isa = PBXGroup;
			children = (
				599F25201D8BC9A1002871D6 /* HTMLConstants.swift */,
				599F25211D8BC9A1002871D6 /* Metrics.swift */,
			);
			path = Constants;
			sourceTree = "<group>";
		};
		599F25241D8BC9A1002871D6 /* Extensions */ = {
			isa = PBXGroup;
			children = (
				B575344F1F267D0B009D4904 /* Array+Helpers.swift */,
				F1C05B981E37F99D007510EA /* Character+Name.swift */,
				B5F84B601E70595B0089A76C /* NSAttributedString+Analyzers.swift */,
				FFA61EC11DF6C1C900B71BF6 /* NSAttributedString+Archive.swift */,
				599F25251D8BC9A1002871D6 /* NSAttributedString+Attachments.swift */,
				F1C05B9E1E37FD2F007510EA /* NSAttributedString+CharacterName.swift */,
				FF7C89AF1E3BC52F000472A8 /* NSAttributedString+FontTraits.swift */,
				F17BC86A1F4E466100398E2B /* NSAttributedString+HTMLInitializer.swift */,
				B5BC4FED1DA2C17800614582 /* NSAttributedString+Lists.swift */,
				F10BE6191EA7AE9D002E4625 /* NSAttributedString+ReplaceOcurrences.swift */,
				B50CE7311F1FA6260018CAA1 /* NSAttributedString+Strip.swift */,
				FFD0FEB61DAE59A700430586 /* NSLayoutManager+Attachments.swift */,
				F10BE6171EA7ADA6002E4625 /* NSMutableAttributedString+ReplaceOcurrences.swift */,
				F18733C41DA096EE005AEB80 /* NSRange+Helpers.swift */,
				FF20D6431EDC395E00294B78 /* NSTextingResult+Helpers.swift */,
				F1C05B9C1E37FA77007510EA /* String+CharacterName.swift */,
				F1000CE61EAA44AA0000B15B /* String+EndOfLine.swift */,
				B5375F461EC2566200F5D7EC /* String+HTML.swift */,
				599F25261D8BC9A1002871D6 /* String+RangeConversion.swift */,
				F18B81EA1EA5601000885F43 /* StringUnicodeScalarView+RangeConversion.swift */,
				F18B81EC1EA560B700885F43 /* StringUTF16+RangeConversion.swift */,
				B551A49F1E770B3800EE3A7F /* UIFont+Emoji.swift */,
				B59C9F9E1DF74BB80073B1D6 /* UIFont+Traits.swift */,
				B5B96DAA1E01B2F300791315 /* UIPasteboard+Helpers.swift */,
				B5C99D3E1E72E2E700335355 /* UIStackView+Helpers.swift */,
				F1DE83D41EF20493009269E6 /* UIColor+Parsers.swift */,
			);
			path = Extensions;
			sourceTree = "<group>";
		};
		599F25281D8BC9A1002871D6 /* GUI */ = {
			isa = PBXGroup;
			children = (
				599F25291D8BC9A1002871D6 /* FormatBar */,
				FF24AC981F0146AF003CA91D /* Assets.swift */,
			);
			path = GUI;
			sourceTree = "<group>";
		};
		599F25291D8BC9A1002871D6 /* FormatBar */ = {
			isa = PBXGroup;
			children = (
				599F252A1D8BC9A1002871D6 /* FormatBar.swift */,
				599F252B1D8BC9A1002871D6 /* FormatBarDelegate.swift */,
				599F252C1D8BC9A1002871D6 /* FormatBarItem.swift */,
				599F252D1D8BC9A1002871D6 /* FormattingIdentifier.swift */,
			);
			path = FormatBar;
			sourceTree = "<group>";
		};
		599F252E1D8BC9A1002871D6 /* TextKit */ = {
			isa = PBXGroup;
			children = (
				F11326A81EF1AA91007FEE9A /* ParagraphProperty */,
				B5AF89311E93CFC80051EFDB /* RenderableAttachmentDelegate.swift */,
				B572AC271E817CFE008948C2 /* CommentAttachment.swift */,
				B57D1C3C1E92C38000EA4B16 /* HTMLAttachment.swift */,
				FF7A1C501E5651EA00C4C7C8 /* LineAttachment.swift */,
				599F25301D8BC9A1002871D6 /* MediaAttachment.swift */,
				FF4E265F1EA8DF1E005E8E42 /* ImageAttachment.swift */,
				FFFEC7DA1EA7698900F4210F /* VideoAttachment.swift */,
				599F25311D8BC9A1002871D6 /* TextStorage.swift */,
				599F25321D8BC9A1002871D6 /* TextView.swift */,
				E109B51B1DC33F2C0099605E /* LayoutManager.swift */,
				FFA61E881DF18F3D00B71BF6 /* ParagraphStyle.swift */,
				B5A99D831EBA073D00DED081 /* HTMLStorage.swift */,
			);
			path = TextKit;
			sourceTree = "<group>";
		};
		599F25551D8BCA01002871D6 /* Modulemaps */ = {
			isa = PBXGroup;
			children = (
				599F25561D8BCA01002871D6 /* libxml2 */,
			);
			path = Modulemaps;
			sourceTree = "<group>";
		};
		599F25561D8BCA01002871D6 /* libxml2 */ = {
			isa = PBXGroup;
			children = (
				599F25571D8BCA01002871D6 /* libxml2-umbrella.h */,
				599F25581D8BCA01002871D6 /* module.modulemap */,
			);
			path = libxml2;
			sourceTree = "<group>";
		};
		599F255A1D8BCD97002871D6 /* Frameworks */ = {
			isa = PBXGroup;
			children = (
				599F255B1D8BCDB4002871D6 /* Gridicons.framework */,
			);
			name = Frameworks;
			sourceTree = "<group>";
		};
		599F25911D8BDCA9002871D6 /* Documentation */ = {
			isa = PBXGroup;
			children = (
			);
			path = Documentation;
			sourceTree = "<group>";
		};
		59FEA0691D8BDFA700D138DF /* Importer */ = {
			isa = PBXGroup;
			children = (
				59FEA06B1D8BDFA700D138DF /* InAttributeConverterTests.swift */,
				59FEA06D1D8BDFA700D138DF /* InNodeConverterTests.swift */,
			);
			path = Importer;
			sourceTree = "<group>";
		};
		B50CE7351F1FABA40018CAA1 /* Resources */ = {
			isa = PBXGroup;
			children = (
				B50CE7331F1FABA00018CAA1 /* content.html */,
			);
			name = Resources;
			sourceTree = "<group>";
		};
		B5B86D3A1DA41A550083DB3F /* Formatters */ = {
			isa = PBXGroup;
			children = (
				F12F58501EF20394008AE298 /* Base */,
				F12F58551EF20394008AE298 /* Implementations */,
			);
			path = Formatters;
			sourceTree = "<group>";
		};
		B5E607311DA56EB000C8A389 /* Formatters */ = {
			isa = PBXGroup;
			children = (
				B5E607321DA56EC700C8A389 /* TextListFormatterTests.swift */,
				E11B775F1DBA14B40024E455 /* BlockquoteFormatterTests.swift */,
				FFD436971E3180A500A0E26F /* FontFormatterTests.swift */,
				B542D6411E9EB122009D12D3 /* PreFormaterTests.swift */,
				B5C16A621F4DF77300B113CF /* HeaderFormatterTests.swift */,
			);
			path = Formatters;
			sourceTree = "<group>";
		};
		F10DB19F1E63390700358E7E /* TextKit */ = {
			isa = PBXGroup;
			children = (
				B5D575841F2288E2003A62F6 /* TextStorageTests.swift */,
				B5D575851F2288E2003A62F6 /* TextViewStubAttachmentDelegate.swift */,
				B5D575861F2288E2003A62F6 /* TextViewTests.swift */,
				B5D575801F226FF4003A62F6 /* UnsupportedHTMLTests.swift */,
				B5D575821F22820A003A62F6 /* HTMLRepresentationTests.swift */,
			);
			name = TextKit;
			sourceTree = "<group>";
		};
		F11326A81EF1AA91007FEE9A /* ParagraphProperty */ = {
			isa = PBXGroup;
			children = (
				F11326A91EF1AA91007FEE9A /* Blockquote.swift */,
				F11326AA1EF1AA91007FEE9A /* Header.swift */,
				B524228C1F30C039002E7C6C /* HTMLDiv.swift */,
				F11326AB1EF1AA91007FEE9A /* HTMLParagraph.swift */,
				F11326AC1EF1AA91007FEE9A /* HTMLPre.swift */,
				F11326AD1EF1AA91007FEE9A /* ParagraphProperty.swift */,
				F11326AE1EF1AA91007FEE9A /* TextList.swift */,
			);
			path = ParagraphProperty;
			sourceTree = "<group>";
		};
		F12F58501EF20394008AE298 /* Base */ = {
			isa = PBXGroup;
			children = (
				F12F58511EF20394008AE298 /* AttributeFormatter.swift */,
				F18986E01EF2040A0060EDBA /* FontFormatter.swift */,
				F12F58531EF20394008AE298 /* ParagraphAttributeFormatter.swift */,
				F12F58541EF20394008AE298 /* StandardAttributeFormatter.swift */,
			);
			path = Base;
			sourceTree = "<group>";
		};
		F12F58551EF20394008AE298 /* Implementations */ = {
			isa = PBXGroup;
			children = (
				F12F58561EF20394008AE298 /* BlockquoteFormatter.swift */,
				F18986E21EF204180060EDBA /* BoldFormatter.swift */,
				F12F58571EF20394008AE298 /* ColorFormatter.swift */,
				F12F58591EF20394008AE298 /* HeaderFormatter.swift */,
				F12F585A1EF20394008AE298 /* HRFormatter.swift */,
				B524228E1F30C098002E7C6C /* HTMLDivFormatter.swift */,
				F12F585B1EF20394008AE298 /* HTMLParagraphFormatter.swift */,
				F12F585C1EF20394008AE298 /* ImageFormatter.swift */,
				F18986E41EF2043E0060EDBA /* ItalicFormatter.swift */,
				F12F585D1EF20394008AE298 /* LinkFormatter.swift */,
				F12F585E1EF20394008AE298 /* PreFormatter.swift */,
				F12F585F1EF20394008AE298 /* StrikethroughFormatter.swift */,
				F12F58601EF20394008AE298 /* TextListFormatter.swift */,
				F12F58611EF20394008AE298 /* UnderlineFormatter.swift */,
				F12F58621EF20394008AE298 /* VideoFormatter.swift */,
			);
			path = Implementations;
			sourceTree = "<group>";
		};
		F15C9B891DD58D8F00833C39 /* Descriptors */ = {
			isa = PBXGroup;
			children = (
			);
			name = Descriptors;
			sourceTree = "<group>";
		};
		F16DD2C51EE998280083A098 /* NSAttributedString */ = {
			isa = PBXGroup;
			children = (
				F17BC88E1F4E4BA500398E2B /* Attributes */,
				F17BC8A71F4E512800398E2B /* Conversions */,
			);
			path = NSAttributedString;
			sourceTree = "<group>";
		};
		F17BC88E1F4E4BA500398E2B /* Attributes */ = {
			isa = PBXGroup;
			children = (
				F17BC88F1F4E4BA500398E2B /* CSSPropertyRepresentation.swift */,
				F17BC8901F4E4BA500398E2B /* HTMLRepresentation.swift */,
				F17BC8911F4E4BA500398E2B /* UnsupportedHTML.swift */,
			);
			path = Attributes;
			sourceTree = "<group>";
		};
		F17BC89B1F4E4F5A00398E2B /* HTML */ = {
			isa = PBXGroup;
			children = (
				F17BC89C1F4E4F5A00398E2B /* Conversions */,
				F17BC89E1F4E4F5A00398E2B /* Nodes */,
			);
			path = HTML;
			sourceTree = "<group>";
		};
		F17BC89C1F4E4F5A00398E2B /* Conversions */ = {
			isa = PBXGroup;
			children = (
				F1953E241F4E544A00C717C9 /* HTMLParserTests.swift */,
				F17BC89D1F4E4F5A00398E2B /* HTMLSerializerTests.swift */,
			);
			path = Conversions;
			sourceTree = "<group>";
		};
		F17BC89E1F4E4F5A00398E2B /* Nodes */ = {
			isa = PBXGroup;
			children = (
				F17BC89F1F4E4F5A00398E2B /* ElementNodeTests.swift */,
				F17BC8A01F4E4F5A00398E2B /* NodeTests.swift */,
				F17BC8A11F4E4F5A00398E2B /* TextNodeTests.swift */,
			);
			path = Nodes;
			sourceTree = "<group>";
		};
		F17BC8A71F4E512800398E2B /* Conversions */ = {
			isa = PBXGroup;
			children = (
				F17BC8A81F4E512800398E2B /* AttributedStringParser.swift */,
				F17BC8A91F4E512800398E2B /* AttributedStringSerializer.swift */,
			);
			path = Conversions;
			sourceTree = "<group>";
		};
		F17BC8B11F4E517100398E2B /* NSAttributedString */ = {
			isa = PBXGroup;
			children = (
				F17BC8B21F4E517100398E2B /* Conversions */,
			);
			path = NSAttributedString;
			sourceTree = "<group>";
		};
		F17BC8B21F4E517100398E2B /* Conversions */ = {
			isa = PBXGroup;
			children = (
				F17BC8B31F4E517100398E2B /* AttributedStringParserTests.swift */,
				F17BC8B41F4E517100398E2B /* AttributedStringSerializerTests.swift */,
			);
			path = Conversions;
			sourceTree = "<group>";
		};
		F18733C61DA0970E005AEB80 /* Extensions */ = {
			isa = PBXGroup;
			children = (
				B57534511F267D63009D4904 /* ArrayHelperTests.swift */,
				B5F84B621E706B720089A76C /* NSAttributedStringAnalyzerTests.swift */,
				B5BC4FF11DA2D17000614582 /* NSAttributedStringListsTests.swift */,
				F10BE61B1EA7B1DB002E4625 /* NSAttributedStringReplaceOcurrencesTests.swift */,
				F17BC8741F4E48FF00398E2B /* NSAttributedStringHTMLInitializerTests.swift */,
				F14665441EA7C230008DE2B8 /* NSMutableAttributedStringReplaceOcurrencesTests.swift */,
				F18733C71DA09737005AEB80 /* NSRangeComparisonTests.swift */,
				F1000CE81EAA5C720000B15B /* StringEndOfLineTests.swift */,
				B5375F481EC2569500F5D7EC /* StringHTMLTests.swift */,
				FF152D8D1E68552A00FF596C /* StringRangeConversionTests.swift */,
				FF7DCB4A1E815F9400AB77CB /* UIColorHexParserTests.swift */,
			);
			name = Extensions;
			sourceTree = "<group>";
		};
		F1FA0E781E6EF514009D98EE /* Data */ = {
			isa = PBXGroup;
			children = (
				F1FA0E791E6EF514009D98EE /* Attribute.swift */,
				F127F7131F0591AD008A00D7 /* CSSProperty.swift */,
				F1FA0E7A1E6EF514009D98EE /* CommentNode.swift */,
				F1FA0E7B1E6EF514009D98EE /* ElementNode.swift */,
				F1FA0E7E1E6EF514009D98EE /* Node.swift */,
				F1FA0E7F1E6EF514009D98EE /* StandardElementType.swift */,
				F127F7111F058B20008A00D7 /* StandardAttribute.swift */,
				F1FA0E801E6EF514009D98EE /* TextNode.swift */,
			);
			path = Data;
			sourceTree = "<group>";
		};
		FF0713FE1EFD78AF00E50713 /* Assets */ = {
			isa = PBXGroup;
			children = (
				FF0714001EFD78AF00E50713 /* Media.xcassets */,
			);
			path = Assets;
			sourceTree = "<group>";
		};
		FF20D63C1EDC389A00294B78 /* Processor */ = {
			isa = PBXGroup;
			children = (
				FF20D63D1EDC389A00294B78 /* HTMLAttributes.swift */,
				FF20D63E1EDC389A00294B78 /* HTMLProcessor.swift */,
				FF20D63F1EDC389A00294B78 /* Processor.swift */,
				F13CE53D1F4DD05E0043368D /* PipelineProcessor.swift */,
				F13CE53F1F4DD08E0043368D /* RegexProcessor.swift */,
			);
			path = Processor;
			sourceTree = "<group>";
		};
		FF20D6451EDC3B3900294B78 /* Processor */ = {
			isa = PBXGroup;
			children = (
				FF20D6461EDC3B3900294B78 /* HTMLProcessorTests.swift */,
			);
			path = Processor;
			sourceTree = "<group>";
		};
/* End PBXGroup section */

/* Begin PBXHeadersBuildPhase section */
		5951CB8B1D8BC93600E1866F /* Headers */ = {
			isa = PBXHeadersBuildPhase;
			buildActionMask = 2147483647;
			files = (
			);
			runOnlyForDeploymentPostprocessing = 0;
		};
/* End PBXHeadersBuildPhase section */

/* Begin PBXLegacyTarget section */
		E8CE3EFE1F213AAA003254AB /* Carthage Update */ = {
			isa = PBXLegacyTarget;
			buildArgumentsString = "$(ACTION)";
			buildConfigurationList = E8CE3F031F213AAA003254AB /* Build configuration list for PBXLegacyTarget "Carthage Update" */;
			buildPhases = (
			);
			buildToolPath = "${PROJECT_DIR}/Scripts/carthage_script.sh";
			buildWorkingDirectory = "";
			dependencies = (
			);
			name = "Carthage Update";
			passBuildSettingsInEnvironment = 1;
			productName = "Carthage Update";
		};
/* End PBXLegacyTarget section */

/* Begin PBXNativeTarget section */
		5951CB8D1D8BC93600E1866F /* Aztec */ = {
			isa = PBXNativeTarget;
			buildConfigurationList = 5951CBA21D8BC93600E1866F /* Build configuration list for PBXNativeTarget "Aztec" */;
			buildPhases = (
				5951CB891D8BC93600E1866F /* Sources */,
				5951CB8A1D8BC93600E1866F /* Frameworks */,
				5951CB8B1D8BC93600E1866F /* Headers */,
				5951CB8C1D8BC93600E1866F /* Resources */,
			);
			buildRules = (
			);
			dependencies = (
				E8CE3F051F213AD0003254AB /* PBXTargetDependency */,
			);
			name = Aztec;
			productName = Aztec;
			productReference = 5951CB8E1D8BC93600E1866F /* Aztec.framework */;
			productType = "com.apple.product-type.framework";
		};
		5951CB961D8BC93600E1866F /* AztecTests */ = {
			isa = PBXNativeTarget;
			buildConfigurationList = 5951CBA51D8BC93600E1866F /* Build configuration list for PBXNativeTarget "AztecTests" */;
			buildPhases = (
				5951CB931D8BC93600E1866F /* Sources */,
				5951CB941D8BC93600E1866F /* Frameworks */,
				5951CB951D8BC93600E1866F /* Resources */,
				594C9D6E1D8BE61300D74542 /* CopyFiles */,
			);
			buildRules = (
			);
			dependencies = (
				5951CB9A1D8BC93600E1866F /* PBXTargetDependency */,
			);
			name = AztecTests;
			productName = AztecTests;
			productReference = 5951CB971D8BC93600E1866F /* AztecTests.xctest */;
			productType = "com.apple.product-type.bundle.unit-test";
		};
/* End PBXNativeTarget section */

/* Begin PBXProject section */
		5951CB851D8BC93600E1866F /* Project object */ = {
			isa = PBXProject;
			attributes = {
				LastSwiftUpdateCheck = 0800;
				LastUpgradeCheck = 0900;
				ORGANIZATIONNAME = "Automattic Inc.";
				TargetAttributes = {
					5951CB8D1D8BC93600E1866F = {
						CreatedOnToolsVersion = 8.0;
						DevelopmentTeam = PZYM8XX95Q;
						LastSwiftMigration = 0810;
						ProvisioningStyle = Manual;
					};
					5951CB961D8BC93600E1866F = {
						CreatedOnToolsVersion = 8.0;
						LastSwiftMigration = 0820;
						ProvisioningStyle = Automatic;
					};
					E8CE3EFE1F213AAA003254AB = {
						CreatedOnToolsVersion = 8.3.3;
						ProvisioningStyle = Automatic;
					};
				};
			};
			buildConfigurationList = 5951CB881D8BC93600E1866F /* Build configuration list for PBXProject "Aztec" */;
			compatibilityVersion = "Xcode 3.2";
			developmentRegion = English;
			hasScannedForEncodings = 0;
			knownRegions = (
				en,
			);
			mainGroup = 5951CB841D8BC93600E1866F;
			productRefGroup = 5951CB8F1D8BC93600E1866F /* Products */;
			projectDirPath = "";
			projectRoot = "";
			targets = (
				5951CB8D1D8BC93600E1866F /* Aztec */,
				5951CB961D8BC93600E1866F /* AztecTests */,
				E8CE3EFE1F213AAA003254AB /* Carthage Update */,
			);
		};
/* End PBXProject section */

/* Begin PBXResourcesBuildPhase section */
		5951CB8C1D8BC93600E1866F /* Resources */ = {
			isa = PBXResourcesBuildPhase;
			buildActionMask = 2147483647;
			files = (
				FF0714021EFD78AF00E50713 /* Media.xcassets in Resources */,
			);
			runOnlyForDeploymentPostprocessing = 0;
		};
		5951CB951D8BC93600E1866F /* Resources */ = {
			isa = PBXResourcesBuildPhase;
			buildActionMask = 2147483647;
			files = (
				B50CE7341F1FABA00018CAA1 /* content.html in Resources */,
			);
			runOnlyForDeploymentPostprocessing = 0;
		};
/* End PBXResourcesBuildPhase section */

/* Begin PBXSourcesBuildPhase section */
		5951CB891D8BC93600E1866F /* Sources */ = {
			isa = PBXSourcesBuildPhase;
			buildActionMask = 2147483647;
			files = (
				FF7A1C511E5651EA00C4C7C8 /* LineAttachment.swift in Sources */,
				FF20D6441EDC395E00294B78 /* NSTextingResult+Helpers.swift in Sources */,
				F12F586C1EF20394008AE298 /* HTMLParagraphFormatter.swift in Sources */,
				F17BC86B1F4E466100398E2B /* NSAttributedString+HTMLInitializer.swift in Sources */,
				F12F58661EF20394008AE298 /* StandardAttributeFormatter.swift in Sources */,
				B5A99D841EBA073D00DED081 /* HTMLStorage.swift in Sources */,
				F13CE53E1F4DD05E0043368D /* PipelineProcessor.swift in Sources */,
				F17BC8AA1F4E512800398E2B /* AttributedStringParser.swift in Sources */,
				599F25471D8BC9A1002871D6 /* HTMLConstants.swift in Sources */,
				599F25371D8BC9A1002871D6 /* InAttributeConverter.swift in Sources */,
				B57534501F267D0B009D4904 /* Array+Helpers.swift in Sources */,
				599F25531D8BC9A1002871D6 /* TextStorage.swift in Sources */,
				B572AC281E817CFE008948C2 /* CommentAttachment.swift in Sources */,
				F1FA0E861E6EF514009D98EE /* Node.swift in Sources */,
				599F254B1D8BC9A1002871D6 /* String+RangeConversion.swift in Sources */,
				599F25481D8BC9A1002871D6 /* Metrics.swift in Sources */,
				B59C9F9F1DF74BB80073B1D6 /* UIFont+Traits.swift in Sources */,
				F10BE61A1EA7AE9D002E4625 /* NSAttributedString+ReplaceOcurrences.swift in Sources */,
				F11326B41EF1AA91007FEE9A /* TextList.swift in Sources */,
				F18986E51EF2043E0060EDBA /* ItalicFormatter.swift in Sources */,
				F11326B01EF1AA91007FEE9A /* Header.swift in Sources */,
				F1C05B9F1E37FD2F007510EA /* NSAttributedString+CharacterName.swift in Sources */,
				F17BC8921F4E4BA500398E2B /* CSSPropertyRepresentation.swift in Sources */,
				FF20D6411EDC389A00294B78 /* HTMLProcessor.swift in Sources */,
				B5C99D3F1E72E2E700335355 /* UIStackView+Helpers.swift in Sources */,
				F1C05B991E37F99D007510EA /* Character+Name.swift in Sources */,
				FF20D6421EDC389A00294B78 /* Processor.swift in Sources */,
				599F253B1D8BC9A1002871D6 /* InNodesConverter.swift in Sources */,
				F18B81EB1EA5601000885F43 /* StringUnicodeScalarView+RangeConversion.swift in Sources */,
				F127F7141F0591AD008A00D7 /* CSSProperty.swift in Sources */,
				F11326B31EF1AA91007FEE9A /* ParagraphProperty.swift in Sources */,
				F11326B11EF1AA91007FEE9A /* HTMLParagraph.swift in Sources */,
				FF20D6401EDC389A00294B78 /* HTMLAttributes.swift in Sources */,
				F12F58701EF20394008AE298 /* StrikethroughFormatter.swift in Sources */,
				FF4E26601EA8DF1E005E8E42 /* ImageAttachment.swift in Sources */,
				599F254F1D8BC9A1002871D6 /* FormatBarItem.swift in Sources */,
				F17BC8931F4E4BA500398E2B /* HTMLRepresentation.swift in Sources */,
				F18B81ED1EA560B700885F43 /* StringUTF16+RangeConversion.swift in Sources */,
				F12F58631EF20394008AE298 /* AttributeFormatter.swift in Sources */,
				599F254E1D8BC9A1002871D6 /* FormatBarDelegate.swift in Sources */,
				B5375F471EC2566200F5D7EC /* String+HTML.swift in Sources */,
				F1C05B9D1E37FA77007510EA /* String+CharacterName.swift in Sources */,
				FFFEC7DB1EA7698900F4210F /* VideoAttachment.swift in Sources */,
				F12F586D1EF20394008AE298 /* ImageFormatter.swift in Sources */,
				F12F58671EF20394008AE298 /* BlockquoteFormatter.swift in Sources */,
				B5DA1C1D1EBD1CCE000AAB45 /* HTMLSerializer.swift in Sources */,
				F12F58681EF20394008AE298 /* ColorFormatter.swift in Sources */,
				599F25351D8BC9A1002871D6 /* CLinkedListToArrayConverter.swift in Sources */,
				599F25521D8BC9A1002871D6 /* MediaAttachment.swift in Sources */,
				F1000CE71EAA44AA0000B15B /* String+EndOfLine.swift in Sources */,
				F1FA0E831E6EF514009D98EE /* ElementNode.swift in Sources */,
				FFD0FEB71DAE59A700430586 /* NSLayoutManager+Attachments.swift in Sources */,
				599F25541D8BC9A1002871D6 /* TextView.swift in Sources */,
				B524228D1F30C039002E7C6C /* HTMLDiv.swift in Sources */,
				599F254A1D8BC9A1002871D6 /* NSAttributedString+Attachments.swift in Sources */,
				F1DE83D51EF20493009269E6 /* UIColor+Parsers.swift in Sources */,
				B5B96DAB1E01B2F300791315 /* UIPasteboard+Helpers.swift in Sources */,
				F12F58721EF20394008AE298 /* UnderlineFormatter.swift in Sources */,
				F12F58711EF20394008AE298 /* TextListFormatter.swift in Sources */,
				F11326B21EF1AA91007FEE9A /* HTMLPre.swift in Sources */,
				F17BC8AB1F4E512800398E2B /* AttributedStringSerializer.swift in Sources */,
				F18986E11EF2040A0060EDBA /* FontFormatter.swift in Sources */,
				F12F586B1EF20394008AE298 /* HRFormatter.swift in Sources */,
				FFA61E891DF18F3D00B71BF6 /* ParagraphStyle.swift in Sources */,
				F12F58651EF20394008AE298 /* ParagraphAttributeFormatter.swift in Sources */,
				F12F58731EF20394008AE298 /* VideoFormatter.swift in Sources */,
				F18986E31EF204180060EDBA /* BoldFormatter.swift in Sources */,
				FF7C89B01E3BC52F000472A8 /* NSAttributedString+FontTraits.swift in Sources */,
				F1FA0E821E6EF514009D98EE /* CommentNode.swift in Sources */,
				B57D1C3D1E92C38000EA4B16 /* HTMLAttachment.swift in Sources */,
				F1FA0E871E6EF514009D98EE /* StandardElementType.swift in Sources */,
				599F25391D8BC9A1002871D6 /* HTMLParser.swift in Sources */,
				F10BE6181EA7ADA6002E4625 /* NSMutableAttributedString+ReplaceOcurrences.swift in Sources */,
				F11326AF1EF1AA91007FEE9A /* Blockquote.swift in Sources */,
				FFA61EC21DF6C1C900B71BF6 /* NSAttributedString+Archive.swift in Sources */,
				E109B51C1DC33F2C0099605E /* LayoutManager.swift in Sources */,
				B5AF89321E93CFC80051EFDB /* RenderableAttachmentDelegate.swift in Sources */,
				B5BC4FEE1DA2C17800614582 /* NSAttributedString+Lists.swift in Sources */,
				B5F84B611E70595B0089A76C /* NSAttributedString+Analyzers.swift in Sources */,
				F127F7121F058B20008A00D7 /* StandardAttribute.swift in Sources */,
				599F25361D8BC9A1002871D6 /* Converter.swift in Sources */,
				599F25381D8BC9A1002871D6 /* InAttributesConverter.swift in Sources */,
				B551A4A01E770B3800EE3A7F /* UIFont+Emoji.swift in Sources */,
				F12F586E1EF20394008AE298 /* LinkFormatter.swift in Sources */,
				F12F586A1EF20394008AE298 /* HeaderFormatter.swift in Sources */,
				F13CE5401F4DD08E0043368D /* RegexProcessor.swift in Sources */,
				FF24AC991F0146AF003CA91D /* Assets.swift in Sources */,
				599F254D1D8BC9A1002871D6 /* FormatBar.swift in Sources */,
				F1FA0E881E6EF514009D98EE /* TextNode.swift in Sources */,
				599F253A1D8BC9A1002871D6 /* InNodeConverter.swift in Sources */,
				F17BC8941F4E4BA500398E2B /* UnsupportedHTML.swift in Sources */,
				F12F586F1EF20394008AE298 /* PreFormatter.swift in Sources */,
				B50CE7321F1FA6260018CAA1 /* NSAttributedString+Strip.swift in Sources */,
				B5B86D371DA3EC250083DB3F /* NSRange+Helpers.swift in Sources */,
				599F25501D8BC9A1002871D6 /* FormattingIdentifier.swift in Sources */,
				B524228F1F30C098002E7C6C /* HTMLDivFormatter.swift in Sources */,
				599F25341D8BC9A1002871D6 /* ArrayConverter.swift in Sources */,
				F1FA0E811E6EF514009D98EE /* Attribute.swift in Sources */,
			);
			runOnlyForDeploymentPostprocessing = 0;
		};
		5951CB931D8BC93600E1866F /* Sources */ = {
			isa = PBXSourcesBuildPhase;
			buildActionMask = 2147483647;
			files = (
				FF7DCB4B1E815F9400AB77CB /* UIColorHexParserTests.swift in Sources */,
				B5D575891F2288E2003A62F6 /* TextViewTests.swift in Sources */,
				594C9D741D8BE6C700D74542 /* InNodeConverterTests.swift in Sources */,
				B5F84B631E706B720089A76C /* NSAttributedStringAnalyzerTests.swift in Sources */,
				F10BE61C1EA7B1DB002E4625 /* NSAttributedStringReplaceOcurrencesTests.swift in Sources */,
				B5375F491EC2569500F5D7EC /* StringHTMLTests.swift in Sources */,
				B57534521F267D63009D4904 /* ArrayHelperTests.swift in Sources */,
				F14665451EA7C230008DE2B8 /* NSMutableAttributedStringReplaceOcurrencesTests.swift in Sources */,
				F17BC8B51F4E517100398E2B /* AttributedStringParserTests.swift in Sources */,
				F17BC8A31F4E4F5A00398E2B /* ElementNodeTests.swift in Sources */,
				F18733C81DA09737005AEB80 /* NSRangeComparisonTests.swift in Sources */,
				B5E607331DA56EC700C8A389 /* TextListFormatterTests.swift in Sources */,
				FF20D6471EDC3B3900294B78 /* HTMLProcessorTests.swift in Sources */,
				594C9D731D8BE6C300D74542 /* InAttributeConverterTests.swift in Sources */,
				B5D575831F22820A003A62F6 /* HTMLRepresentationTests.swift in Sources */,
				B5D575871F2288E2003A62F6 /* TextStorageTests.swift in Sources */,
				F17BC8B61F4E517100398E2B /* AttributedStringSerializerTests.swift in Sources */,
				FF152D8E1E68552A00FF596C /* StringRangeConversionTests.swift in Sources */,
				F17BC8A41F4E4F5A00398E2B /* NodeTests.swift in Sources */,
				E11B77601DBA14B40024E455 /* BlockquoteFormatterTests.swift in Sources */,
<<<<<<< HEAD
				F17BC8A21F4E4F5A00398E2B /* HTMLSerializerTests.swift in Sources */,
				F1953E251F4E544A00C717C9 /* HTMLParserTests.swift in Sources */,
=======
				B5C16A631F4DF77300B113CF /* HeaderFormatterTests.swift in Sources */,
>>>>>>> baa068fe
				B5D575881F2288E2003A62F6 /* TextViewStubAttachmentDelegate.swift in Sources */,
				F1000CE91EAA5C720000B15B /* StringEndOfLineTests.swift in Sources */,
				F17BC8751F4E48FF00398E2B /* NSAttributedStringHTMLInitializerTests.swift in Sources */,
				B542D6421E9EB122009D12D3 /* PreFormaterTests.swift in Sources */,
				B5BC4FF21DA2D17000614582 /* NSAttributedStringListsTests.swift in Sources */,
				B5D575811F226FF4003A62F6 /* UnsupportedHTMLTests.swift in Sources */,
				F17BC8A51F4E4F5A00398E2B /* TextNodeTests.swift in Sources */,
				FFD436981E3180A500A0E26F /* FontFormatterTests.swift in Sources */,
			);
			runOnlyForDeploymentPostprocessing = 0;
		};
/* End PBXSourcesBuildPhase section */

/* Begin PBXTargetDependency section */
		5951CB9A1D8BC93600E1866F /* PBXTargetDependency */ = {
			isa = PBXTargetDependency;
			target = 5951CB8D1D8BC93600E1866F /* Aztec */;
			targetProxy = 5951CB991D8BC93600E1866F /* PBXContainerItemProxy */;
		};
		E8CE3F051F213AD0003254AB /* PBXTargetDependency */ = {
			isa = PBXTargetDependency;
			target = E8CE3EFE1F213AAA003254AB /* Carthage Update */;
			targetProxy = E8CE3F041F213AD0003254AB /* PBXContainerItemProxy */;
		};
/* End PBXTargetDependency section */

/* Begin XCBuildConfiguration section */
		5951CBA01D8BC93600E1866F /* Debug */ = {
			isa = XCBuildConfiguration;
			buildSettings = {
				ALWAYS_SEARCH_USER_PATHS = NO;
				CLANG_ANALYZER_NONNULL = YES;
				CLANG_CXX_LANGUAGE_STANDARD = "gnu++0x";
				CLANG_CXX_LIBRARY = "libc++";
				CLANG_ENABLE_MODULES = YES;
				CLANG_ENABLE_OBJC_ARC = YES;
				CLANG_WARN_BLOCK_CAPTURE_AUTORELEASING = YES;
				CLANG_WARN_BOOL_CONVERSION = YES;
				CLANG_WARN_COMMA = YES;
				CLANG_WARN_CONSTANT_CONVERSION = YES;
				CLANG_WARN_DIRECT_OBJC_ISA_USAGE = YES_ERROR;
				CLANG_WARN_DOCUMENTATION_COMMENTS = YES;
				CLANG_WARN_EMPTY_BODY = YES;
				CLANG_WARN_ENUM_CONVERSION = YES;
				CLANG_WARN_INFINITE_RECURSION = YES;
				CLANG_WARN_INT_CONVERSION = YES;
				CLANG_WARN_NON_LITERAL_NULL_CONVERSION = YES;
				CLANG_WARN_OBJC_LITERAL_CONVERSION = YES;
				CLANG_WARN_OBJC_ROOT_CLASS = YES_ERROR;
				CLANG_WARN_RANGE_LOOP_ANALYSIS = YES;
				CLANG_WARN_STRICT_PROTOTYPES = YES;
				CLANG_WARN_SUSPICIOUS_MOVE = YES;
				CLANG_WARN_SUSPICIOUS_MOVES = YES;
				CLANG_WARN_UNREACHABLE_CODE = YES;
				CLANG_WARN__DUPLICATE_METHOD_MATCH = YES;
				"CODE_SIGN_IDENTITY[sdk=iphoneos*]" = "iPhone Developer";
				COPY_PHASE_STRIP = NO;
				CURRENT_PROJECT_VERSION = 1;
				ENABLE_STRICT_OBJC_MSGSEND = YES;
				ENABLE_TESTABILITY = YES;
				GCC_C_LANGUAGE_STANDARD = gnu99;
				GCC_DYNAMIC_NO_PIC = NO;
				GCC_NO_COMMON_BLOCKS = YES;
				GCC_OPTIMIZATION_LEVEL = 0;
				GCC_PREPROCESSOR_DEFINITIONS = (
					"DEBUG=1",
					"$(inherited)",
				);
				GCC_WARN_64_TO_32_BIT_CONVERSION = YES;
				GCC_WARN_ABOUT_RETURN_TYPE = YES_ERROR;
				GCC_WARN_UNDECLARED_SELECTOR = YES;
				GCC_WARN_UNINITIALIZED_AUTOS = YES_AGGRESSIVE;
				GCC_WARN_UNUSED_FUNCTION = YES;
				GCC_WARN_UNUSED_VARIABLE = YES;
				IPHONEOS_DEPLOYMENT_TARGET = 9.0;
				MTL_ENABLE_DEBUG_INFO = YES;
				ONLY_ACTIVE_ARCH = YES;
				SDKROOT = iphoneos;
				SWIFT_ACTIVE_COMPILATION_CONDITIONS = DEBUG;
				SWIFT_OPTIMIZATION_LEVEL = "-Onone";
				SWIFT_VERSION = 3.0.1;
				TARGETED_DEVICE_FAMILY = "1,2";
				VERSIONING_SYSTEM = "apple-generic";
				VERSION_INFO_PREFIX = "";
			};
			name = Debug;
		};
		5951CBA11D8BC93600E1866F /* Release */ = {
			isa = XCBuildConfiguration;
			buildSettings = {
				ALWAYS_SEARCH_USER_PATHS = NO;
				CLANG_ANALYZER_NONNULL = YES;
				CLANG_CXX_LANGUAGE_STANDARD = "gnu++0x";
				CLANG_CXX_LIBRARY = "libc++";
				CLANG_ENABLE_MODULES = YES;
				CLANG_ENABLE_OBJC_ARC = YES;
				CLANG_WARN_BLOCK_CAPTURE_AUTORELEASING = YES;
				CLANG_WARN_BOOL_CONVERSION = YES;
				CLANG_WARN_COMMA = YES;
				CLANG_WARN_CONSTANT_CONVERSION = YES;
				CLANG_WARN_DIRECT_OBJC_ISA_USAGE = YES_ERROR;
				CLANG_WARN_DOCUMENTATION_COMMENTS = YES;
				CLANG_WARN_EMPTY_BODY = YES;
				CLANG_WARN_ENUM_CONVERSION = YES;
				CLANG_WARN_INFINITE_RECURSION = YES;
				CLANG_WARN_INT_CONVERSION = YES;
				CLANG_WARN_NON_LITERAL_NULL_CONVERSION = YES;
				CLANG_WARN_OBJC_LITERAL_CONVERSION = YES;
				CLANG_WARN_OBJC_ROOT_CLASS = YES_ERROR;
				CLANG_WARN_RANGE_LOOP_ANALYSIS = YES;
				CLANG_WARN_STRICT_PROTOTYPES = YES;
				CLANG_WARN_SUSPICIOUS_MOVE = YES;
				CLANG_WARN_SUSPICIOUS_MOVES = YES;
				CLANG_WARN_UNREACHABLE_CODE = YES;
				CLANG_WARN__DUPLICATE_METHOD_MATCH = YES;
				"CODE_SIGN_IDENTITY[sdk=iphoneos*]" = "iPhone Developer";
				COPY_PHASE_STRIP = NO;
				CURRENT_PROJECT_VERSION = 1;
				DEBUG_INFORMATION_FORMAT = "dwarf-with-dsym";
				ENABLE_NS_ASSERTIONS = NO;
				ENABLE_STRICT_OBJC_MSGSEND = YES;
				GCC_C_LANGUAGE_STANDARD = gnu99;
				GCC_NO_COMMON_BLOCKS = YES;
				GCC_WARN_64_TO_32_BIT_CONVERSION = YES;
				GCC_WARN_ABOUT_RETURN_TYPE = YES_ERROR;
				GCC_WARN_UNDECLARED_SELECTOR = YES;
				GCC_WARN_UNINITIALIZED_AUTOS = YES_AGGRESSIVE;
				GCC_WARN_UNUSED_FUNCTION = YES;
				GCC_WARN_UNUSED_VARIABLE = YES;
				IPHONEOS_DEPLOYMENT_TARGET = 9.0;
				MTL_ENABLE_DEBUG_INFO = NO;
				SDKROOT = iphoneos;
				SWIFT_OPTIMIZATION_LEVEL = "-Owholemodule";
				SWIFT_VERSION = 3.0.1;
				TARGETED_DEVICE_FAMILY = "1,2";
				VALIDATE_PRODUCT = YES;
				VERSIONING_SYSTEM = "apple-generic";
				VERSION_INFO_PREFIX = "";
			};
			name = Release;
		};
		5951CBA31D8BC93600E1866F /* Debug */ = {
			isa = XCBuildConfiguration;
			buildSettings = {
				CODE_SIGN_IDENTITY = "";
				"CODE_SIGN_IDENTITY[sdk=iphoneos*]" = "";
				DEFINES_MODULE = YES;
				DEVELOPMENT_TEAM = PZYM8XX95Q;
				DYLIB_COMPATIBILITY_VERSION = 1;
				DYLIB_CURRENT_VERSION = 1;
				DYLIB_INSTALL_NAME_BASE = "@rpath";
				FRAMEWORK_SEARCH_PATHS = (
					"$(inherited)",
					"$(PROJECT_DIR)/Example/Carthage/Build/iOS",
				);
				HEADER_SEARCH_PATHS = "$(SDKROOT)/usr/include/libxml2";
				INFOPLIST_FILE = Aztec/Info.plist;
				INSTALL_PATH = "$(LOCAL_LIBRARY_DIR)/Frameworks";
				LD_RUNPATH_SEARCH_PATHS = "$(inherited) @executable_path/Frameworks @loader_path/Frameworks";
				PRODUCT_BUNDLE_IDENTIFIER = org.wordpress.Aztec;
				PRODUCT_NAME = "$(TARGET_NAME)";
				SKIP_INSTALL = YES;
				SWIFT_INCLUDE_PATHS = "$(PROJECT_DIR)/Aztec/Modulemaps/libxml2";
				SWIFT_VERSION = 3.0;
				TARGETED_DEVICE_FAMILY = 1;
			};
			name = Debug;
		};
		5951CBA41D8BC93600E1866F /* Release */ = {
			isa = XCBuildConfiguration;
			buildSettings = {
				CODE_SIGN_IDENTITY = "";
				"CODE_SIGN_IDENTITY[sdk=iphoneos*]" = "";
				DEFINES_MODULE = YES;
				DEVELOPMENT_TEAM = PZYM8XX95Q;
				DYLIB_COMPATIBILITY_VERSION = 1;
				DYLIB_CURRENT_VERSION = 1;
				DYLIB_INSTALL_NAME_BASE = "@rpath";
				FRAMEWORK_SEARCH_PATHS = (
					"$(inherited)",
					"$(PROJECT_DIR)/Example/Carthage/Build/iOS",
				);
				HEADER_SEARCH_PATHS = "$(SDKROOT)/usr/include/libxml2";
				INFOPLIST_FILE = Aztec/Info.plist;
				INSTALL_PATH = "$(LOCAL_LIBRARY_DIR)/Frameworks";
				LD_RUNPATH_SEARCH_PATHS = "$(inherited) @executable_path/Frameworks @loader_path/Frameworks";
				PRODUCT_BUNDLE_IDENTIFIER = org.wordpress.Aztec;
				PRODUCT_NAME = "$(TARGET_NAME)";
				SKIP_INSTALL = YES;
				SWIFT_INCLUDE_PATHS = "$(PROJECT_DIR)/Aztec/Modulemaps/libxml2";
				SWIFT_VERSION = 3.0;
				TARGETED_DEVICE_FAMILY = 1;
			};
			name = Release;
		};
		5951CBA61D8BC93600E1866F /* Debug */ = {
			isa = XCBuildConfiguration;
			buildSettings = {
				CLANG_ENABLE_MODULES = YES;
				"CODE_SIGN_IDENTITY[sdk=iphoneos*]" = "iPhone Developer";
				DEVELOPMENT_TEAM = "";
				FRAMEWORK_SEARCH_PATHS = (
					"$(inherited)",
					"$(PROJECT_DIR)/Example/Carthage/Build/iOS",
				);
				INFOPLIST_FILE = AztecTests/Info.plist;
				LD_RUNPATH_SEARCH_PATHS = "$(inherited) @executable_path/Frameworks @loader_path/Frameworks";
				PRODUCT_BUNDLE_IDENTIFIER = com.wordpress.AztecTests;
				PRODUCT_NAME = "$(TARGET_NAME)";
				SWIFT_OPTIMIZATION_LEVEL = "-Onone";
				SWIFT_VERSION = 3.0;
			};
			name = Debug;
		};
		5951CBA71D8BC93600E1866F /* Release */ = {
			isa = XCBuildConfiguration;
			buildSettings = {
				CLANG_ENABLE_MODULES = YES;
				"CODE_SIGN_IDENTITY[sdk=iphoneos*]" = "iPhone Developer";
				DEVELOPMENT_TEAM = "";
				FRAMEWORK_SEARCH_PATHS = (
					"$(inherited)",
					"$(PROJECT_DIR)/Example/Carthage/Build/iOS",
				);
				INFOPLIST_FILE = AztecTests/Info.plist;
				LD_RUNPATH_SEARCH_PATHS = "$(inherited) @executable_path/Frameworks @loader_path/Frameworks";
				PRODUCT_BUNDLE_IDENTIFIER = com.wordpress.AztecTests;
				PRODUCT_NAME = "$(TARGET_NAME)";
				SWIFT_VERSION = 3.0;
			};
			name = Release;
		};
		E8CE3EFF1F213AAA003254AB /* Debug */ = {
			isa = XCBuildConfiguration;
			buildSettings = {
				CLANG_ANALYZER_NUMBER_OBJECT_CONVERSION = YES_AGGRESSIVE;
				DEBUGGING_SYMBOLS = YES;
				DEBUG_INFORMATION_FORMAT = dwarf;
				GCC_GENERATE_DEBUGGING_SYMBOLS = YES;
				GCC_OPTIMIZATION_LEVEL = 0;
				OTHER_CFLAGS = "";
				OTHER_LDFLAGS = "";
				PRODUCT_NAME = "$(TARGET_NAME)";
			};
			name = Debug;
		};
		E8CE3F001F213AAA003254AB /* Release-Alpha */ = {
			isa = XCBuildConfiguration;
			buildSettings = {
				CLANG_ANALYZER_NUMBER_OBJECT_CONVERSION = YES_AGGRESSIVE;
				DEBUG_INFORMATION_FORMAT = "dwarf-with-dsym";
				OTHER_CFLAGS = "";
				OTHER_LDFLAGS = "";
				PRODUCT_NAME = "$(TARGET_NAME)";
			};
			name = "Release-Alpha";
		};
		E8CE3F011F213AAA003254AB /* Release */ = {
			isa = XCBuildConfiguration;
			buildSettings = {
				CLANG_ANALYZER_NUMBER_OBJECT_CONVERSION = YES_AGGRESSIVE;
				DEBUG_INFORMATION_FORMAT = "dwarf-with-dsym";
				OTHER_CFLAGS = "";
				OTHER_LDFLAGS = "";
				PRODUCT_NAME = "$(TARGET_NAME)";
			};
			name = Release;
		};
		E8CE3F021F213AAA003254AB /* Profiling */ = {
			isa = XCBuildConfiguration;
			buildSettings = {
				CLANG_ANALYZER_NUMBER_OBJECT_CONVERSION = YES_AGGRESSIVE;
				DEBUG_INFORMATION_FORMAT = "dwarf-with-dsym";
				OTHER_CFLAGS = "";
				OTHER_LDFLAGS = "";
				PRODUCT_NAME = "$(TARGET_NAME)";
			};
			name = Profiling;
		};
		F111A1101DA7E8B600294FD3 /* Profiling */ = {
			isa = XCBuildConfiguration;
			buildSettings = {
				ALWAYS_SEARCH_USER_PATHS = NO;
				CLANG_ANALYZER_NONNULL = YES;
				CLANG_CXX_LANGUAGE_STANDARD = "gnu++0x";
				CLANG_CXX_LIBRARY = "libc++";
				CLANG_ENABLE_MODULES = YES;
				CLANG_ENABLE_OBJC_ARC = YES;
				CLANG_WARN_BLOCK_CAPTURE_AUTORELEASING = YES;
				CLANG_WARN_BOOL_CONVERSION = YES;
				CLANG_WARN_COMMA = YES;
				CLANG_WARN_CONSTANT_CONVERSION = YES;
				CLANG_WARN_DIRECT_OBJC_ISA_USAGE = YES_ERROR;
				CLANG_WARN_DOCUMENTATION_COMMENTS = YES;
				CLANG_WARN_EMPTY_BODY = YES;
				CLANG_WARN_ENUM_CONVERSION = YES;
				CLANG_WARN_INFINITE_RECURSION = YES;
				CLANG_WARN_INT_CONVERSION = YES;
				CLANG_WARN_NON_LITERAL_NULL_CONVERSION = YES;
				CLANG_WARN_OBJC_LITERAL_CONVERSION = YES;
				CLANG_WARN_OBJC_ROOT_CLASS = YES_ERROR;
				CLANG_WARN_RANGE_LOOP_ANALYSIS = YES;
				CLANG_WARN_STRICT_PROTOTYPES = YES;
				CLANG_WARN_SUSPICIOUS_MOVE = YES;
				CLANG_WARN_SUSPICIOUS_MOVES = YES;
				CLANG_WARN_UNREACHABLE_CODE = YES;
				CLANG_WARN__DUPLICATE_METHOD_MATCH = YES;
				"CODE_SIGN_IDENTITY[sdk=iphoneos*]" = "iPhone Developer";
				COPY_PHASE_STRIP = NO;
				CURRENT_PROJECT_VERSION = 1;
				DEBUG_INFORMATION_FORMAT = "dwarf-with-dsym";
				ENABLE_NS_ASSERTIONS = NO;
				ENABLE_STRICT_OBJC_MSGSEND = YES;
				ENABLE_TESTABILITY = YES;
				GCC_C_LANGUAGE_STANDARD = gnu99;
				GCC_NO_COMMON_BLOCKS = YES;
				GCC_WARN_64_TO_32_BIT_CONVERSION = YES;
				GCC_WARN_ABOUT_RETURN_TYPE = YES_ERROR;
				GCC_WARN_UNDECLARED_SELECTOR = YES;
				GCC_WARN_UNINITIALIZED_AUTOS = YES_AGGRESSIVE;
				GCC_WARN_UNUSED_FUNCTION = YES;
				GCC_WARN_UNUSED_VARIABLE = YES;
				IPHONEOS_DEPLOYMENT_TARGET = 9.0;
				MTL_ENABLE_DEBUG_INFO = NO;
				ONLY_ACTIVE_ARCH = YES;
				SDKROOT = iphoneos;
				SWIFT_OPTIMIZATION_LEVEL = "-Owholemodule";
				SWIFT_VERSION = 3.0.1;
				TARGETED_DEVICE_FAMILY = "1,2";
				VERSIONING_SYSTEM = "apple-generic";
				VERSION_INFO_PREFIX = "";
			};
			name = Profiling;
		};
		F111A1111DA7E8B600294FD3 /* Profiling */ = {
			isa = XCBuildConfiguration;
			buildSettings = {
				CODE_SIGN_IDENTITY = "";
				"CODE_SIGN_IDENTITY[sdk=iphoneos*]" = "";
				DEFINES_MODULE = YES;
				DEVELOPMENT_TEAM = PZYM8XX95Q;
				DYLIB_COMPATIBILITY_VERSION = 1;
				DYLIB_CURRENT_VERSION = 1;
				DYLIB_INSTALL_NAME_BASE = "@rpath";
				FRAMEWORK_SEARCH_PATHS = (
					"$(inherited)",
					"$(PROJECT_DIR)/Example/Carthage/Build/iOS",
				);
				HEADER_SEARCH_PATHS = "$(SDKROOT)/usr/include/libxml2";
				INFOPLIST_FILE = Aztec/Info.plist;
				INSTALL_PATH = "$(LOCAL_LIBRARY_DIR)/Frameworks";
				LD_RUNPATH_SEARCH_PATHS = "$(inherited) @executable_path/Frameworks @loader_path/Frameworks";
				PRODUCT_BUNDLE_IDENTIFIER = org.wordpress.Aztec;
				PRODUCT_NAME = "$(TARGET_NAME)";
				SKIP_INSTALL = YES;
				SWIFT_INCLUDE_PATHS = "$(PROJECT_DIR)/Aztec/Modulemaps/libxml2";
				SWIFT_VERSION = 3.0;
				TARGETED_DEVICE_FAMILY = 1;
			};
			name = Profiling;
		};
		F111A1121DA7E8B600294FD3 /* Profiling */ = {
			isa = XCBuildConfiguration;
			buildSettings = {
				CLANG_ENABLE_MODULES = YES;
				"CODE_SIGN_IDENTITY[sdk=iphoneos*]" = "iPhone Developer";
				DEVELOPMENT_TEAM = "";
				FRAMEWORK_SEARCH_PATHS = (
					"$(inherited)",
					"$(PROJECT_DIR)/Example/Carthage/Build/iOS",
				);
				INFOPLIST_FILE = AztecTests/Info.plist;
				LD_RUNPATH_SEARCH_PATHS = "$(inherited) @executable_path/Frameworks @loader_path/Frameworks";
				PRODUCT_BUNDLE_IDENTIFIER = com.wordpress.AztecTests;
				PRODUCT_NAME = "$(TARGET_NAME)";
				SWIFT_VERSION = 3.0;
			};
			name = Profiling;
		};
		F1882B691D9E0F8E000B48D6 /* Release-Alpha */ = {
			isa = XCBuildConfiguration;
			buildSettings = {
				ALWAYS_SEARCH_USER_PATHS = NO;
				CLANG_ANALYZER_NONNULL = YES;
				CLANG_CXX_LANGUAGE_STANDARD = "gnu++0x";
				CLANG_CXX_LIBRARY = "libc++";
				CLANG_ENABLE_MODULES = YES;
				CLANG_ENABLE_OBJC_ARC = YES;
				CLANG_WARN_BLOCK_CAPTURE_AUTORELEASING = YES;
				CLANG_WARN_BOOL_CONVERSION = YES;
				CLANG_WARN_COMMA = YES;
				CLANG_WARN_CONSTANT_CONVERSION = YES;
				CLANG_WARN_DIRECT_OBJC_ISA_USAGE = YES_ERROR;
				CLANG_WARN_DOCUMENTATION_COMMENTS = YES;
				CLANG_WARN_EMPTY_BODY = YES;
				CLANG_WARN_ENUM_CONVERSION = YES;
				CLANG_WARN_INFINITE_RECURSION = YES;
				CLANG_WARN_INT_CONVERSION = YES;
				CLANG_WARN_NON_LITERAL_NULL_CONVERSION = YES;
				CLANG_WARN_OBJC_LITERAL_CONVERSION = YES;
				CLANG_WARN_OBJC_ROOT_CLASS = YES_ERROR;
				CLANG_WARN_RANGE_LOOP_ANALYSIS = YES;
				CLANG_WARN_STRICT_PROTOTYPES = YES;
				CLANG_WARN_SUSPICIOUS_MOVE = YES;
				CLANG_WARN_SUSPICIOUS_MOVES = YES;
				CLANG_WARN_UNREACHABLE_CODE = YES;
				CLANG_WARN__DUPLICATE_METHOD_MATCH = YES;
				"CODE_SIGN_IDENTITY[sdk=iphoneos*]" = "iPhone Developer";
				COPY_PHASE_STRIP = NO;
				CURRENT_PROJECT_VERSION = 1;
				DEBUG_INFORMATION_FORMAT = dwarf;
				ENABLE_STRICT_OBJC_MSGSEND = YES;
				ENABLE_TESTABILITY = YES;
				GCC_C_LANGUAGE_STANDARD = gnu99;
				GCC_DYNAMIC_NO_PIC = NO;
				GCC_NO_COMMON_BLOCKS = YES;
				GCC_OPTIMIZATION_LEVEL = 0;
				GCC_PREPROCESSOR_DEFINITIONS = (
					"DEBUG=1",
					"$(inherited)",
				);
				GCC_WARN_64_TO_32_BIT_CONVERSION = YES;
				GCC_WARN_ABOUT_RETURN_TYPE = YES_ERROR;
				GCC_WARN_UNDECLARED_SELECTOR = YES;
				GCC_WARN_UNINITIALIZED_AUTOS = YES_AGGRESSIVE;
				GCC_WARN_UNUSED_FUNCTION = YES;
				GCC_WARN_UNUSED_VARIABLE = YES;
				IPHONEOS_DEPLOYMENT_TARGET = 9.0;
				MTL_ENABLE_DEBUG_INFO = YES;
				ONLY_ACTIVE_ARCH = YES;
				SDKROOT = iphoneos;
				SWIFT_ACTIVE_COMPILATION_CONDITIONS = DEBUG;
				SWIFT_OPTIMIZATION_LEVEL = "-Owholemodule";
				SWIFT_VERSION = 3.0.1;
				TARGETED_DEVICE_FAMILY = "1,2";
				VERSIONING_SYSTEM = "apple-generic";
				VERSION_INFO_PREFIX = "";
			};
			name = "Release-Alpha";
		};
		F1882B6A1D9E0F8E000B48D6 /* Release-Alpha */ = {
			isa = XCBuildConfiguration;
			buildSettings = {
				CODE_SIGN_IDENTITY = "";
				"CODE_SIGN_IDENTITY[sdk=iphoneos*]" = "";
				DEFINES_MODULE = YES;
				DEVELOPMENT_TEAM = 99KV9Z6BKV;
				DYLIB_COMPATIBILITY_VERSION = 1;
				DYLIB_CURRENT_VERSION = 1;
				DYLIB_INSTALL_NAME_BASE = "@rpath";
				FRAMEWORK_SEARCH_PATHS = (
					"$(inherited)",
					"$(PROJECT_DIR)/Example/Carthage/Build/iOS",
				);
				HEADER_SEARCH_PATHS = "$(SDKROOT)/usr/include/libxml2";
				INFOPLIST_FILE = Aztec/Info.plist;
				INSTALL_PATH = "$(LOCAL_LIBRARY_DIR)/Frameworks";
				LD_RUNPATH_SEARCH_PATHS = "$(inherited) @executable_path/Frameworks @loader_path/Frameworks";
				PRODUCT_BUNDLE_IDENTIFIER = org.wordpress.Aztec;
				PRODUCT_NAME = "$(TARGET_NAME)";
				SKIP_INSTALL = YES;
				SWIFT_INCLUDE_PATHS = "$(PROJECT_DIR)/Aztec/Modulemaps/libxml2";
				SWIFT_VERSION = 3.0;
				TARGETED_DEVICE_FAMILY = 1;
			};
			name = "Release-Alpha";
		};
		F1882B6B1D9E0F8E000B48D6 /* Release-Alpha */ = {
			isa = XCBuildConfiguration;
			buildSettings = {
				CLANG_ENABLE_MODULES = YES;
				"CODE_SIGN_IDENTITY[sdk=iphoneos*]" = "iPhone Developer";
				DEVELOPMENT_TEAM = "";
				FRAMEWORK_SEARCH_PATHS = (
					"$(inherited)",
					"$(PROJECT_DIR)/Example/Carthage/Build/iOS",
				);
				INFOPLIST_FILE = AztecTests/Info.plist;
				LD_RUNPATH_SEARCH_PATHS = "$(inherited) @executable_path/Frameworks @loader_path/Frameworks";
				PRODUCT_BUNDLE_IDENTIFIER = com.wordpress.AztecTests;
				PRODUCT_NAME = "$(TARGET_NAME)";
				SWIFT_OPTIMIZATION_LEVEL = "-Owholemodule";
				SWIFT_VERSION = 3.0;
			};
			name = "Release-Alpha";
		};
/* End XCBuildConfiguration section */

/* Begin XCConfigurationList section */
		5951CB881D8BC93600E1866F /* Build configuration list for PBXProject "Aztec" */ = {
			isa = XCConfigurationList;
			buildConfigurations = (
				5951CBA01D8BC93600E1866F /* Debug */,
				F1882B691D9E0F8E000B48D6 /* Release-Alpha */,
				5951CBA11D8BC93600E1866F /* Release */,
				F111A1101DA7E8B600294FD3 /* Profiling */,
			);
			defaultConfigurationIsVisible = 0;
			defaultConfigurationName = Release;
		};
		5951CBA21D8BC93600E1866F /* Build configuration list for PBXNativeTarget "Aztec" */ = {
			isa = XCConfigurationList;
			buildConfigurations = (
				5951CBA31D8BC93600E1866F /* Debug */,
				F1882B6A1D9E0F8E000B48D6 /* Release-Alpha */,
				5951CBA41D8BC93600E1866F /* Release */,
				F111A1111DA7E8B600294FD3 /* Profiling */,
			);
			defaultConfigurationIsVisible = 0;
			defaultConfigurationName = Release;
		};
		5951CBA51D8BC93600E1866F /* Build configuration list for PBXNativeTarget "AztecTests" */ = {
			isa = XCConfigurationList;
			buildConfigurations = (
				5951CBA61D8BC93600E1866F /* Debug */,
				F1882B6B1D9E0F8E000B48D6 /* Release-Alpha */,
				5951CBA71D8BC93600E1866F /* Release */,
				F111A1121DA7E8B600294FD3 /* Profiling */,
			);
			defaultConfigurationIsVisible = 0;
			defaultConfigurationName = Release;
		};
		E8CE3F031F213AAA003254AB /* Build configuration list for PBXLegacyTarget "Carthage Update" */ = {
			isa = XCConfigurationList;
			buildConfigurations = (
				E8CE3EFF1F213AAA003254AB /* Debug */,
				E8CE3F001F213AAA003254AB /* Release-Alpha */,
				E8CE3F011F213AAA003254AB /* Release */,
				E8CE3F021F213AAA003254AB /* Profiling */,
			);
			defaultConfigurationIsVisible = 0;
			defaultConfigurationName = Release;
		};
/* End XCConfigurationList section */
	};
	rootObject = 5951CB851D8BC93600E1866F /* Project object */;
}<|MERGE_RESOLUTION|>--- conflicted
+++ resolved
@@ -1084,12 +1084,9 @@
 				FF152D8E1E68552A00FF596C /* StringRangeConversionTests.swift in Sources */,
 				F17BC8A41F4E4F5A00398E2B /* NodeTests.swift in Sources */,
 				E11B77601DBA14B40024E455 /* BlockquoteFormatterTests.swift in Sources */,
-<<<<<<< HEAD
 				F17BC8A21F4E4F5A00398E2B /* HTMLSerializerTests.swift in Sources */,
 				F1953E251F4E544A00C717C9 /* HTMLParserTests.swift in Sources */,
-=======
 				B5C16A631F4DF77300B113CF /* HeaderFormatterTests.swift in Sources */,
->>>>>>> baa068fe
 				B5D575881F2288E2003A62F6 /* TextViewStubAttachmentDelegate.swift in Sources */,
 				F1000CE91EAA5C720000B15B /* StringEndOfLineTests.swift in Sources */,
 				F17BC8751F4E48FF00398E2B /* NSAttributedStringHTMLInitializerTests.swift in Sources */,
