import UIKit
import Foundation


// MARK: - TextViewAttachmentDelegate
//
public protocol TextViewAttachmentDelegate: class {

    /// This method requests from the delegate the image at the specified URL.
    ///
    /// - Parameters:
    ///     - textView: the `TextView` the call has been made from.
    ///     - attachment: the attachment that is requesting the image
    ///     - imageURL: the url to download the image from.
    ///     - success: when the image is obtained, this closure should be executed.
    ///     - failure: if the image cannot be obtained, this closure should be executed.
    ///
    func textView(_ textView: TextView,
                  attachment: NSTextAttachment,
                  imageAt url: URL,
                  onSuccess success: @escaping (UIImage) -> Void,
                  onFailure failure: @escaping () -> Void)

    /// Called when an attachment is about to be added to the storage as an attachment (copy/paste), so that the
    /// delegate can specify an URL where that attachment is available.
    ///
    /// - Parameters:
    ///     - textView: The textView that is requesting the image.
    ///     - imageAttachment: The image attachment that was added to the storage.
    ///
    /// - Returns: the requested `URL` where the image is stored, or nil if it's not yet available.
    ///
    func textView(_ textView: TextView, urlFor imageAttachment: ImageAttachment) -> URL?

    /// Called when an attachment doesn't have an available source URL to provide an image representation.
    ///
    /// - Parameters:
    ///   - textView: the textview that is requesting the image
    ///   - attachment: the attachment that does not an have image source
    ///
    /// - Returns: an UIImage to represent the attachment graphically
    ///
    func textView(_ textView: TextView, placeholderFor attachment: NSTextAttachment) -> UIImage

    /// Called after a attachment is removed from the storage.
    ///
    /// - Parameters:
    ///   - textView: The textView where the attachment was removed.
    ///   - attachment: The media attachment that was removed.
    ///
    func textView(_ textView: TextView, deletedAttachment attachment: MediaAttachment)

    /// Called after an attachment is selected with a single tap.
    ///
    /// - Parameters:
    ///   - textView: the textview where the attachment is.
    ///   - attachment: the attachment that was selected.
    ///   - position: touch position relative to the textview.
    ///
    func textView(_ textView: TextView, selected attachment: NSTextAttachment, atPosition position: CGPoint)

    /// Called after an attachment is deselected with a single tap.
    ///
    /// - Parameters:
    ///   - textView: the textview where the attachment is.
    ///   - attachment: the attachment that was deselected.
    ///   - position: touch position relative to the textView
    ///
    func textView(_ textView: TextView, deselected attachment: NSTextAttachment, atPosition position: CGPoint)
}


// MARK: - TextViewAttachmentImageProvider
//
public protocol TextViewAttachmentImageProvider: class {

    /// Indicates whether the current Attachment Renderer supports a given NSTextAttachment instance, or not.
    ///
    /// - Parameters:
    ///     - textView: The textView that is requesting the bounds.
    ///     - attachment: Attachment about to be rendered.
    ///
    /// - Returns: True when supported, false otherwise.
    ///
    func textView(_ textView: TextView, shouldRender attachment: NSTextAttachment) -> Bool

    /// Provides the Bounds required to represent a given attachment, within a specified line fragment.
    ///
    /// - Parameters:
    ///     - textView: The textView that is requesting the bounds.
    ///     - attachment: Attachment about to be rendered.
    ///     - lineFragment: Line Fragment in which the glyph would be rendered.
    ///
    /// - Returns: Rect specifying the Bounds for the comment attachment
    ///
    func textView(_ textView: TextView, boundsFor attachment: NSTextAttachment, with lineFragment: CGRect) -> CGRect

    /// Provides the (Optional) Image Representation of the specified size, for a given Attachment.
    ///
    /// - Parameters:
    ///     - textView: The textView that is requesting the bounds.
    ///     - attachment: Attachment about to be rendered.
    ///     - size: Expected Image Size
    ///
    /// - Returns: (Optional) UIImage representation of the Comment Attachment.
    ///
    func textView(_ textView: TextView, imageFor attachment: NSTextAttachment, with size: CGSize) -> UIImage?
}


// MARK: - TextViewFormattingDelegate
//
public protocol TextViewFormattingDelegate: class {

    /// Called a text view command toggled a style.
    ///
    /// If you have a format bar, you should probably update it here.
    ///
    func textViewCommandToggledAStyle()
}


// MARK: - TextView
//
open class TextView: UITextView {

    // MARK: - Aztec Delegates

    /// The media delegate takes care of providing remote media when requested by the `TextView`.
    /// If this is not set, all remove images will be left blank.
    ///
    open weak var textAttachmentDelegate: TextViewAttachmentDelegate?

    /// Maintains a reference to the user provided Text Attachment Image Providers
    ///
    fileprivate var textAttachmentImageProvider = [TextViewAttachmentImageProvider]()

    /// Formatting Delegate: to be used by the Edition's Format Bar.
    ///
    open weak var formattingDelegate: TextViewFormattingDelegate?
    
    // MARK: - Behavior configuration
    
    private static let singleLineParagraphFormatters: [AttributeFormatter] = [
        HeaderFormatter(headerLevel: .h1, placeholderAttributes: [:]),
        HeaderFormatter(headerLevel: .h2, placeholderAttributes: [:]),
        HeaderFormatter(headerLevel: .h3, placeholderAttributes: [:]),
        HeaderFormatter(headerLevel: .h4, placeholderAttributes: [:]),
        HeaderFormatter(headerLevel: .h5, placeholderAttributes: [:]),
        HeaderFormatter(headerLevel: .h6, placeholderAttributes: [:]),
        FigureFormatter(placeholderAttributes: [:]),
        FigcaptionFormatter(placeholderAttributes: [:]),
    ]

    // MARK: - Properties: Text Lists

    var maximumListIndentationLevels = 7

    // MARK: - Properties: UI Defaults

    public let defaultFont: UIFont
    public let defaultParagraphStyle: ParagraphStyle
    var defaultMissingImage: UIImage
    
<<<<<<< HEAD
    fileprivate var defaultAttributes: [NSAttributedString.Key: Any] {
        var attributes: [NSAttributedString.Key: Any] = [
=======
    fileprivate var defaultAttributes: [NSAttributedStringKey: Any] {
        let attributes: [NSAttributedStringKey: Any] = [
>>>>>>> 07dfb305
            .font: defaultFont,
            .paragraphStyle: defaultParagraphStyle
        ]

        return attributes
    }
    
    /// This closure will be executed whenever the `TextView` needs to set the base style for
    /// a caption.  Override this to customize the caption styling.
    ///
    public lazy var captionStyler: ([NSAttributedString.Key:Any]) -> [NSAttributedString.Key:Any] = { [weak self] attributes in
        guard let `self` = self else {
            return attributes
        }
        
        let font = self.defaultFont.withSize(10)
        
        var attributes = attributes
        attributes[.font] = font
        attributes[.foregroundColor] = UIColor.darkGray
        
        return attributes
    }
    
    // MARK: - Plugin Loading
    
    var pluginManager: PluginManager {
        get {
            return storage.pluginManager
        }
    }
    
    public func load(_ plugin: Plugin) {
        pluginManager.load(plugin)
    }

    // MARK: - TextKit Aztec Subclasses

    var storage: TextStorage {
        return textStorage as! TextStorage
    }

    var layout: LayoutManager {
        return layoutManager as! LayoutManager
    }


    // MARK: - Apparance Properties

    /// Blockquote Blocks Border Color.
    ///
    @objc dynamic public var blockquoteBorderColor: UIColor {
        get {
            return layout.blockquoteBorderColor
        }
        set {
            layout.blockquoteBorderColor = newValue
        }
    }

    /// Blockquote Blocks Background Color.
    ///
    @objc dynamic public var blockquoteBackgroundColor: UIColor {
        get {
            return layout.blockquoteBackgroundColor
        }
        set {
            layout.blockquoteBackgroundColor = newValue
        }
    }


    /// Blockquote Blocks Background Width.
    ///
    @objc dynamic public var blockquoteBorderWidth: CGFloat {
        get {
            return layout.blockquoteBorderWidth
        }
        set {
            layout.blockquoteBorderWidth = newValue
        }
    }

    /// Pre Blocks Background Color.
    ///
    @objc dynamic public var preBackgroundColor: UIColor {
        get {
            return layout.preBackgroundColor
        }
        set {
            layout.preBackgroundColor = newValue
        }
    }


    // MARK: - Overwritten Properties
    
    /// Overwrites Typing Attributes:
    /// This is the (only) valid hook we've found, in order to (selectively) remove the [Blockquote, List, Pre] attributes.
    /// For details, see: https://github.com/wordpress-mobile/AztecEditor-iOS/issues/414
    ///
    override open var typingAttributes: [NSAttributedString.Key: Any] {
        get {
            ensureRemovalOfParagraphAttributesAfterSelectionChange()
            return super.typingAttributes
        }
        set {
            super.typingAttributes = newValue
        }
    }


    /// This property returns the Attributes associated to the Extra Line Fragment.
    ///
    public var extraLineFragmentTypingAttributes: [NSAttributedString.Key: Any] {
        guard selectedTextRange?.start != endOfDocument else {
            return typingAttributes
        }

        let string = textStorage.string
        
        guard !string.isEndOfParagraph(before: string.endIndex) else {
            return defaultAttributes
        }
        
        let lastLocation = max(string.count - 1, 0)
        
        return textStorage.attributes(at: lastLocation, effectiveRange: nil)
    }


    // MARK: - Init & deinit

    @objc public init(
        defaultFont: UIFont,
        defaultParagraphStyle: ParagraphStyle = ParagraphStyle.default,
        defaultMissingImage: UIImage) {

        if #available(iOS 11.0, *) {
            self.defaultFont = UIFontMetrics.default.scaledFont(for: defaultFont)
        } else {
            self.defaultFont = defaultFont
        }
        self.defaultParagraphStyle = defaultParagraphStyle
        self.defaultMissingImage = defaultMissingImage

        let storage = TextStorage()
        let layoutManager = LayoutManager()
        let container = NSTextContainer()

        container.widthTracksTextView = true
        storage.addLayoutManager(layoutManager)
        layoutManager.addTextContainer(container)

        super.init(frame: CGRect(x: 0, y: 0, width: 10, height: 10), textContainer: container)
        commonInit()
    }

    required public init?(coder aDecoder: NSCoder) {
        let font = UIFont.systemFont(ofSize: 14)
        if #available(iOS 11.0, *) {
            self.defaultFont = UIFontMetrics.default.scaledFont(for: font)
        } else {
            self.defaultFont = font
        }

        defaultParagraphStyle = ParagraphStyle.default
        defaultMissingImage = Assets.imageIcon
        
        super.init(coder: aDecoder)
        commonInit()
    }

    private func commonInit() {
        allowsEditingTextAttributes = true
        if #available(iOS 10.0, *) {
            adjustsFontForContentSizeCategory = true
        }
        storage.attachmentsDelegate = self
        font = defaultFont
        linkTextAttributes = [.underlineStyle: NSNumber(value: NSUnderlineStyle.single.rawValue), .foregroundColor: self.tintColor]
        typingAttributes = defaultAttributes
        setupMenuController()
        setupAttachmentTouchDetection()
        setupLayoutManager()
    }

    private func setupMenuController() {
        let pasteAndMatchTitle = NSLocalizedString("Paste without Formatting", comment: "Paste without Formatting Menu Item")
        let pasteAndMatchItem = UIMenuItem(title: pasteAndMatchTitle, action: #selector(pasteWithoutFormatting))
        UIMenuController.shared.menuItems = [pasteAndMatchItem]
    }

    fileprivate lazy var recognizerDelegate: AttachmentGestureRecognizerDelegate = {
        return AttachmentGestureRecognizerDelegate(textView: self)
    }()

    fileprivate lazy var attachmentGestureRecognizer: UITapGestureRecognizer = { [unowned self] in
        let attachmentGestureRecognizer = UITapGestureRecognizer(target: self.recognizerDelegate, action: #selector(AttachmentGestureRecognizerDelegate.richTextViewWasPressed))
        attachmentGestureRecognizer.cancelsTouchesInView = true
        attachmentGestureRecognizer.delaysTouchesBegan = true
        attachmentGestureRecognizer.delaysTouchesEnded = true
        attachmentGestureRecognizer.delegate = self.recognizerDelegate
        return attachmentGestureRecognizer
    }()

    private func setupAttachmentTouchDetection() {
        for gesture in gestureRecognizers ?? [] {
            gesture.require(toFail: attachmentGestureRecognizer)
        }
        addGestureRecognizer(attachmentGestureRecognizer)
    }

    private func setupLayoutManager() {
        guard let aztecLayoutManager = layoutManager as? LayoutManager else {
            return
        }

        aztecLayoutManager.extraLineFragmentTypingAttributes = { [weak self] in
            return self?.extraLineFragmentTypingAttributes ?? [:]
        }
    }

    // MARK: - Intercept copy paste operations

    open override func cut(_ sender: Any?) {
        let data = storage.attributedSubstring(from: selectedRange).archivedData()
        super.cut(sender)

        storeInPasteboard(encoded: data)
    }

    open override func copy(_ sender: Any?) {
        let data = storage.attributedSubstring(from: selectedRange).archivedData()
        super.copy(sender)

        storeInPasteboard(encoded: data)
    }

    open override func paste(_ sender: Any?) {
        let pasteHandled = tryPastingURL() || tryPastingHTML() || tryPastingAttributedString() || tryPastingString()
        
        guard pasteHandled else {
            super.paste(sender)
            return
        }
    }

    @objc open func pasteWithoutFormatting(_ sender: Any?) {
        guard tryPastingString() else {
            super.paste(sender)
            return
        }
    }
    
    // MARK: - Try Pasting
    
    /// Tries to paste an attributed string from the clipboard as source, replacing the selected range.
    ///
    /// - Returns: True if this method succeeds.
    ///
    private func tryPastingAttributedString() -> Bool {
        guard let string = UIPasteboard.general.attributedString() else {
            return false
        }
        
        let finalRange = NSRange(location: selectedRange.location, length: string.length)
        let originalText = attributedText.attributedSubstring(from: selectedRange)
        
        undoManager?.registerUndo(withTarget: self, handler: { [weak self] target in
            self?.undoTextReplacement(of: originalText, finalRange: finalRange)
        })
        
        string.loadLazyAttachments()
        
        storage.replaceCharacters(in: selectedRange, with: string)
        notifyTextViewDidChange()
        selectedRange = NSRange(location: selectedRange.location + string.length, length: 0)
        return true
    }

    /// Tries to paste HTML from the clipboard as source, replacing the selected range.
    ///
    /// - Returns: True if this method succeeds.
    ///
    func tryPastingHTML() -> Bool {
        guard let html = UIPasteboard.general.html() else {
            return false
        }

<<<<<<< HEAD
        let range = string.rangeOfEntireString
        string.addAttributes(typingAttributes, range: range)
        string.loadLazyAttachments()
=======
        replace(selectedRange, withHTML: html)
        return true
    }
>>>>>>> 07dfb305

    /// Tries to paste raw text from the clipboard, replacing the selected range.
    ///
    /// - Returns: True if this method succeeds.
    ///
    private func tryPastingString() -> Bool {
        guard let string = UIPasteboard.general.attributedString() else {
            return false
        }

        let finalRange = NSRange(location: selectedRange.location, length: string.length)
        let originalText = attributedText.attributedSubstring(from: selectedRange)

        undoManager?.registerUndo(withTarget: self, handler: { [weak self] target in
            self?.undoTextReplacement(of: originalText, finalRange: finalRange)
        })
        
        let newString = NSMutableAttributedString(attributedString: string)
        
        string.enumerateAttributes(in: string.rangeOfEntireString, options: []) { (attributes, range, stop) in
            let newAttributes = attributes.filter({ (key, value) -> Bool in
                return value is NSTextAttachment
            })
            
            newString.setAttributes(newAttributes, range: range)
        }
        
        newString.addAttributes(typingAttributesSwifted, range: string.rangeOfEntireString)
        newString.loadLazyAttachments()

        storage.replaceCharacters(in: selectedRange, with: newString)
        notifyTextViewDidChange()
        selectedRange = NSRange(location: selectedRange.location + newString.length, length: 0)
        return true
    }

    /// Tries to paste a URL from the clipboard as a link applied to the selected range.
    ///
    /// - Returns: True if this method succeeds.
    ///
    private func tryPastingURL() -> Bool {
<<<<<<< HEAD
        guard let urlTypes = UIPasteboard.typeListURL as? [String],
            UIPasteboard.general.contains(pasteboardTypes: urlTypes),
            let pastedURL = UIPasteboard.general.url,
            selectedRange.length > 0 else {
=======
        guard selectedRange.length > 0,
            let url = UIPasteboard.general.url() else {
>>>>>>> 07dfb305
                return false
        }
        
        setLink(url, inRange: selectedRange)
        return true
    }

    // MARK: - Intercept Keystrokes

    override open var keyCommands: [UIKeyCommand]? {
        get {
            // When the keyboard "enter" key is pressed, the keycode corresponds to .carriageReturn,
            // even if it's later converted to .lineFeed by default.
            //
            return [
                UIKeyCommand(input: String(.carriageReturn), modifierFlags: .shift, action: #selector(handleShiftEnter(command:))),
                UIKeyCommand(input: String(.tab), modifierFlags: .shift, action: #selector(handleShiftTab(command:))),
                UIKeyCommand(input: String(.tab), modifierFlags: [], action: #selector(handleTab(command:)))
            ]
        }
    }

    @objc func handleShiftEnter(command: UIKeyCommand) {
        insertText(String(.lineSeparator))
    }

    @objc func handleShiftTab(command: UIKeyCommand) {
        guard let list = TextListFormatter.lists(in: typingAttributes).last else {
            return
        }

        let formatter = TextListFormatter(style: list.style, placeholderAttributes: nil, increaseDepth: true)
        let liFormatter = LiFormatter(placeholderAttributes: nil)
        let targetRange = formatter.applicationRange(for: selectedRange, in: storage)

        performUndoable(at: targetRange) {
            let finalRange = formatter.removeAttributes(from: storage, at: targetRange)
            liFormatter.removeAttributes(from: storage, at: targetRange)
            typingAttributes = textStorage.attributes(at: targetRange.location, effectiveRange: nil)
            return finalRange
        }
    }

    @objc func handleTab(command: UIKeyCommand) {
        let lists = TextListFormatter.lists(in: typingAttributes)
        guard let list = lists.last, lists.count < maximumListIndentationLevels else {
            insertText(String(.tab))
            return
        }

        let formatter = TextListFormatter(style: list.style, placeholderAttributes: nil, increaseDepth: true)
        let liFormatter = LiFormatter(placeholderAttributes: nil)
        let targetRange = formatter.applicationRange(for: selectedRange, in: storage)

        performUndoable(at: targetRange) { 
            let finalRange = formatter.applyAttributes(to: storage, at: targetRange)
            liFormatter.applyAttributes(to: storage, at: targetRange)
            typingAttributes = textStorage.attributes(at: targetRange.location, effectiveRange: nil)
            return finalRange
        }
    }


    // MARK: - Pasteboard Helpers

    private func storeInPasteboard(encoded data: Data) {
        let pasteboard = UIPasteboard.general
        pasteboard.items[0][NSAttributedString.pastesboardUTI] = data
    }

    fileprivate func notifyTextViewDidChange() {
        delegate?.textViewDidChange?(self)
        NotificationCenter.default.post(name: UITextView.textDidChangeNotification, object: self)
    }

    // MARK: - Intercept keyboard operations

    open override func insertText(_ text: String) {
        
        // For some reason the text view is allowing the attachment style to be set in
        // typingAttributes.  That's simply not acceptable.
        //
        // This was causing the following issue:
        // https://github.com/wordpress-mobile/AztecEditor-iOS/issues/462
        //
        typingAttributes[.attachment] = nil

        guard !ensureRemovalOfParagraphAttributesWhenPressingEnterInAnEmptyParagraph(input: text) else {
            return
        }

        /// Whenever the user is at the end of the document, while editing a [List, Blockquote, Pre], we'll need
        /// to insert a `\n` character, so that the Layout Manager immediately renders the List's new bullet
        /// (or Blockquote's BG).
        ///
        ensureInsertionOfEndOfLine(beforeInserting: text)

        // Emoji Fix:
        // Fallback to the default font, whenever the Active Font's Family doesn't match with the Default Font's family.
        // We do this twice (before and after inserting text), in order to properly handle two scenarios:
        //
        // - Before: Corrects the typing attributes in the scenario in which the user moves the cursor around.
        //   Placing the caret after an emoji might update the typing attributes, and in some scenarios, the SDK might
        //   fallback to Courier New.
        //
        // - After: If the user enters an Emoji, toggling Bold / Italics breaks. This is due to a glitch in the
        //   SDK: the font "applied" after inserting an emoji breaks with our styling mechanism.
        //
        restoreDefaultFontIfNeeded()

        ensureRemovalOfLinkTypingAttribute(at: selectedRange)

        ensureCopyOfCodeCustomTypingAttributes(at: selectedRange)

        ensureCopyOfCiteCustomTypingAttributes(at: selectedRange)

        // WORKAROUND: iOS 11 introduced an issue that's causing UITextView to lose it's typing
        // attributes under certain circumstances.  The attributes are lost exactly after the call
        // to `super.insertText(text)`.  Our workaround is to simply save the typing attributes
        // and restore them after that call.
        //
        // Issue: https://github.com/wordpress-mobile/AztecEditor-iOS/issues/725
        //
        // Diego: I reproduced this issue in a very simple project (completely unrelated to Aztec)
        //      as a demonstration that this is an SDK issue.  I also reported this issue to
        //      Apple (34546954), but this workaround should do until the problem is resolved.
        //
        preserveTypingAttributesForInsertion {
            super.insertText(text)
        }

        evaluateRemovalOfSingleLineParagraphAttributesAfterSelectionChange()

        restoreDefaultFontIfNeeded()

        ensureCursorRedraw(afterEditing: text)
    }

    open override func deleteBackward() {
        var deletionRange = selectedRange
        var deletedString = NSAttributedString()
        if deletionRange.length == 0 {
            deletionRange.location = max(selectedRange.location - 1, 0)
            deletionRange.length = 1
        }
        if storage.length > 0 {
            deletedString = storage.attributedSubstring(from: deletionRange)
        }

        ensureRemovalOfParagraphStylesBeforeRemovingCharacter(at: selectedRange)

        preserveTypingAttributesForDeletion {
            super.deleteBackward()
        }

        evaluateRemovalOfSingleLineParagraphAttributesAfterSelectionChange()
        ensureRemovalOfParagraphAttributesWhenPressingBackspaceAndEmptyingTheDocument()
        ensureCursorRedraw(afterEditing: deletedString.string)

        notifyTextViewDidChange()
    }

    // MARK: - UIView Overrides

    open override func didMoveToWindow() {
        super.didMoveToWindow()
        layoutIfNeeded()
    }

    // MARK: - UITextView Overrides
    
    open override func caretRect(for position: UITextPosition) -> CGRect {
        var caretRect = super.caretRect(for: position)
        let characterIndex = offset(from: beginningOfDocument, to: position)
        
        guard layoutManager.isValidGlyphIndex(characterIndex) else {
            return caretRect
        }
        
        let glyphIndex = layoutManager.glyphIndexForCharacter(at: characterIndex)
        let usedLineFragment = layoutManager.lineFragmentUsedRect(forGlyphAt: glyphIndex, effectiveRange: nil)
        
        guard !usedLineFragment.isEmpty else {
            return caretRect
        }
     
        caretRect.origin.y = usedLineFragment.origin.y + textContainerInset.top
        caretRect.size.height = usedLineFragment.size.height

        return caretRect
    }
    
    /// When typing with the Chinese keyboard, the text is automatically marked in the editor.
    /// You have to press ENTER once to confirm your chosen input.  The problem is that in iOS 11
    /// the typing attributes are lost when the text is unmarked, causing the font to be lost.
    /// Since localized characters need specific fonts to be rendered, this causes some characters
    /// to stop rendering completely.
    ///
    /// Reference: https://github.com/wordpress-mobile/AztecEditor-iOS/issues/811
    ///
    override open func unmarkText() {
        preserveTypingAttributesForInsertion {
            super.unmarkText()
        }
    }

    // MARK: - HTML Interaction

    /// Converts the current Attributed Text into a raw HTML String
    ///
    /// - Returns: The HTML version of the current Attributed String.
    ///
    public func getHTML(prettify: Bool = true) -> String {
        return storage.getHTML(prettify: prettify)
    }

    /// Loads the specified HTML into the editor.
    ///
    /// - Parameter html: The raw HTML we'd be editing.
    ///
    public func setHTML(_ html: String) {
        // NOTE: there's a bug in UIKit that causes the textView's font to be changed under certain
        //      conditions.  We are assigning the default font here again to avoid that issue.
        //
        //      More information about the bug here:
        //          https://github.com/wordpress-mobile/WordPress-Aztec-iOS/issues/58
        //
        font = defaultFont
        
        storage.setHTML(html, defaultAttributes: defaultAttributes)

        if storage.length > 0 && selectedRange.location < storage.length {
            typingAttributes = storage.attributes(at: selectedRange.location, effectiveRange: nil)
        }

        notifyTextViewDidChange()
        formattingDelegate?.textViewCommandToggledAStyle()
    }
    
    public func replace(_ range: NSRange, withHTML html: String) {
        
        let string = storage.htmlConverter.attributedString(from: html, defaultAttributes: defaultAttributes)
        
        let originalString = storage.attributedSubstring(from: range)
        let finalRange = NSRange(location: range.location, length: string.length)
        
        undoManager?.registerUndo(withTarget: self, handler: { [weak self] target in
            self?.undoTextReplacement(of: originalString, finalRange: finalRange)
        })
        
        storage.replaceCharacters(in: range, with: string)
        selectedRange = NSRange(location: finalRange.location + finalRange.length, length: 0)
    }


    // MARK: - Attachment Helpers

    open func registerAttachmentImageProvider(_ provider: TextViewAttachmentImageProvider) {
        textAttachmentImageProvider.append(provider)
    }

    // MARK: - Getting format identifiers

    private static let formatterIdentifiersMap: [FormattingIdentifier: AttributeFormatter] = [
        .bold: BoldFormatter(),
        .italic: ItalicFormatter(),
        .underline: UnderlineFormatter(),
        .strikethrough: StrikethroughFormatter(),
        .link: LinkFormatter(),
        .orderedlist: TextListFormatter(style: .ordered),
        .unorderedlist: TextListFormatter(style: .unordered),
        .blockquote: BlockquoteFormatter(),
        .header1: HeaderFormatter(headerLevel: .h1, placeholderAttributes: nil),
        .header2: HeaderFormatter(headerLevel: .h2, placeholderAttributes: nil),
        .header3: HeaderFormatter(headerLevel: .h3, placeholderAttributes: nil),
        .header4: HeaderFormatter(headerLevel: .h4, placeholderAttributes: nil),
        .header5: HeaderFormatter(headerLevel: .h5, placeholderAttributes: nil),
        .header6: HeaderFormatter(headerLevel: .h6, placeholderAttributes: nil),
        .p: HTMLParagraphFormatter(),
        .code: CodeFormatter()
    ]

    /// Get a list of format identifiers spanning the specified range as a String array.
    ///
    /// - Parameter range: An NSRange to inspect.
    ///
    /// - Returns: A list of identifiers.
    ///
    open func formatIdentifiersSpanningRange(_ range: NSRange) -> Set<FormattingIdentifier> {
        guard storage.length != 0 else {
            return formatIdentifiersForTypingAttributes()
        }

        if range.length == 0 {
            return formatIdentifiersAtIndex(range.location)
        }

        var identifiers = Set<FormattingIdentifier>()

        for (key, formatter) in type(of: self).formatterIdentifiersMap {
            if formatter.present(in: storage, at: range) {
                identifiers.insert(key)
            }
        }

        return identifiers
    }


    /// Get a list of format identifiers at a specific index as a String array.
    ///
    /// - Parameter range: The character index to inspect.
    ///
    /// - Returns: A list of identifiers.
    ///
    open func formatIdentifiersAtIndex(_ index: Int) -> Set<FormattingIdentifier> {
        guard storage.length != 0 else {
            return []
        }

        let index = adjustedIndex(index)
        var identifiers = Set<FormattingIdentifier>()

        for (key, formatter) in type(of: self).formatterIdentifiersMap {
            if formatter.present(in: storage, at: index) {
                identifiers.insert(key)
            }
        }

        return identifiers
    }


    /// Get a list of format identifiers of the Typing Attributes.
    ///
    /// - Returns: A list of Formatting Identifiers.
    ///
    open func formatIdentifiersForTypingAttributes() -> Set<FormattingIdentifier> {
        let activeAttributes = typingAttributes
        var identifiers = Set<FormattingIdentifier>()

        for (key, formatter) in type(of: self).formatterIdentifiersMap where formatter.present(in: activeAttributes) {
            identifiers.insert(key)
        }

        return identifiers
    }

    // MARK: - UIResponderStandardEditActions

    open override func toggleBoldface(_ sender: Any?) {
        // We need to make sure our formatter is called.  We can't go ahead with the default
        // implementation.
        //
        toggleBold(range: selectedRange)

        formattingDelegate?.textViewCommandToggledAStyle()
    }

    open override func toggleItalics(_ sender: Any?) {
        // We need to make sure our formatter is called.  We can't go ahead with the default
        // implementation.
        //
        toggleItalic(range: selectedRange)

        formattingDelegate?.textViewCommandToggledAStyle()
    }

    open override func toggleUnderline(_ sender: Any?) {
        // We need to make sure our formatter is called.  We can't go ahead with the default
        // implementation.
        //
        toggleUnderline(range: selectedRange)

        formattingDelegate?.textViewCommandToggledAStyle()
    }

    // MARK: - Formatting

    func toggle(formatter: AttributeFormatter, atRange range: NSRange) {

        let applicationRange = formatter.applicationRange(for: range, in: textStorage)
        let originalString = storage.attributedSubstring(from: applicationRange)
        
        undoManager?.registerUndo(withTarget: self, handler: { [weak self] target in
            self?.undoTextReplacement(of: originalString, finalRange: applicationRange)
        })

        storage.toggle(formatter: formatter, at: range)

        if applicationRange.length == 0 {
            typingAttributes = formatter.toggle(in: typingAttributes)
        } else {
            // NOTE: We are making sure that the selectedRange location is inside the string
            // The selected range can be out of the string when you are adding content to the end of the string.
            // In those cases we check the atributes of the previous caracter
            let location = max(0,min(selectedRange.location, textStorage.length-1))
            typingAttributes = textStorage.attributes(at: location, effectiveRange: nil)
        }
        notifyTextViewDidChange()
    }

    func apply(formatter: AttributeFormatter, atRange range: NSRange, remove: Bool) {

        let applicationRange = formatter.applicationRange(for: range, in: textStorage)
        let originalString = storage.attributedSubstring(from: applicationRange)

        undoManager?.registerUndo(withTarget: self, handler: { [weak self] target in
            self?.undoTextReplacement(of: originalString, finalRange: applicationRange)
        })

        if remove {
            formatter.removeAttributes(from: storage, at: applicationRange)
        } else {
            formatter.applyAttributes(to: storage, at: applicationRange)
        }        

        if applicationRange.length == 0 {
            typingAttributes = formatter.toggle(in: typingAttributes)
        } else {
            // NOTE: We are making sure that the selectedRange location is inside the string
            // The selected range can be out of the string when you are adding content to the end of the string.
            // In those cases we check the atributes of the previous caracter
            let location = max(0,min(selectedRange.location, textStorage.length-1))
            typingAttributes = textStorage.attributes(at: location, effectiveRange: nil)
        }
        notifyTextViewDidChange()
    }

    /// Adds or removes a bold style from the specified range.
    ///
    /// - Parameter range: The NSRange to edit.
    ///
    open func toggleBold(range: NSRange) {
        let formatter = BoldFormatter()
        toggle(formatter: formatter, atRange: range)
    }


    /// Adds or removes a italic style from the specified range.
    ///
    /// - Parameter range: The NSRange to edit.
    ///
    open func toggleItalic(range: NSRange) {
        let formatter = ItalicFormatter()
        toggle(formatter: formatter, atRange: range)
    }


    /// Adds or removes a underline style from the specified range.
    ///
    /// - Parameter range: The NSRange to edit.
    ///
    open func toggleUnderline(range: NSRange) {
        let formatter = UnderlineFormatter()
        toggle(formatter: formatter, atRange: range)
    }


    /// Adds or removes a strikethrough style from the specified range.
    ///
    /// - Parameter range: The NSRange to edit.
    ///
    open func toggleStrikethrough(range: NSRange) {
        let formatter = StrikethroughFormatter()
        toggle(formatter: formatter, atRange: range)
    }

    /// Adds or removes a Pre style from the specified range.
    /// Pre are applied to an entire paragrah regardless of the range.
    /// If the range spans multiple paragraphs, the style is applied to all
    /// affected paragraphs.
    ///
    /// - Parameters:
    ///     - range: The NSRange to edit.
    ///
    open func togglePre(range: NSRange) {
        ensureInsertionOfEndOfLineForEmptyParagraphAtEndOfFile(forApplicationRange: range)

        let formatter = PreFormatter(placeholderAttributes: typingAttributes)
        toggle(formatter: formatter, atRange: range)

        forceRedrawCursorAfterDelay()
    }

    open func toggleCode(range: NSRange) {
        let formatter = CodeFormatter()
        formatter.placeholderAttributes = self.defaultAttributes
        toggle(formatter: formatter, atRange: range)
    }

    /// Adds or removes a blockquote style from the specified range.
    /// Blockquotes are applied to an entire paragrah regardless of the range.
    /// If the range spans multiple paragraphs, the style is applied to all
    /// affected paragraphs.
    ///
    /// - Parameters:
    ///     - range: The NSRange to edit.
    ///
    open func toggleBlockquote(range: NSRange) {
        ensureInsertionOfEndOfLineForEmptyParagraphAtEndOfFile(forApplicationRange: range)

        let formatter = BlockquoteFormatter(placeholderAttributes: typingAttributes)
        toggle(formatter: formatter, atRange: range)

        forceRedrawCursorAfterDelay()
    }

    /// Adds or removes a ordered list style from the specified range.
    ///
    /// - Parameter range: The NSRange to edit.
    ///
    open func toggleOrderedList(range: NSRange) {
        ensureInsertionOfEndOfLineForEmptyParagraphAtEndOfFile(forApplicationRange: range)

        let formatter = TextListFormatter(style: .ordered, placeholderAttributes: typingAttributes)
        toggle(formatter: formatter, atRange: range)

        let liFormatter = LiFormatter(placeholderAttributes: typingAttributes)
        toggle(formatter: liFormatter, atRange: range)

        forceRedrawCursorAfterDelay()
    }


    /// Adds or removes a unordered list style from the specified range.
    ///
    /// - Parameter range: The NSRange to edit.
    ///
    open func toggleUnorderedList(range: NSRange) {
        ensureInsertionOfEndOfLineForEmptyParagraphAtEndOfFile(forApplicationRange: range)

        let formatter = TextListFormatter(style: .unordered, placeholderAttributes: typingAttributes)
        toggle(formatter: formatter, atRange: range)

        let liFormatter = LiFormatter(placeholderAttributes: typingAttributes)
        toggle(formatter: liFormatter, atRange: range)
        
        forceRedrawCursorAfterDelay()
    }


    /// Adds or removes a unordered list style from the specified range.
    ///
    /// - Parameter range: The NSRange to edit.
    ///
    open func toggleHeader(_ headerType: Header.HeaderType, range: NSRange) {
        let formatter = HeaderFormatter(headerLevel: headerType, placeholderAttributes: typingAttributes)
        toggle(formatter: formatter, atRange: range)
        forceRedrawCursorAfterDelay()
    }

    /// Replaces with an horizontal ruler on the specified range
    ///
    /// - Parameter range: the range where the ruler will be inserted
    ///
    open func replaceWithHorizontalRuler(at range: NSRange) {
        let line = LineAttachment()
        replace(at: range, with: line)
    }

    private lazy var paragraphFormatters: [AttributeFormatter] = [
        BlockquoteFormatter(),
        HeaderFormatter(headerLevel:.h1),
        HeaderFormatter(headerLevel:.h2),
        HeaderFormatter(headerLevel:.h3),
        HeaderFormatter(headerLevel:.h4),
        HeaderFormatter(headerLevel:.h5),
        HeaderFormatter(headerLevel:.h6),
        PreFormatter(placeholderAttributes: self.defaultAttributes)
    ]

    /// Verifies if the Active Font's Family Name matches with our Default Font, or not. If the family diverges,
    /// this helper will proceed to restore the defaultFont's Typing Attributes
    /// This is meant as a workaround for the "Emojis Mixing Up Font's" glitch.
    ///
    private func restoreDefaultFontIfNeeded() {
        guard let activeFont = typingAttributes[.font] as? UIFont, activeFont.isAppleEmojiFont else {
            return
        }

        typingAttributes[.font] = defaultFont.withSize(activeFont.pointSize)
    }


    /// Inserts an end-of-line character whenever the provided range is at end-of-file, in an
    /// empty paragraph. This is useful when attempting to apply a paragraph-level style at EOF,
    /// since it won't be possible without the paragraph having any characters.
    ///
    /// Call this method before applying the formatter.
    ///
    /// - Parameters:
    ///     - range: the range where the formatter will be applied.
    ///
    private func ensureInsertionOfEndOfLineForEmptyParagraphAtEndOfFile(forApplicationRange range: NSRange) {

        guard let selectedRangeForSwift = textStorage.string.nsRange(fromUTF16NSRange: range) else {
            assertionFailure("This should never happen.  Review the logic!")
            return
        }

        if selectedRangeForSwift.location == textStorage.length
            && textStorage.string.isEmptyLine(at: selectedRangeForSwift.location) {

            insertEndOfLineCharacter()
        }
    }

    /// Inserts an end-of-line chracter whenever:
    ///
    ///     A.  We're about to insert a new line
    ///     B.  We're at the end of the document
    ///     C.  There's a List (OR) Blockquote (OR) Pre active
    ///
    /// We're doing this as a workaround, in order to force the LayoutManager render the Bullet (OR) 
    /// Blockquote's background.
    ///
    private func ensureInsertionOfEndOfLine(beforeInserting text: String) {

        guard text.isEndOfLine(),
            selectedRange.location == storage.length else {
                return
        }

        let formatters: [AttributeFormatter] = [
            BlockquoteFormatter(),
            PreFormatter(placeholderAttributes: self.defaultAttributes),
            TextListFormatter(style: .ordered),
            TextListFormatter(style: .unordered)
        ]

        let activeTypingAttributes = typingAttributes
        let found = formatters.first { formatter in
            return formatter.present(in: activeTypingAttributes)
        }

        guard found != nil else {
            return
        }

        insertEndOfLineCharacter()
    }

    /// Inserts a end-of-line character at the current position, while retaining the selectedRange
    /// and typingAttributes.
    ///
    private func insertEndOfLineCharacter() {
        let previousRange = selectedRange
        let previousStyle = convertFromNSAttributedStringKeyDictionary(typingAttributes)

        super.insertText(String(.paragraphSeparator))

        selectedRange = previousRange
        typingAttributes = convertToNSAttributedStringKeyDictionary(previousStyle)
    }

    /// Upon Text Insertion, we'll remove the NSLinkAttribute whenever the new text **IS NOT** surrounded by
    /// the NSLinkAttribute. Meaning that:
    ///
    ///     - Text inserted in front of a link will not be automagically linkified
    ///     - Text inserted after a link (even with no spaces!) won't be linkified anymore
    ///     - Only text edited "Within" a Link's Anchor will get linkified.
    ///
    /// - Parameter range: Range in which new text will be inserted.
    ///
    private func ensureRemovalOfLinkTypingAttribute(at range: NSRange) {
        guard typingAttributes[.link] != nil else {
            return
        }

        guard !storage.isLocationPreceededByLink(range.location) ||
            !storage.isLocationSuccededByLink(range.location)
            else {
                return
        }

        typingAttributes.removeValue(forKey: .link)
    }

    /// This method makes sure that the Custom Code HTML attribute is copy across to the next character that is typed on the textview.
    ///
    /// - Parameter range: the range where the new text will be inserted
    ///
    private func ensureCopyOfCodeCustomTypingAttributes(at range: NSRange) {
        guard typingAttributes[.codeHtmlRepresentation] == nil,
            storage.isLocation(range.location, preceededBy: .codeHtmlRepresentation) else {
            return
        }

        typingAttributes[.codeHtmlRepresentation] = HTMLRepresentation(for: .element(HTMLElementRepresentation.init(name: "code", attributes: [])))
    }

    /// This method makes sure that the Custom Code HTML attribute is copy across to the next character that is typed on the textview.
    ///
    /// - Parameter range: the range where the new text will be inserted
    ///
    private func ensureCopyOfCiteCustomTypingAttributes(at range: NSRange) {
        guard typingAttributes[.citeHtmlRepresentation] == nil,
            storage.isLocation(range.location, preceededBy: .citeHtmlRepresentation) else {
                return
        }

        typingAttributes[.citeHtmlRepresentation] = HTMLRepresentation(for: .element(HTMLElementRepresentation.init(name: "cite", attributes: [])))
    }


    /// Force the SDK to Redraw the cursor, asynchronously, if the edited text (inserted / deleted) requires it.
    /// This method was meant as a workaround for Issue #144.
    ///
    func ensureCursorRedraw(afterEditing text: String) {
        guard text == String(.lineFeed) else {
            return
        }

        forceRedrawCursorAfterDelay()
    }


    /// Force the SDK to Redraw the cursor, asynchronously, after a delay. This method was meant as a workaround
    /// for Issue #144: the Caret might end up redrawn below the Blockquote's custom background.
    ///
    /// Workaround: By changing the selectedRange back and forth, we're forcing UITextView to effectively re-render
    /// the caret.
    ///
    func forceRedrawCursorAfterDelay() {
        let delay = 0.05
        DispatchQueue.main.asyncAfter(deadline: .now() + delay) {
            let pristine = self.selectedRange
            let maxLength = self.storage.length

            // Determine the Temporary Shift Location:
            // - If we're at the end of the document, we'll move the caret minus one character
            // - Otherwise, we'll move the caret plus one position
            //
            let delta = pristine.location == maxLength ? -1 : 1
            let location = min(max(pristine.location + delta, 0), maxLength)

            // Yes. This is a Workaround on top of another workaround.
            // WARNING: The universe may fade out of existance.
            //
            self.preserveTypingAttributesForInsertion {

                // Shift the SelectedRange to a nearby position: *FORCE* cursor redraw
                //
                self.selectedRange = NSMakeRange(location, 0)

                // Finally, restore the original SelectedRange and the typingAttributes we had before beginning
                //
                self.selectedRange = pristine
            }
        }
    }
    
    // MARK: - iOS 11 Workarounds
    
    /// This method fixes an issue that was introduced in iOS 11.  Styles were lost when you selected an autocomplete
    /// suggestion.
    ///
    ///
    ///
    /// How to remove: if you disable this method and notice that autocomplete suggestions are not losing styles when
    /// selected, feel free to remove it.
    ///
    /// This bug affected at least the range of iOS versions fromS 11.0 to 11.0.3 (both included).
    ///
    @objc func replaceRangeWithTextWithoutClosingTyping(_ range: UITextRange, replacementText: String) {
        
        // We're only wrapping the call to super in `preserveTypingAttributesForInsertion` to make sure
        // that the style is not lost due to an iOS 11 issue.
        //
        preserveTypingAttributesForInsertion{ [weak self] in
            guard let `self` = self else {
                return
            }

            // From here on, it's just calling the same method in `super`.
            //
            let selector = #selector(TextView.replaceRangeWithTextWithoutClosingTyping(_:replacementText:))
            let imp = class_getMethodImplementation(TextView.superclass(), selector)

            typealias ClosureType = @convention(c) (AnyObject, Selector, UITextRange, String) -> Void
            let superMethod: ClosureType = unsafeBitCast(imp, to: ClosureType.self)
            let currentAttributes = self.typingAttributes
            superMethod(self, selector, range, replacementText)
            // apply all attributes that where set before the call to the new text
            self.textStorage.setAttributes(currentAttributes, range: adjustedRangeFrom(uiTextRange: range, replacedBy: replacementText))
        }
    }

    func adjustedRangeFrom(uiTextRange range: UITextRange, replacedBy text: String) -> NSRange {
        let location = offset(from: beginningOfDocument, to: range.start)
        let length = (text as NSString).length

        return NSRange(location: location, length: length)
    }

    /// Workaround: This method preserves the Typing Attributes, and prevents the UITextView's delegate from beign
    /// called during the `block` execution.
    ///
    /// We're implementing this because of a bug in iOS 11, in which Typing Attributes are being lost by methods such as:
    ///
    ///     -   `deleteBackwards`
    ///     -   `insertText`
    ///     -   Autocompletion!
    ///
    /// Reference: https://github.com/wordpress-mobile/AztecEditor-iOS/issues/748
    ///
    private func preserveTypingAttributesForInsertion(block: () -> Void) {
        
        // We really don't want this code running below iOS 10.
        guard #available(iOS 11, *) else {
            block()
            return
        }
        
        let beforeTypingAttributes = convertFromNSAttributedStringKeyDictionary(typingAttributes)
        let beforeDelegate = delegate

        delegate = nil
        block()

        typingAttributes = convertToNSAttributedStringKeyDictionary(beforeTypingAttributes)
        delegate = beforeDelegate

        // Manually notify the delegates: We're avoiding overwork!
        delegate?.textViewDidChangeSelection?(self)
        notifyTextViewDidChange()
    }

    /// WORKAROUND: iOS 11 introduced an issue that's causing UITextView to lose it's typing
    /// attributes under certain circumstances. This method will determine the Typing Attributes based on
    /// the TextStorage attributes, whenever possible.
    ///
    /// Issue: https://github.com/wordpress-mobile/AztecEditor-iOS/issues/749
    ///
    private func preserveTypingAttributesForDeletion(block: () -> Void) {
        
        // We really don't want this code running below iOS 10.
        guard #available(iOS 11, *) else {
            block()
            return
        }
        
        let document = textStorage.string
        guard selectedRange.location == document.count, document.count > 0 else {
            block()
            return
        }

        let previousLocation = max(selectedRange.location - 1, 0)
        let previousAttributes = textStorage.attributes(at: previousLocation, effectiveRange: nil)

        block()

        typingAttributes = previousAttributes
    }


    // MARK: - Links

    /// Adds a link to the designated url on the specified range.
    ///
    /// - Parameters:
    ///     - url: the NSURL to link to.
    ///     - title: the text for the link.
    ///     - range: The NSRange to edit.
    ///
    open func setLink(_ url: URL, title: String, inRange range: NSRange) {

        let originalText = attributedText.attributedSubstring(from: range)
        let attributedTitle = NSAttributedString(string: title)
        let finalRange = NSRange(location: range.location, length: attributedTitle.length)        

        undoManager?.registerUndo(withTarget: self, handler: { [weak self] target in
            self?.undoTextReplacement(of: originalText, finalRange: finalRange)
        })

        let formatter = LinkFormatter()
        formatter.attributeValue = url

        let attributes = formatter.apply(to: typingAttributes)
        storage.replaceCharacters(in: range, with: NSAttributedString(string: title, attributes: attributes))

        selectedRange = NSRange(location: finalRange.location + finalRange.length, length: 0)

        notifyTextViewDidChange()
    }

    /// Adds a link to the designated url on the specified range.
    ///
    /// - Parameters:
    ///     - url: the NSURL to link to.
    ///     - range: The NSRange to edit.
    ///
    open func setLink(_ url: URL, inRange range: NSRange) {
        let formatter = LinkFormatter()
        formatter.attributeValue = url
        apply(formatter: formatter, atRange: range, remove: false)
    }

    /// Removes the link, if any, at the specified range
    ///
    /// - Parameter range: range that contains the link to be removed.
    ///
    open func removeLink(inRange range: NSRange) {
        let formatter = LinkFormatter()
        apply(formatter: formatter, atRange: range, remove: true)
    }


    // MARK: - Embeds

    func replace(at range: NSRange, with attachment: NSTextAttachment) {
        let originalText = textStorage.attributedSubstring(from: range)
        let finalRange = NSRange(location: range.location, length: NSAttributedString.lengthOfTextAttachment)

        undoManager?.registerUndo(withTarget: self, handler: { [weak self] target in
            self?.undoTextReplacement(of: originalText, finalRange: finalRange)
        })

        let attachmentString = NSAttributedString(attachment: attachment, attributes: typingAttributes)
        storage.replaceCharacters(in: range, with: attachmentString)
        selectedRange = NSMakeRange(range.location + NSAttributedString.lengthOfTextAttachment, 0)
        notifyTextViewDidChange()
    }

    /// Replaces with an image attachment at the specified range
    ///
    /// - Parameters:
    ///     - range: the range where the image will be inserted
    ///     - sourceURL: The url of the image to be inserted.
    ///     - placeHolderImage: the image to be used as an placeholder.
    ///     - identifier: an unique identifier for the image
    ///
    /// - Returns: the attachment object that can be used for further calls
    ///
    @discardableResult
    open func replaceWithImage(at range: NSRange, sourceURL url: URL, placeHolderImage: UIImage?, identifier: String = UUID().uuidString) -> ImageAttachment {
        let attachment = ImageAttachment(identifier: identifier, url: url)
        attachment.delegate = storage
        attachment.image = placeHolderImage
        attachment.alignment = .none
        replace(at: range, with: attachment)
        return attachment
    }


    /// Returns the MediaAttachment instance with the matching identifier
    ///
    /// - Parameter id: Identifier of the text attachment to be retrieved
    ///
    open func attachment(withId id: String) -> MediaAttachment? {
        return storage.attachment(withId: id)
    }

    /// Removes the attachment that matches the attachment identifier provided from the storage
    ///
    /// - Parameter attachmentID: the unique id of the attachment
    ///
    open func remove(attachmentID: String) {
        guard let range = storage.rangeFor(attachmentID: attachmentID) else {
            return
        }
        let originalText = storage.attributedSubstring(from: range)
        let finalRange = NSRange(location: range.location, length: 0)

        undoManager?.registerUndo(withTarget: self, handler: { [weak self] target in
            self?.undoTextReplacement(of: originalText, finalRange: finalRange)
        })

        storage.replaceCharacters(in: range, with: NSAttributedString(string: "", attributes: typingAttributes))
        notifyTextViewDidChange()
    }

    /// Removes all of the text attachments contained within the storage
    ///
    open func removeMediaAttachments() {
        storage.removeMediaAttachments()
        notifyTextViewDidChange()
    }

    /// Replaces a Video attachment at the specified range
    ///
    /// - Parameters:
    ///   - range: the range in the text to insert the video
    ///   - sourceURL: the video source URL
    ///   - posterURL: the video poster image URL
    ///   - placeHolderImage: an image to use has an placeholder while the video poster is being loaded
    ///   - identifier: an unique indentifier for the video
    ///
    /// - Returns: the video attachment object that was inserted.
    ///
    @discardableResult
    open func replaceWithVideo(at range: NSRange, sourceURL: URL, posterURL: URL?, placeHolderImage: UIImage?, identifier: String = UUID().uuidString) -> VideoAttachment {
        let attachment = VideoAttachment(identifier: identifier, srcURL: sourceURL, posterURL: posterURL)
        attachment.delegate = storage
        attachment.image = placeHolderImage
        replace(at: range, with: attachment)
        return attachment
    }

    /// Returns the associated NSTextAttachment, at a given point, if any.
    ///
    /// - Parameter point: The point on screen to check for attachments.
    ///
    /// - Returns: The associated NSTextAttachment.
    ///
    open func attachmentAtPoint(_ point: CGPoint) -> NSTextAttachment? {
        let index = layoutManager.characterIndex(for: point, in: textContainer, fractionOfDistanceBetweenInsertionPoints: nil)
        guard index < textStorage.length else {
            return nil
        }

        var effectiveRange = NSRange()
        guard let attachment = textStorage.attribute(.attachment, at: index, effectiveRange: &effectiveRange) as? NSTextAttachment else {
            return nil
        }

        var bounds = layoutManager.boundingRect(forGlyphRange: effectiveRange, in: textContainer)
        bounds.origin.x += textContainerInset.left
        bounds.origin.y += textContainerInset.top

        // Let's check if we have media attachment in place
        guard let mediaAttachment = attachment as? MediaAttachment else {
            return bounds.contains(point) ? attachment : nil
        }

        // Correct the bounds taking in account the dimesion of the media image being used
        let mediaBounds = mediaAttachment.imageBounds(for: bounds)

        bounds.origin.x += mediaBounds.origin.x
        bounds.origin.y += mediaBounds.origin.y
        bounds.size.width = mediaBounds.size.width
        bounds.size.height = mediaBounds.size.height

        return bounds.contains(point) ? attachment : nil
    }

    /// Move the selected range to the nearest character of the point specified in the textView
    ///
    /// - Parameter point: the position to move the selection to.
    ///
    open func moveSelectionToPoint(_ point: CGPoint) {
        let index = layoutManager.characterIndex(for: point, in: textContainer, fractionOfDistanceBetweenInsertionPoints: nil)
        guard index < textStorage.length else {
            return
        }

        guard let locationAfter = textStorage.string.location(after: index) else {
            selectedRange = NSRange(location: index, length: 0)
            return;
        }
        var newLocation = locationAfter
        if isPointInsideAttachmentMargin(point: point) {
            newLocation = index
        }
        selectedRange = NSRange(location: newLocation, length: 0)
    }


    /// Check if there is an attachment at the location we are moving. If there is one check if we want to move before or after the
    /// attachment based on the margins.
    ///
    /// - Parameter point: the point to check.
    /// - Returns: true if the point fall inside an attachment margin
    ///
    open func isPointInsideAttachmentMargin(point: CGPoint) -> Bool {
        let index = layoutManager.characterIndex(for: point, in: textContainer, fractionOfDistanceBetweenInsertionPoints: nil)

        if let attachment = attachmentAtPoint(point) as? MediaAttachment {
            let glyphRange = layoutManager.glyphRange(forCharacterRange: NSRange(location: index, length: 1), actualCharacterRange: nil)
            let rect = layoutManager.boundingRect(forGlyphRange: glyphRange, in: textContainer)
            let imageInsets = attachment.appearance.imageInsets

            if point.y >= rect.origin.y && point.y <= (rect.origin.y + (imageInsets.top + imageInsets.bottom)) {
                return true
            }
        }
        return false
    }

    // MARK: - Links

    open func linkInfo(for attachment: NSTextAttachment) -> (range: NSRange, url: URL)? {
        guard let attachmentRange = textStorage.ranges(forAttachment: attachment).first,
            let linkFullRange = self.linkFullRange(forRange: attachmentRange),
            let linkURL = self.linkURL(for: attachment)  else {
                return nil
        }

        return (linkFullRange, linkURL)
    }
    
    open func linkURL(for attachment: NSTextAttachment) -> URL? {
        guard let attachmentRange = textStorage.ranges(forAttachment: attachment).first else {
            return nil
        }
        
        return linkURL(forRange: attachmentRange)
    }
    
    /// Returns an NSURL if the specified range as attached a link attribute
    ///
    /// - Parameter range: The NSRange to inspect
    ///
    /// - Returns: The NSURL if available
    ///
    open func linkURL(forRange range: NSRange) -> URL? {
        let index = maxIndex(range.location)
        var effectiveRange = NSRange()
        guard index < storage.length,
            let attr = storage.attribute(.link, at: index, effectiveRange: &effectiveRange)
            else {
                return nil
        }

        if let url = attr as? URL {
            return url
        }

        if let urlString = attr as? String {
            return URL(string:urlString)
        }

        return nil
    }


    /// Returns the Link Attribute's Full Range, intersecting the specified range.
    ///
    /// - Parameter range: The NSRange to inspect
    ///
    /// - Returns: The full Link's Range.
    ///
    open func linkFullRange(forRange range: NSRange) -> NSRange? {
        let index = maxIndex(range.location)
        var effectiveRange = NSRange()
        guard index < storage.length,
            storage.attribute(.link, at: index, longestEffectiveRange: &effectiveRange, in: NSMakeRange(0, storage.length)) != nil
            else {
                return nil
        }

        return effectiveRange
    }
    
    // MARK: - Captions

    open func caption(for attachment: NSTextAttachment) -> NSAttributedString? {
        return textStorage.caption(for: attachment)
    }
    
    open func removeCaption(for attachment: NSTextAttachment) {
        guard let attachmentRange = textStorage.ranges(forAttachment: attachment).first,
            let captionRange = textStorage.captionRange(for: attachment) else {
                return
        }
        
        let finalRange = NSRange(location: attachmentRange.location, length: attachmentRange.length + captionRange.length)
        
        textStorage.replaceCharacters(in: finalRange, with: NSAttributedString(attachment: attachment))
        
        notifyTextViewDidChange()
    }
    
    open func replaceCaption(for attachment: NSTextAttachment, with newCaption: NSAttributedString) {
        guard let attachmentRange = textStorage.ranges(forAttachment: attachment).first else {
            return
        }
        
        guard let existingCaptionRange = textStorage.captionRange(for: attachment) else {
            let newAttachmentString = NSAttributedString(attachment: attachment, caption: newCaption, attributes: [:])
            textStorage.replaceCharacters(in: attachmentRange, with: newAttachmentString)

            return
        }

        // We maintain the original paragraph style since this is really not intended to be editable.  It also maintains
        // the original Figure and Figcaption objects.
        let originalParagraphStyle = textStorage.attribute(.paragraphStyle, at: existingCaptionRange.location, effectiveRange: nil) as! ParagraphStyle
        var newAttributes = newCaption.attributes(at: 0, effectiveRange: nil)
        newAttributes[.paragraphStyle] = originalParagraphStyle
        
        // TODO: when the caption is not there, we must insert it (and format the attachment as a FIGURE())
        
        let finalCaption = NSMutableAttributedString()
        
        finalCaption.append(newCaption)
        finalCaption.append(NSAttributedString(.paragraphSeparator, attributes: [:]))
        finalCaption.setAttributes(newAttributes, range: finalCaption.rangeOfEntireString)
        
        textStorage.replaceCharacters(in: existingCaptionRange, with: finalCaption)
        
        notifyTextViewDidChange()
    }
 
    // MARK: - Storage Indexes (WTF?)


    /// The maximum index should never exceed the length of the text storage minus one,
    /// else we court out of index exceptions.
    ///
    /// - Parameter index: The candidate index. If the index is greater than the max allowed, the max is returned.
    ///
    /// - Returns: If the index is greater than the max allowed, the max is returned, else the original value.
    ///
    func maxIndex(_ index: Int) -> Int {
        if index >= storage.length {
            return max(storage.length - 1, 0)
        }

        return index
    }

    /// In most instances, the value of NSRange.location is off by one when compared to a character index.
    /// Call this method to get an adjusted character index from an NSRange.location.
    ///
    /// - Parameter index: The candidate index.
    ///
    /// - Returns: The specified or maximum index.
    ///
    func adjustedIndex(_ index: Int) -> Int {
        let index = maxIndex(index)
        return max(0, index - 1)
    }


    // MARK: - Attachments

    /// Invalidates the layout of the attachment and marks it to be refresh on the next update cycle.
    /// This method should be called after editing any kind of *Attachment, since, whenever its bounds
    /// do change, we'll need to perform a layout pass. Otherwise, TextKit's inner map won't match with
    /// what's actually onscreen.
    ///
    /// - Parameters:
    ///   - attachment: the attachment to update
    ///   - overlayUpdateOnly: when this arguments is true, the attachment is only marked to refresh it's display, witthout the need to relayout. This should only be used when changes done to the attachment don't affect it's previous dimensions.
    ///
    open func refresh(_ attachment: NSTextAttachment, overlayUpdateOnly: Bool = false) {
        guard let range = storage.range(for: attachment) else {
            return
        }
        if overlayUpdateOnly {
            layoutManager.invalidateDisplay(forCharacterRange: range)
        } else {
            storage.edited(.editedAttributes, range: range, changeInLength: 0)
        }
    }

    /// Helper that allows us to Edit a NSTextAttachment instance, with two extras:
    ///
    /// - Undo Support comes for free!
    /// - Layout will be ensured right after executing the edition block
    ///
    /// - Parameters:
    ///     - attachment: Instance to be edited
    ///     - block: Edition closure to be executed
    ///
    /// - Returns: a copy of the original attachment for undoing purposes.
    ///
    @discardableResult
    open func edit<T>(_ attachment: T, block: (T) -> ()) -> T where T:NSTextAttachment {

        precondition(storage.range(for: attachment) != nil)

        // Don't call this method if the attachment is not in the text view.
        let range = storage.range(for: attachment)!

        // This should NEVER fail because the copy should not change type.
        let copy = attachment.copy() as! T

        block(copy)

        performUndoable(at: range) {
            var originalAttributes = storage.attributes(at: range.location, effectiveRange: nil)
            originalAttributes[.attachment] = copy
            
            storage.setAttributes(originalAttributes, range: range)
            return range
        }
        
        notifyTextViewDidChange()
    
        return copy
    }


    // MARK: - More

    /// Replaces a range with a comment.
    ///
    /// - Parameters:
    ///     - range: The character range that must be replaced with a Comment Attachment.
    ///     - comment: The text for the comment.
    ///
    /// - Returns: the attachment object that can be used for further calls
    ///
    @discardableResult
    open func replace(_ range: NSRange, withComment comment: String) -> CommentAttachment {
        let attachment = CommentAttachment()
        attachment.text = comment
        replace(at: range, with: attachment)

        return attachment
    }
}

// MARK: - Single line attributes removal
//
private extension TextView {

    // MARK: - WORKAROUND: Removing paragraph styles after deleting the last character in the current line.

    /// Ensures Paragraph Styles are removed, if needed, *before* a character gets removed from the storage,
    /// at the specified range.
    ///
    /// - Parameter range: Range at which a character is about to be removed.
    ///
    func ensureRemovalOfParagraphStylesBeforeRemovingCharacter(at range: NSRange) {
        guard mustRemoveParagraphStylesBeforeRemovingCharacter(at: range) else {
            return
        }

        removeParagraphAttributes(at: range)
    }

    /// Analyzes whether the attributes should be removed from the specified location, *before* removing a 
    /// character at the specified location.
    ///
    /// - Parameter range: Range at which we'll remove a character
    ///
    /// - Returns: `true` if we should nuke the paragraph attributes.
    ///
    private func mustRemoveParagraphStylesBeforeRemovingCharacter(at range: NSRange) -> Bool {
        return storage.string.isEmptyParagraph(at: range.location)
    }

    // MARK: - Single-line attributes logic.
    
    private func evaluateRemovalOfSingleLineParagraphAttributesAfterSelectionChange() {
        guard storage.string.isEmptyParagraph(at: selectedRange.location) else {
            return
        }
        
        removeSingleLineParagraphAttributes()
    }

    /// Removes single-line paragraph attributes.
    ///
    private func removeSingleLineParagraphAttributes() {
        for formatter in type(of: self).singleLineParagraphFormatters {
            let range = formatter.applicationRange(for: selectedRange, in: textStorage)
            
            removeAttributes(managedBy: formatter, from: range)
            removeTypingAttributes(managedBy: formatter)
        }
    }
    
    // MARK: - Attributes
    
    private func removeAttributes(managedBy formatter: AttributeFormatter, from range: NSRange) {
        let applicationRange = formatter.applicationRange(for: selectedRange, in: textStorage)
        formatter.removeAttributes(from: textStorage, at: applicationRange)
    }
    
    private func removeTypingAttributes(managedBy formatter: AttributeFormatter) {
        typingAttributes = formatter.remove(from: typingAttributes)
    }

    // MARK: - WORKAROUND: Removing paragraph styles when pressing enter in an empty paragraph

    /// Removes paragraph attributes after pressing enter in an empty paragraph.
    ///
    /// - Parameter input: the user's input.  This method must be called before the input is processed.
    ///
    func ensureRemovalOfParagraphAttributesWhenPressingEnterInAnEmptyParagraph(input: String) -> Bool {
        guard mustRemoveParagraphAttributesWhenPressingEnterInAnEmptyParagraph(input: input) else {
            return false
        }

        removeParagraphAttributes(at: selectedRange)

        return true
    }

    /// Analyzes whether paragraph attributes should be removed after pressing enter in an empty
    /// paragraph.
    ///
    /// - Returns: `true` if we should remove paragraph attributes, otherwise it returns `false`.
    ///
    private func mustRemoveParagraphAttributesWhenPressingEnterInAnEmptyParagraph(input: String) -> Bool {
        let activeTypingAttributes = typingAttributes

        return input.isEndOfLine()
            && storage.string.isEmptyLine(at: selectedRange.location)
            && (BlockquoteFormatter().present(in: activeTypingAttributes)
                || TextListFormatter.listsOfAnyKindPresent(in: activeTypingAttributes)
                || PreFormatter().present(in: activeTypingAttributes))
    }


    // MARK: - WORKAROUND: Removing paragraph styles when pressing backspace and removing the last character

    /// Removes paragraph attributes after pressing backspace, if the resulting document is empty.
    ///
    func ensureRemovalOfParagraphAttributesWhenPressingBackspaceAndEmptyingTheDocument() {
        guard mustRemoveParagraphAttributesWhenPressingBackspaceAndEmptyingTheDocument() else {
            return
        }

        removeParagraphAttributes(at: selectedRange)
    }

    /// Analyzes whether paragraph attributes should be removed from the specified
    /// location, or not, after pressing backspace.
    ///
    /// - Returns: `true` if we should remove paragraph attributes, otherwise it returns `false`.
    ///
    private func mustRemoveParagraphAttributesWhenPressingBackspaceAndEmptyingTheDocument() -> Bool {
        return storage.length == 0
    }

    // MARK: - WORKAROUND: Removing styles at EOF due to selection change

    /// Removes paragraph attributes after a selection change.
    ///
    func ensureRemovalOfParagraphAttributesAfterSelectionChange() {
        guard mustRemoveParagraphAttributesAfterSelectionChange() else {
            return
        }

        removeParagraphAttributes(at: selectedRange)
    }

    /// Analyzes whether paragraph attributes should be removed from the specified
    /// location, or not, after the selection range is changed.
    ///
    /// - Returns: `true` if we should remove paragraph attributes, otherwise it returns `false`.
    ///
    private func mustRemoveParagraphAttributesAfterSelectionChange() -> Bool {
        return selectedRange.location == storage.length
            && storage.string.isEmptyParagraph(at: selectedRange.location)
            && markedTextRange == nil
    }

    /// Removes the Paragraph Attributes [Blockquote, Pre, Lists] at the specified range. If the range
    /// is beyond the storage's contents, the typingAttributes will be modified.
    ///
    private func removeParagraphAttributes(at range: NSRange) {
        let formatters: [AttributeFormatter] = [
            BlockquoteFormatter(),
            PreFormatter(placeholderAttributes: defaultAttributes),
            TextListFormatter(style: .ordered),
            TextListFormatter(style: .unordered)
        ]

        for formatter in formatters {
            let activeTypingAttributes = super.typingAttributes
            guard formatter.present(in: activeTypingAttributes) else {
                continue
            }

            let updatedTypingAttributes = formatter.remove(from: activeTypingAttributes)
            super.typingAttributes = updatedTypingAttributes

            let applicationRange = formatter.applicationRange(for: selectedRange, in: textStorage)
            formatter.removeAttributes(from: textStorage, at: applicationRange)
        }
    }
}


// MARK: - TextStorageImageProvider
//
extension TextView: TextStorageAttachmentsDelegate {

    func storage(
        _ storage: TextStorage,
        attachment: NSTextAttachment,
        imageFor url: URL,
        onSuccess success: @escaping (UIImage) -> (),
        onFailure failure: @escaping () -> ()) {
        
        guard let textAttachmentDelegate = textAttachmentDelegate else {
            fatalError("This class requires a text attachment delegate to be set.")
        }
        
        textAttachmentDelegate.textView(self, attachment: attachment, imageAt: url, onSuccess: success, onFailure: failure)
    }

    func storage(_ storage: TextStorage, placeholderFor attachment: NSTextAttachment) -> UIImage {
        guard let textAttachmentDelegate = textAttachmentDelegate else {
            fatalError("This class requires a text attachment delegate to be set.")
        }

        return textAttachmentDelegate.textView(self, placeholderFor: attachment)
    }
    
    func storage(_ storage: TextStorage, urlFor imageAttachment: ImageAttachment) -> URL? {
        guard let textAttachmentDelegate = textAttachmentDelegate else {
            fatalError("This class requires a text attachment delegate to be set.")
        }
        
        return textAttachmentDelegate.textView(self, urlFor: imageAttachment)
    }

    func storage(_ storage: TextStorage, deletedAttachment attachment: MediaAttachment) {
        textAttachmentDelegate?.textView(self, deletedAttachment: attachment)
    }

    func storage(_ storage: TextStorage, imageFor attachment: NSTextAttachment, with size: CGSize) -> UIImage? {
        let provider = textAttachmentImageProvider.first { provider in
            return provider.textView(self, shouldRender: attachment)
        }

        guard let firstProvider = provider else {
            fatalError("This class requires at least one AttachmentImageProvider to be set.")
        }

        return firstProvider.textView(self, imageFor: attachment, with: size)
    }

    func storage(_ storage: TextStorage, boundsFor attachment: NSTextAttachment, with lineFragment: CGRect) -> CGRect {
        let provider = textAttachmentImageProvider.first {
            $0.textView(self, shouldRender: attachment)
        }

        guard let firstProvider = provider else {
            fatalError("This class requires at least one AttachmentImageProvider to be set.")
        }

        return firstProvider.textView(self, boundsFor: attachment, with: lineFragment)
    }
}


// MARK: - UIGestureRecognizerDelegate
//
@objc class AttachmentGestureRecognizerDelegate: NSObject, UIGestureRecognizerDelegate {

    private weak var textView: TextView?
    fileprivate var currentSelectedAttachment: MediaAttachment?

    public init(textView: TextView) {
        self.textView = textView
    }

    func gestureRecognizer(_ gestureRecognizer: UIGestureRecognizer, shouldRecognizeSimultaneouslyWith otherGestureRecognizer: UIGestureRecognizer) -> Bool {
        return true
    }

    func gestureRecognizer(_ gestureRecognizer: UIGestureRecognizer, shouldReceive touch: UITouch) -> Bool {
        guard let textView = textView else {
            return false
        }

        let locationInTextView = touch.location(in: textView)
        let isAttachmentInLocation = textView.attachmentAtPoint(locationInTextView) != nil
        if !isAttachmentInLocation {
            if let selectedAttachment = currentSelectedAttachment {
                textView.textAttachmentDelegate?.textView(textView, deselected: selectedAttachment, atPosition: locationInTextView)
            }
            currentSelectedAttachment = nil
        }
        return isAttachmentInLocation

    }

    func gestureRecognizerShouldBegin(_ gestureRecognizer: UIGestureRecognizer) -> Bool {
        guard let textView = textView else {
            return false
        }

        let locationInTextView = gestureRecognizer.location(in: textView)
        guard textView.attachmentAtPoint(locationInTextView) != nil else {
            if let selectedAttachment = currentSelectedAttachment {
                textView.textAttachmentDelegate?.textView(textView, deselected: selectedAttachment, atPosition: locationInTextView)
            }
            currentSelectedAttachment = nil
            return false
        }
        return true
    }

    @objc func richTextViewWasPressed(_ recognizer: UIGestureRecognizer) {
        guard let textView = textView, recognizer.state == .recognized else {
            return
        }

        let locationInTextView = recognizer.location(in: textView)
        guard let attachment = textView.attachmentAtPoint(locationInTextView) else {
            return
        }

        textView.moveSelectionToPoint(locationInTextView)

        if textView.isPointInsideAttachmentMargin(point: locationInTextView) {
            if let selectedAttachment = currentSelectedAttachment {
                textView.textAttachmentDelegate?.textView(textView, deselected: selectedAttachment, atPosition: locationInTextView)
            }
            currentSelectedAttachment = nil
            return
        }

        currentSelectedAttachment = attachment as? MediaAttachment
        textView.textAttachmentDelegate?.textView(textView, selected: attachment, atPosition: locationInTextView)
    }
}


// MARK: - Undo implementation
//
private extension TextView {

    /// Undoable Operation. Returns the Final Text Range, resulting from applying the undoable Operation
    /// Note that for Styling Operations, the Final Range will most likely match the Initial Range.
    /// For text editing it will only match the initial range if the original string was replaced with a 
    /// string of the same length.
    ///
    typealias Undoable = () -> NSRange


    /// Registers an Undoable Operation, which will be applied at the specified Initial Range.
    ///
    /// - Parameters:
    ///     - initialRange: Initial Storage Range upon which we'll apply a transformation.
    ///     - block: Undoable Operation. Should return the resulting Substring's Range.
    ///
    func performUndoable(at initialRange: NSRange, block: Undoable) {
        let originalString = storage.attributedSubstring(from: initialRange)

        let finalRange = block()

        undoManager?.registerUndo(withTarget: self, handler: { [weak self] target in
            self?.undoTextReplacement(of: originalString, finalRange: finalRange)
        })

        notifyTextViewDidChange()
    }

    func undoTextReplacement(of originalText: NSAttributedString, finalRange: NSRange) {

        let redoFinalRange = NSRange(location: finalRange.location, length: originalText.length)
        let redoOriginalText = storage.attributedSubstring(from: finalRange)

        storage.replaceCharacters(in: finalRange, with: originalText)
        selectedRange = redoFinalRange

        undoManager?.registerUndo(withTarget: self, handler: { [weak self] target in
            self?.undoTextReplacement(of: redoOriginalText, finalRange: redoFinalRange)
        })

        notifyTextViewDidChange()
    }
}

// Helper function inserted by Swift 4.2 migrator.
fileprivate func convertFromNSAttributedStringKeyDictionary(_ input: [NSAttributedString.Key: Any]) -> [String: Any] {
	return Dictionary(uniqueKeysWithValues: input.map {key, value in (key.rawValue, value)})
}

// Helper function inserted by Swift 4.2 migrator.
fileprivate func convertToNSAttributedStringKeyDictionary(_ input: [String: Any]) -> [NSAttributedString.Key: Any] {
	return Dictionary(uniqueKeysWithValues: input.map { key, value in (NSAttributedString.Key(rawValue: key), value)})
}

// Helper function inserted by Swift 4.2 migrator.
fileprivate func convertFromOptionalNSAttributedStringKeyDictionary(_ input: [NSAttributedString.Key: Any]?) -> [String: Any]? {
	guard let input = input else { return nil }
	return Dictionary(uniqueKeysWithValues: input.map {key, value in (key.rawValue, value)})
}

// Helper function inserted by Swift 4.2 migrator.
fileprivate func convertToOptionalNSAttributedStringKeyDictionary(_ input: [String: Any]?) -> [NSAttributedString.Key: Any]? {
	guard let input = input else { return nil }
	return Dictionary(uniqueKeysWithValues: input.map { key, value in (NSAttributedString.Key(rawValue: key), value)})
}<|MERGE_RESOLUTION|>--- conflicted
+++ resolved
@@ -162,13 +162,8 @@
     public let defaultParagraphStyle: ParagraphStyle
     var defaultMissingImage: UIImage
     
-<<<<<<< HEAD
     fileprivate var defaultAttributes: [NSAttributedString.Key: Any] {
-        var attributes: [NSAttributedString.Key: Any] = [
-=======
-    fileprivate var defaultAttributes: [NSAttributedStringKey: Any] {
-        let attributes: [NSAttributedStringKey: Any] = [
->>>>>>> 07dfb305
+        let attributes: [NSAttributedString.Key: Any] = [
             .font: defaultFont,
             .paragraphStyle: defaultParagraphStyle
         ]
@@ -459,15 +454,9 @@
             return false
         }
 
-<<<<<<< HEAD
-        let range = string.rangeOfEntireString
-        string.addAttributes(typingAttributes, range: range)
-        string.loadLazyAttachments()
-=======
         replace(selectedRange, withHTML: html)
         return true
     }
->>>>>>> 07dfb305
 
     /// Tries to paste raw text from the clipboard, replacing the selected range.
     ///
@@ -495,7 +484,7 @@
             newString.setAttributes(newAttributes, range: range)
         }
         
-        newString.addAttributes(typingAttributesSwifted, range: string.rangeOfEntireString)
+        newString.addAttributes(typingAttributes, range: string.rangeOfEntireString)
         newString.loadLazyAttachments()
 
         storage.replaceCharacters(in: selectedRange, with: newString)
@@ -509,15 +498,8 @@
     /// - Returns: True if this method succeeds.
     ///
     private func tryPastingURL() -> Bool {
-<<<<<<< HEAD
-        guard let urlTypes = UIPasteboard.typeListURL as? [String],
-            UIPasteboard.general.contains(pasteboardTypes: urlTypes),
-            let pastedURL = UIPasteboard.general.url,
-            selectedRange.length > 0 else {
-=======
         guard selectedRange.length > 0,
             let url = UIPasteboard.general.url() else {
->>>>>>> 07dfb305
                 return false
         }
         
