
import UIKit
import Foundation
import Gridicons

public protocol TextViewMediaDelegate: class {

    /// This method requests from the delegate the image at the specified URL.
    ///
    /// - Parameters:
    ///     - textView: the `TextView` the call has been made from.
    ///     - imageURL: the url to download the image from.
    ///     - success: when the image is obtained, this closure should be executed.
    ///     - failure: if the image cannot be obtained, this closure should be executed.
    ///
    /// - Returns: the placeholder for the requested image.  Also useful if showing low-res versions
    ///         of the images.
    ///
    func textView(
        _ textView: TextView,
        imageAtUrl imageURL: URL,
        onSuccess success: @escaping (UIImage) -> Void,
        onFailure failure: @escaping (Void) -> Void) -> UIImage

    /// Called when an attachment is about to be added to the storage as an attachment (copy/paste), so that the
    /// delegate can specify an URL where that attachment is available.
    ///
    /// - Parameters:
    ///     - textView: The textView that is requesting the image.
    ///     - attachment: The attachment that was added to the storage.
    ///
    /// - Returns: the requested `NSURL` where the image is stored.
    ///
    func textView(
        _ textView: TextView,
        urlForAttachment attachment: TextAttachment) -> URL


    /// Called when a attachment is removed from the storage.
    ///
    /// - Parameters:
    ///   - textView: The textView where the attachment was removed.
    ///   - attachmentID: The attachment identifier of the media removed.
    func textView(_ textView: TextView, deletedAttachmentWithID attachmentID: String);
}

public protocol TextViewFormattingDelegate: class {

    /// Called a text view command toggled a style.
    ///
    /// If you have a format bar, you should probably update it here.
    ///
    func textViewCommandToggledAStyle()
}

open class TextView: UITextView {

    typealias ElementNode = Libxml2.ElementNode


    // MARK: - Properties: Attachments & Media

    /// The media delegate takes care of providing remote media when requested by the `TextView`.
    /// If this is not set, all remove images will be left blank.
    ///
    open weak var mediaDelegate: TextViewMediaDelegate?

    // MARK: - Properties: Formatting

    open weak var formattingDelegate: TextViewFormattingDelegate?

    // MARK: - Properties: GUI Defaults

    let defaultFont: UIFont
    var defaultMissingImage: UIImage

    // MARK: - Properties: Text Storage

    var storage: TextStorage {
        return textStorage as! TextStorage
    }

    // MARK: - Init & deinit

    public init(defaultFont: UIFont, defaultMissingImage: UIImage) {
        
        self.defaultFont = defaultFont
        self.defaultMissingImage = defaultMissingImage
        
        let storage = TextStorage()
        let layoutManager = LayoutManager()
        let container = NSTextContainer()

        storage.addLayoutManager(layoutManager)
        layoutManager.addTextContainer(container)
        container.widthTracksTextView = true

        super.init(frame: CGRect(x: 0, y: 0, width: 10, height: 10), textContainer: container)
        storage.undoManager = undoManager
        commonInit()
        setupMenuController()
    }
    
    required public init?(coder aDecoder: NSCoder) {

        defaultFont = UIFont.systemFont(ofSize: 14)
        defaultMissingImage = Gridicon.iconOfType(.image)
        super.init(coder: aDecoder)
        commonInit()
        setupMenuController()
    }

    private func commonInit() {
        allowsEditingTextAttributes = true
        storage.attachmentsDelegate = self
        font = defaultFont
    }

    private func setupMenuController() {
        let pasteAndMatchTitle = NSLocalizedString("Paste and Match Style", comment: "Paste and Match Menu Item")
        let pasteAndMatchItem = UIMenuItem(title: pasteAndMatchTitle, action: #selector(pasteAndMatchStyle))
        UIMenuController.shared.menuItems = [pasteAndMatchItem]
    }


    // MARK: - Intercept copy paste operations

    open override func copy(_ sender: Any?) {
        super.copy(sender)
        let data = self.storage.attributedSubstring(from: selectedRange).archivedData()
        let pasteboard  = UIPasteboard.general
        var items = pasteboard.items
        items[0][NSAttributedString.pastesboardUTI] = data
        pasteboard.items = items
    }

    open override func paste(_ sender: Any?) {
        guard let string = UIPasteboard.general.loadAttributedString() else {
            super.paste(sender)
            return
        }

        string.loadLazyAttachments()

        storage.replaceCharacters(in: selectedRange, with: string)
        delegate?.textViewDidChange?(self)
        selectedRange = NSRange(location: selectedRange.location + string.length, length: 0)
    }

    open func pasteAndMatchStyle(_ sender: Any?) {
        guard let string = UIPasteboard.general.loadAttributedString()?.mutableCopy() as? NSMutableAttributedString else {
            super.paste(sender)
            return
        }

        let range = string.rangeOfEntireString
        string.addAttributes(typingAttributes, range: range)
        string.loadLazyAttachments()

        storage.replaceCharacters(in: selectedRange, with: string)
        delegate?.textViewDidChange?(self)
        selectedRange = NSRange(location: selectedRange.location + string.length, length: 0)
    }


    // MARK: - Intercept keyboard operations

    open override func insertText(_ text: String) {
        // Note:
        // Whenever the entered text causes the Paragraph Attributes to be removed, we should prevent the actual
        // text insertion to happen. Thus, we won't call super.insertText.
        // But because we don't call the super we need to refresh the attributes ourselfs, and callback to the delegate.
        if ensureRemovalOfParagraphAttributes(insertedText: text, at: selectedRange) {
            if self.textStorage.length > 0 {
                typingAttributes = textStorage.attributes(at: min(selectedRange.location, textStorage.length-1), effectiveRange: nil)
            }
            delegate?.textViewDidChangeSelection?(self)
            delegate?.textViewDidChange?(self)
            return
        }

<<<<<<< HEAD
        // Emoji Fix:
        // Fallback to the default font, whenever the Active Font's Family doesn't match with the Default Font's family.
        // We do this twice (before and after inserting text), in order to properly handle two scenarios:
        //
        // - Before: Corrects the typing attributes in the scenario in which the user moves the cursor around.
        //   Placing the caret after an emoji might update the typing attributes, and in some scenarios, the SDK might
        //   fallback to Courier New.
        //
        // - After: If the user enters an Emoji, toggling Bold / Italics breaks. This is due to a glitch in the
        //   SDK: the font "applied" after inserting an emoji breaks with our styling mechanism.
        //
        restoreDefaultFontIfNeeded()
=======
        ensureRemovalOfLinkTypingAttribute(at: selectedRange)

>>>>>>> 3fe90e88
        super.insertText(text)
        restoreDefaultFontIfNeeded()

        ensureRemovalOfSingleLineParagraphAttributes(insertedText: text, at: selectedRange)

        ensureCursorRedraw(afterEditing: text)
    }

    open override func deleteBackward() {
        var deletionRange = selectedRange
        var deletedString = NSAttributedString()
        if deletionRange.length == 0 {
            deletionRange.location = max(selectedRange.location - 1, 0)
            deletionRange.length = 1
        }
        if storage.length > 0 {
            deletedString = storage.attributedSubstring(from: deletionRange)
        }

        super.deleteBackward()

        if storage.string.isEmpty {
            return
        }

        refreshStylesAfterDeletion(of: deletedString, at: deletionRange)
        ensureCursorRedraw(afterEditing: deletedString.string)
        delegate?.textViewDidChange?(self)
    }

    // MARK: - UIView Overrides

    open override func didMoveToWindow() {
        super.didMoveToWindow()
        layoutIfNeeded()
    }

    // MARK: - UITextView Overrides

    open override func caretRect(for position: UITextPosition) -> CGRect {
        let characterIndex = offset(from: beginningOfDocument, to: position)
        var caretRect = super.caretRect(for: position)
        guard layoutManager.isValidGlyphIndex(characterIndex) else {
            return caretRect
        }
        let glyphIndex = layoutManager.glyphIndexForCharacter(at: characterIndex)
        let usedLineFragment = layoutManager.lineFragmentUsedRect(forGlyphAt: glyphIndex, effectiveRange: nil)
        if !usedLineFragment.isEmpty {
            caretRect.origin.y = usedLineFragment.origin.y + textContainerInset.top
            caretRect.size.height = usedLineFragment.size.height
        }
        return caretRect
    }

    // MARK: - HTML Interaction

    /// Converts the current Attributed Text into a raw HTML String
    ///
    /// - Returns: The HTML version of the current Attributed String.
    ///
    open func getHTML() -> String {
        return storage.getHTML()
    }


    /// Loads the specified HTML into the editor.
    ///
    /// - Parameter html: The raw HTML we'd be editing.
    ///
    open func setHTML(_ html: String) {
        
        // NOTE: there's a bug in UIKit that causes the textView's font to be changed under certain
        //      conditions.  We are assigning the default font here again to avoid that issue.
        //
        //      More information about the bug here:
        //          https://github.com/wordpress-mobile/WordPress-Aztec-iOS/issues/58
        //
        font = defaultFont
        
        storage.setHTML(html, withDefaultFontDescriptor: font!.fontDescriptor)
        if storage.length > 0 && selectedRange.location < storage.length {
            typingAttributes = storage.attributes(at: selectedRange.location, effectiveRange: nil)
        }
        delegate?.textViewDidChange?(self)
        formattingDelegate?.textViewCommandToggledAStyle()
    }


    // MARK: - Getting format identifiers

    private let formatterIdentifiersMap: [FormattingIdentifier: AttributeFormatter] = [
        .bold: BoldFormatter(),
        .italic: ItalicFormatter(),
        .underline: UnderlineFormatter(),
        .strikethrough: StrikethroughFormatter(),
        .link: LinkFormatter(),
        .orderedlist: TextListFormatter(style: .ordered),
        .unorderedlist: TextListFormatter(style: .unordered),
        .blockquote: BlockquoteFormatter(),
        .header: HeaderFormatter(),
    ]

    /// Get a list of format identifiers spanning the specified range as a String array.
    ///
    /// - Parameter range: An NSRange to inspect.
    ///
    /// - Returns: A list of identifiers.
    ///
    open func formatIdentifiersSpanningRange(_ range: NSRange) -> [FormattingIdentifier] {
        guard storage.length != 0 else {
            return formatIdentifiersForTypingAttributes()
        }

        if range.length == 0 {
            return formatIdentifiersAtIndex(range.location)
        }

        var identifiers = [FormattingIdentifier]()

        for (key, formatter) in formatterIdentifiersMap {
            if formatter.present(in: storage, at: range) {
                identifiers.append(key)
            }
        }

        return identifiers
    }


    /// Get a list of format identifiers at a specific index as a String array.
    ///
    /// - Parameter range: The character index to inspect.
    ///
    /// - Returns: A list of identifiers.
    ///
    open func formatIdentifiersAtIndex(_ index: Int) -> [FormattingIdentifier] {
        guard storage.length != 0 else {
            return []
        }

        let index = adjustedIndex(index)
        var identifiers = [FormattingIdentifier]()

        for (key, formatter) in formatterIdentifiersMap {
            if formatter.present(in: storage, at: index) {
                identifiers.append(key)
            }
        }

        return identifiers
    }


    /// Get a list of format identifiers of the Typing Attributes.
    ///
    /// - Returns: A list of Formatting Identifiers.
    ///
    open func formatIdentifiersForTypingAttributes() -> [FormattingIdentifier] {
        var identifiers = [FormattingIdentifier]()

        for (key, formatter) in formatterIdentifiersMap {
            if formatter.present(in: typingAttributes) {
                identifiers.append(key)
            }
        }

        return identifiers
    }

    // MARK: - UIResponderStandardEditActions

    open override func toggleBoldface(_ sender: Any?) {
        super.toggleBoldface(sender)
        formattingDelegate?.textViewCommandToggledAStyle()
    }

    open override func toggleItalics(_ sender: Any?) {
        super.toggleItalics(sender)
        formattingDelegate?.textViewCommandToggledAStyle()
    }

    open override func toggleUnderline(_ sender: Any?) {
        super.toggleUnderline(sender)
        formattingDelegate?.textViewCommandToggledAStyle()
    }

    // MARK: - Formatting

    func toggle(formatter: AttributeFormatter, atRange range: NSRange) {
        let newSelectedRange = storage.toggle(formatter: formatter, at: range)         
        selectedRange = newSelectedRange ?? selectedRange
        if selectedRange.length == 0 {
            typingAttributes = formatter.toggle(in: typingAttributes)
        } else {
            // NOTE: We are making sure that the selectedRange location is inside the string
            // The selected range can be out of the string when you are adding content to the end of the string.
            // In those cases we check the atributes of the previous caracter
            let location = max(0,min(selectedRange.location, textStorage.length-1))
            typingAttributes = textStorage.attributes(at: location, effectiveRange: nil)
        }
        delegate?.textViewDidChange?(self)
    }

    /// Adds or removes a bold style from the specified range.
    ///
    /// - Parameter range: The NSRange to edit.
    ///
    open func toggleBold(range: NSRange) {
        let formatter = BoldFormatter()
        toggle(formatter: formatter, atRange: range)
    }


    /// Adds or removes a italic style from the specified range.
    ///
    /// - Parameter range: The NSRange to edit.
    ///
    open func toggleItalic(range: NSRange) {
        let formatter = ItalicFormatter()
        toggle(formatter: formatter, atRange: range)
    }


    /// Adds or removes a underline style from the specified range.
    ///
    /// - Parameter range: The NSRange to edit.
    ///
    open func toggleUnderline(range: NSRange) {
        let formatter = UnderlineFormatter()
        toggle(formatter: formatter, atRange: range)
    }


    /// Adds or removes a strikethrough style from the specified range.
    ///
    /// - Parameter range: The NSRange to edit.
    ///
    open func toggleStrikethrough(range: NSRange) {
        let formatter = StrikethroughFormatter()
        toggle(formatter: formatter, atRange: range)
    }

    /// Adds or removes a blockquote style from the specified range.
    /// Blockquotes are applied to an entire paragrah regardless of the range.
    /// If the range spans multiple paragraphs, the style is applied to all
    /// affected paragraphs.
    ///
    /// - Parameters:
    ///     - range: The NSRange to edit.
    ///
    open func toggleBlockquote(range: NSRange) {
        let formatter = BlockquoteFormatter(placeholderAttributes: typingAttributes)
        toggle(formatter: formatter, atRange: range)
        forceRedrawCursorAfterDelay()
    }

    /// Adds or removes a ordered list style from the specified range.
    ///
    /// - Parameter range: The NSRange to edit.
    ///
    open func toggleOrderedList(range: NSRange) {
        let formatter = TextListFormatter(style: .ordered, placeholderAttributes: typingAttributes)
        toggle(formatter: formatter, atRange: range)
        forceRedrawCursorAfterDelay()
    }


    /// Adds or removes a unordered list style from the specified range.
    ///
    /// - Parameter range: The NSRange to edit.
    ///
    open func toggleUnorderedList(range: NSRange) {
        let formatter = TextListFormatter(style: .unordered, placeholderAttributes: typingAttributes)
        toggle(formatter: formatter, atRange: range)
        forceRedrawCursorAfterDelay()
    }


    /// Adds or removes a unordered list style from the specified range.
    ///
    /// - Parameter range: The NSRange to edit.
    ///
    open func toggleHeader(range: NSRange) {
        let formatter = HeaderFormatter(placeholderAttributes: typingAttributes)
        toggle(formatter: formatter, atRange: range)
        forceRedrawCursorAfterDelay()
    }


    /// After text deletion, this helper will re-apply the Text Formatters at the specified range, if they were
    /// present in the segment previous to the modified range.
    ///
    /// - Parameters:
    ///     - deletedText: String that was deleted.
    ///     - range: Position in which the deletedText was present in the storage.
    ///
    private func refreshStylesAfterDeletion(of deletedText: NSAttributedString, at range: NSRange) {
        guard deletedText.string == String(.newline) || range.location == 0 else {
            return
        }
        let formatters:[AttributeFormatter] = [TextListFormatter(style: .ordered), TextListFormatter(style: .unordered), BlockquoteFormatter(), HeaderFormatter(headerLevel:.h1),HeaderFormatter(headerLevel:.h2), HeaderFormatter(headerLevel:.h3)]
        for formatter in formatters {
            if range.location > 0 && formatter.present(in: textStorage, at: range.location-1) {
                formatter.applyAttributes(to: storage, at: range)
            } else if formatter.present(in: textStorage, at: range.location) || range.location == 0 {
                formatter.removeAttributes(from: textStorage, at: range)
            }
        }
    }


    /// Verifies if the Active Font's Family Name matches with our Default Font, or not. If the family diverges,
    /// this helper will proceed to restore the defaultFont's Typing Attributes
    /// This is meant as a workaround for the "Emojis Mixing Up Font's" glitch.
    ///
    private func restoreDefaultFontIfNeeded() {
        guard let activeFont = typingAttributes[NSFontAttributeName] as? UIFont,
            activeFont.familyName != defaultFont.familyName
            else {
                return
        }

        typingAttributes[NSFontAttributeName] = defaultFont
    }


    /// Indicates whether ParagraphStyles should be removed, when inserting the specified string, at a given location,
    /// or not. Note that we should remove Paragraph Styles whenever:
    ///
    /// -   The previous string contains just a newline
    /// -   The next string is a newline (or we're at the end of the text storage)
    /// -   We're at the beginning of a new line
    /// -   The user just typed a new line
    ///
    /// - Parameters:
    ///     - insertedText: String that was just inserted
    ///     - at: Location in which the string was just inserted
    ///
    /// - Returns: True if we should remove the paragraph attributes. False otherwise!
    ///
    private func shouldRemoveParagraphAttributes(insertedText text: String, at location: Int) -> Bool {
        guard text == String(.newline) else {
            return false
        }

        let afterRange = NSRange(location: location, length: 1)
        let beforeRange = NSRange(location: location - 1, length: 1)

        var afterString = String(.newline)
        var beforeString = String(.newline)
        if beforeRange.location >= 0 {
            beforeString = storage.attributedSubstring(from: beforeRange).string
        }

        if afterRange.endLocation < storage.length {
            afterString = storage.attributedSubstring(from: afterRange).string
        }

        return beforeString == String(.newline) && afterString == String(.newline) && storage.isStartOfNewLine(atLocation: location)
    }


    /// This helper will proceed to remove the Paragraph attributes, in a given string, at the specified range,
    /// if needed (please, check `shouldRemoveParagraphAttributes` to learn the conditions that would trigger this!).
    ///
    /// - Parameters:
    ///     - insertedText: String that just got inserted.
    ///     - at: Range in which the string was inserted.
    ///
    /// - Returns: True if ParagraphAttributes were removed. False otherwise!
    ///
    func ensureRemovalOfParagraphAttributes(insertedText text: String, at range: NSRange) -> Bool {

        guard shouldRemoveParagraphAttributes(insertedText: text, at: range.location) else {
            return false
        }

        let formatters:[AttributeFormatter] = [TextListFormatter(style: .ordered), TextListFormatter(style: .unordered), BlockquoteFormatter()]
        for formatter in formatters {
            if formatter.present(in: textStorage, at: range.location) {
                formatter.removeAttributes(from: textStorage, at: range)
                return true
            }
        }

        return false
    }


    /// Indicates whether a new empty paragraph was created after the insertion of text at the specified location
    ///
    /// - Parameters:
    ///     - insertedText: String that was just inserted
    ///     - at: Location in which the string was just inserted
    ///
    /// - Returns: True if we should remove the paragraph attributes. False otherwise!
    ///
    private func isNewEmptyParagraphAfter(insertedText text: String, at location: Int) -> Bool {
        guard text == String(.newline) else {
            return false
        }

        let afterRange = NSRange(location: location, length: 1)
        var afterString = String(.newline)

        if afterRange.endLocation < storage.length {
            afterString = storage.attributedSubstring(from: afterRange).string
        }

        return afterString == String(.newline) && storage.isStartOfNewLine(atLocation: location)
    }

<<<<<<< HEAD
=======
    /// Upon Text Insertion, we'll remove the NSLinkAttribute whenever the new text **IS NOT** surrounded by
    /// the NSLinkAttribute. Meaning that:
    ///
    ///     - Text inserted in front of a link will not be automagically linkified
    ///     - Text inserted after a link (even with no spaces!) won't be linkified anymore
    ///     - Only text edited "Within" a Link's Anchor will get linkified.
    ///
    /// - Parameter range: Range in which new text will be inserted.
    ///
    private func ensureRemovalOfLinkTypingAttribute(at range: NSRange) {
        guard typingAttributes[NSLinkAttributeName] != nil else {
            return
        }

        guard !storage.isLocationPreceededByLink(range.location) ||
            !storage.isLocationSuccededByLink(range.location)
            else {
                return
        }

        typingAttributes.removeValue(forKey: NSLinkAttributeName)
    }
>>>>>>> 3fe90e88

    /// This helper will proceed to remove the Paragraph attributes when a new line is inserted at the end of an paragraph.
    /// Examples of this are the header attributes (Heading 1 to 6) When you start a new paragraph it shoudl reset to the standard style.
    ///
    /// - Parameters:
    ///     - insertedText: String that just got inserted.
    ///     - at: Range in which the string was inserted.
    ///
    /// - Returns: True if ParagraphAttributes were removed. False otherwise!
    ///
    @discardableResult func ensureRemovalOfSingleLineParagraphAttributes(insertedText text: String, at range: NSRange) -> Bool {

        guard isNewEmptyParagraphAfter(insertedText: text, at: range.location) else {
            return false
        }

        let formatters:[AttributeFormatter] = [HeaderFormatter(headerLevel:.h1), HeaderFormatter(headerLevel:.h2), HeaderFormatter(headerLevel:.h3)]
        for formatter in formatters {
            if formatter.present(in: textStorage, at: range.location) {
                formatter.removeAttributes(from: textStorage, at: range)
                return true
            }
        }

        return false
    }


    /// Force the SDK to Redraw the cursor, asynchronously, if the edited text (inserted / deleted) requires it.
    /// This method was meant as a workaround for Issue #144.
    ///
    func ensureCursorRedraw(afterEditing text: String) {
        guard text == String(.newline) else {
            return
        }

        forceRedrawCursorAfterDelay()
    }


    /// Force the SDK to Redraw the cursor, asynchronously, after a delay. This method was meant as a workaround
    /// for Issue #144: the Caret might end up redrawn below the Blockquote's custom background.
    ///
    func forceRedrawCursorAfterDelay() {
        let delay = 0.05
        DispatchQueue.main.asyncAfter(deadline: .now() + delay) {
            let pristine = self.selectedRange
            let updated = NSMakeRange(max(pristine.location - 1, 0), 0)
            self.selectedRange = updated
            self.selectedRange = pristine
        }
    }


    // MARK: - Links

    /// Adds a link to the designated url on the specified range.
    ///
    /// - Parameters:
    ///     - url: the NSURL to link to.
    ///     - title: the text for the link.
    ///     - range: The NSRange to edit.
    ///
    open func setLink(_ url: URL, title: String, inRange range: NSRange) {
        let formatter = LinkFormatter()
        formatter.attributeValue = url        
        let attributes = formatter.apply(to: typingAttributes)
        storage.replaceCharacters(in: range, with: NSAttributedString(string: title, attributes: attributes))
        delegate?.textViewDidChange?(self)
    }


    /// Removes the link, if any, at the specified range
    ///
    /// - Parameter range: range that contains the link to be removed.
    ///
    open func removeLink(inRange range: NSRange) {
        let formatter = LinkFormatter()
        formatter.toggle(in: storage, at: range)
        delegate?.textViewDidChange?(self)
    }


    // MARK: - Embeds

    /// Inserts an image at the specified index
    ///
    /// - Parameters:
    ///     - image: the image object to be inserted.
    ///     - sourceURL: The url of the image to be inserted.
    ///     - position: The character index at which to insert the image.
    ///
    /// - Returns: the attachment object that can be used for further calls
    ///
    open func insertImage(sourceURL url: URL, atPosition position: Int, placeHolderImage: UIImage?, identifier: String = UUID().uuidString) -> TextAttachment {
        let attachment = storage.insertImage(sourceURL: url, atPosition: position, placeHolderImage: placeHolderImage ?? defaultMissingImage, identifier: identifier)
        let length = NSAttributedString(attachment:NSTextAttachment()).length
        textStorage.addAttributes(typingAttributes, range: NSMakeRange(position, length))
        selectedRange = NSMakeRange(position+length, 0)
        delegate?.textViewDidChange?(self)
        return attachment
    }


    /// Returns the TextAttachment instance with the matching identifier
    ///
    /// - Parameter id: Identifier of the text attachment to be retrieved
    ///
    open func attachment(withId id: String) -> TextAttachment? {
        return storage.attachment(withId: id)
    }

    /// Removes the attachments that match the attachament identifier provided from the storage
    ///
    /// - Parameter attachmentID: the unique id of the attachment
    ///
    open func remove(attachmentID: String) {
        storage.remove(attachmentID: attachmentID)
        delegate?.textViewDidChange?(self)
    }


    /// Inserts a Video attachment at the specified index
    ///
    /// - Parameters:
    ///     - index: The character index at which to insert the image.
    ///     - params: TBD
    ///
    open func insertVideo(_ index: Int, params: [String: AnyObject]) {
        print("video")
    }

    /// Returns the associated TextAttachment, at a given point, if any.
    ///
    /// - Parameter point: The point on screen to check for attachments.
    ///
    /// - Returns: The associated TextAttachment.
    ///
    open func attachmentAtPoint(_ point: CGPoint) -> TextAttachment? {
        let index = layoutManager.characterIndex(for: point, in: textContainer, fractionOfDistanceBetweenInsertionPoints: nil)
        guard index < textStorage.length else {
            return nil
        }

        return textStorage.attribute(NSAttachmentAttributeName, at: index, effectiveRange: nil) as? TextAttachment
    }

    /// Move the selected range to the nearest character of the point specified in the textView
    ///
    /// - Parameter point: the position to move the selection to.
    ///
    open func moveSelectionToPoint(_ point: CGPoint) {
        let index = layoutManager.characterIndex(for: point, in: textContainer, fractionOfDistanceBetweenInsertionPoints: nil)
        guard index < textStorage.length else {
            return
        }

        guard let locationAfter = textStorage.string.location(after: index) else {
            selectedRange = NSRange(location: index, length: 0)
            return;
        }
        var newLocation = locationAfter
        if isPointInsideAttachmentMargin(point: point) {
            newLocation = index
        }
        selectedRange = NSRange(location: newLocation, length: 0)
    }


    /// // Check if there is an attachment at the location we are moving. If there is one check if we want to move before or after the attachment based on the margins.
    ///
    /// - Parameter point: the point to check.
    /// - Returns: true if the point fall inside an attachment margin
    open func isPointInsideAttachmentMargin(point: CGPoint) -> Bool {
        let index = layoutManager.characterIndex(for: point, in: textContainer, fractionOfDistanceBetweenInsertionPoints: nil)

        if let attachment = attachmentAtPoint(point) {
            let glyphRange = layoutManager.glyphRange(forCharacterRange: NSRange(location: index, length: 1), actualCharacterRange: nil)
            let rect = layoutManager.boundingRect(forGlyphRange: glyphRange, in: textContainer)
            if point.y >= rect.origin.y && point.y <= (rect.origin.y + (2*attachment.imageMargin)) {
                return true
            }
        }
        return false
    }

    // MARK: - Links

    /// Returns an NSURL if the specified range as attached a link attribute
    ///
    /// - Parameter range: The NSRange to inspect
    ///
    /// - Returns: The NSURL if available
    ///
    open func linkURL(forRange range: NSRange) -> URL? {
        let index = maxIndex(range.location)
        var effectiveRange = NSRange()
        guard index < storage.length,
            let attr = storage.attribute(NSLinkAttributeName, at: index, effectiveRange: &effectiveRange)
            else {
                return nil
        }

        if let url = attr as? URL {
            return url
        }

        if let urlString = attr as? String {
            return URL(string:urlString)
        }

        return nil
    }


    /// Returns the Link Attribute's Full Range, intersecting the specified range.
    ///
    /// - Parameter range: The NSRange to inspect
    ///
    /// - Returns: The full Link's Range.
    ///
    open func linkFullRange(forRange range: NSRange) -> NSRange? {
        let index = maxIndex(range.location)
        var effectiveRange = NSRange()
        guard index < storage.length,
            storage.attribute(NSLinkAttributeName, at: index, effectiveRange: &effectiveRange) != nil
            else {
                return nil
        }

        return effectiveRange
    }


    /// The maximum index should never exceed the length of the text storage minus one,
    /// else we court out of index exceptions.
    ///
    /// - Parameter index: The candidate index. If the index is greater than the max allowed, the max is returned.
    ///
    /// - Returns: If the index is greater than the max allowed, the max is returned, else the original value.
    ///
    func maxIndex(_ index: Int) -> Int {
        if index >= storage.length {
            return max(storage.length - 1, 0)
        }

        return index
    }

    /// In most instances, the value of NSRange.location is off by one when compared to a character index.
    /// Call this method to get an adjusted character index from an NSRange.location.
    ///
    /// - Parameter index: The candidate index.
    ///
    /// - Returns: The specified or maximum index.
    ///
    func adjustedIndex(_ index: Int) -> Int {
        let index = maxIndex(index)
        return max(0, index - 1)
    }

    // MARK: - Attachments

    /// Updates the attachment properties to the new values
    ///
    /// - parameter attachment: the attachment to update
    /// - parameter alignment:  the alignment value
    /// - parameter size:       the size value
    /// - parameter url:        the attachment url
    ///
    open func update(attachment: TextAttachment,
                     alignment: TextAttachment.Alignment,
                     size: TextAttachment.Size,
                     url: URL) {
        storage.update(attachment: attachment, alignment: alignment, size: size, url: url)
        layoutManager.invalidateLayoutForAttachment(attachment)
        delegate?.textViewDidChange?(self)
    }

    /// Invalidates the layout of the attachment and marks it to be refresh on the next update
    ///
    /// - Parameters:
    ///   - attachment: the attachment to update
    ///
    open func refreshLayoutFor(attachment: TextAttachment) {
        layoutManager.invalidateLayoutForAttachment(attachment)
    }    
}


// MARK: - TextStorageImageProvider

extension TextView: TextStorageAttachmentsDelegate {

    func storage(
        _ storage: TextStorage,
        attachment: TextAttachment,
        imageForURL url: URL,
        onSuccess success: @escaping (UIImage) -> (),
        onFailure failure: @escaping () -> ()) -> UIImage {
        
        guard let mediaDelegate = mediaDelegate else {
            fatalError("This class requires a media delegate to be set.")
        }
        
        let placeholderImage = mediaDelegate.textView(self, imageAtUrl: url, onSuccess: success, onFailure: failure)
        return placeholderImage
    }

    func storage(_ storage: TextStorage, missingImageForAttachment: TextAttachment) -> UIImage {
        return defaultMissingImage
    }
    
    func storage(_ storage: TextStorage, urlForAttachment attachment: TextAttachment) -> URL {
        
        guard let mediaDelegate = mediaDelegate else {
            fatalError("This class requires a media delegate to be set.")
        }
        
        return mediaDelegate.textView(self, urlForAttachment: attachment)
    }

    func storage(_ storage: TextStorage, deletedAttachmentWithID attachmentID: String) {
        mediaDelegate?.textView(self, deletedAttachmentWithID: attachmentID)
    }
}<|MERGE_RESOLUTION|>--- conflicted
+++ resolved
@@ -179,7 +179,6 @@
             return
         }
 
-<<<<<<< HEAD
         // Emoji Fix:
         // Fallback to the default font, whenever the Active Font's Family doesn't match with the Default Font's family.
         // We do this twice (before and after inserting text), in order to properly handle two scenarios:
@@ -192,11 +191,11 @@
         //   SDK: the font "applied" after inserting an emoji breaks with our styling mechanism.
         //
         restoreDefaultFontIfNeeded()
-=======
+
         ensureRemovalOfLinkTypingAttribute(at: selectedRange)
 
->>>>>>> 3fe90e88
         super.insertText(text)
+
         restoreDefaultFontIfNeeded()
 
         ensureRemovalOfSingleLineParagraphAttributes(insertedText: text, at: selectedRange)
@@ -513,7 +512,7 @@
     ///
     private func restoreDefaultFontIfNeeded() {
         guard let activeFont = typingAttributes[NSFontAttributeName] as? UIFont,
-            activeFont.familyName != defaultFont.familyName
+            activeFont.fontName == ".AppleColorEmojiUI"
             else {
                 return
         }
@@ -608,8 +607,7 @@
         return afterString == String(.newline) && storage.isStartOfNewLine(atLocation: location)
     }
 
-<<<<<<< HEAD
-=======
+
     /// Upon Text Insertion, we'll remove the NSLinkAttribute whenever the new text **IS NOT** surrounded by
     /// the NSLinkAttribute. Meaning that:
     ///
@@ -632,7 +630,7 @@
 
         typingAttributes.removeValue(forKey: NSLinkAttributeName)
     }
->>>>>>> 3fe90e88
+
 
     /// This helper will proceed to remove the Paragraph attributes when a new line is inserted at the end of an paragraph.
     /// Examples of this are the header attributes (Heading 1 to 6) When you start a new paragraph it shoudl reset to the standard style.
