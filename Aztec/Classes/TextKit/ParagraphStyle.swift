import Foundation
import UIKit


// MARK: - ParagraphStyle
//
open class ParagraphStyle: NSMutableParagraphStyle, CustomReflectable {

    // MARK: - CustomReflectable

    public var customMirror: Mirror {
        get {
            return Mirror(self, children: ["blockquotes": blockquotes,
                                           "headerLevel": headerLevel,
                                           "htmlDiv": htmlDiv,
                                           "htmlParagraph": htmlParagraph,
                                           "textList": lists,
                                           "properties": properties])
        }
    }

    private enum EncodingKeys: String {
        case headerLevel
    }

    var properties = [ParagraphProperty]()

    var blockquotes: [Blockquote] {
        return properties.flatMap { property in
            return property as? Blockquote
        }
    }

    var htmlDiv: [HTMLDiv] {
        return properties.flatMap { property in
            return property as? HTMLDiv
        }
    }

    var htmlParagraph: [HTMLParagraph] {
        return properties.flatMap { property in
            return property as? HTMLParagraph
        }
    }

    var lists : [TextList] {
        return properties.flatMap { property in
            return property as? TextList
        }
    }

    var headers: [Header] {
        return properties.flatMap { property in
            return property as? Header
        }
    }

    var headerLevel: Int {
        let availableHeaders = headers
        if availableHeaders.isEmpty {
            return 0
        } else {
            return availableHeaders.last!.level.rawValue
        }
    }

    var htmlPre: HTMLPre? {
        let htmlPres = properties.flatMap { property in
            return property as? HTMLPre
        }
        return htmlPres.first
    }

    override init() {
        super.init()
    }

    public required init?(coder aDecoder: NSCoder) {

        if let encodedProperties = aDecoder.decodeObject(forKey:String(describing: ParagraphProperty.self)) as? [ParagraphProperty] {
            properties = encodedProperties
        }

        aDecoder.decodeInteger(forKey: EncodingKeys.headerLevel.rawValue)
        
        super.init(coder: aDecoder)
    }

    override open func encode(with aCoder: NSCoder) {
        super.encode(with: aCoder)

        aCoder.encode(properties, forKey: String(describing: ParagraphProperty.self))
        aCoder.encode(headerLevel, forKey: EncodingKeys.headerLevel.rawValue)
    }

    override open func setParagraphStyle(_ baseParagraphStyle: NSParagraphStyle) {
        
        guard let paragraphStyle = baseParagraphStyle as? ParagraphStyle else {
            super.setParagraphStyle(baseParagraphStyle)
            return
        }
    
        // IMPORTANT: It's important to keep the implementation of this method custom for our ParagraphStyle class.
        // The parent call tries to copy the properties that this class turned into calculated properties.
        
        // IMPORTANT 2: It's important to copy lists, blockquotes, etc before the other properties, since their values are
        // calculated and sometimes based in these.
        properties = paragraphStyle.properties
        
        baseHeadIndent = paragraphStyle.baseHeadIndent
        baseFirstLineHeadIndent = paragraphStyle.baseFirstLineHeadIndent
        baseTailIndent = paragraphStyle.baseTailIndent
        
<<<<<<< HEAD
        baseParagraphSpacing = paragraphStyle.baseParagraphSpacing
        baseParagraphSpacingBefore = paragraphStyle.baseParagraphSpacingBefore
=======
        blockquoteParagraphSpacing = paragraphStyle.blockquoteParagraphSpacing
        blockquoteParagraphSpacingBefore = paragraphStyle.blockquoteParagraphSpacingBefore
        
        regularParagraphSpacing = paragraphStyle.regularParagraphSpacing
        regularParagraphSpacingBefore = paragraphStyle.regularParagraphSpacingBefore
>>>>>>> 43408644
        
        textListParagraphSpacing = paragraphStyle.textListParagraphSpacing
        textListParagraphSpacingBefore = paragraphStyle.textListParagraphSpacingBefore
    }

    open override var headIndent: CGFloat {
        get {
            let extra: CGFloat = (CGFloat(lists.count + blockquotes.count) * Metrics.listTextIndentation)

            return baseHeadIndent + extra
        }

        set {
            baseHeadIndent = newValue
        }
    }

    open override var firstLineHeadIndent: CGFloat {
        get {
            let extra: CGFloat = (CGFloat(lists.count + blockquotes.count) * Metrics.listTextIndentation)

            return baseFirstLineHeadIndent + extra
        }

        set {
            baseFirstLineHeadIndent = newValue
        }
    }

    open override var tailIndent: CGFloat {
        get {
            let extra: CGFloat = CGFloat(self.blockquotes.count) * Metrics.defaultIndentation

            return baseTailIndent - extra
        }

        set {
            baseTailIndent = newValue
        }
    }

    /// The amount of indent for the blockquote of the paragraph if any.
    ///
    public var blockquoteIndent: CGFloat {
        let blockquoteIndex = properties.filter({ property in
            return property is Blockquote || property is TextList
        }).index(where: { property in
            return property is Blockquote
        })

        guard let depth = blockquoteIndex else {
            return 0
        }

        return CGFloat(depth) * Metrics.listTextIndentation
    }

    /// The amount of indent for the list of the paragraph if any.
    ///
    public var listIndent: CGFloat {
        let listAndBlockquotes = properties.filter({ property in
            return property is Blockquote || property is TextList
        })
        var depth = 0
        for position in (0..<listAndBlockquotes.count).reversed() {
            if listAndBlockquotes[position] is TextList {
                depth = position
                break
            }
        }

        return CGFloat(depth) * Metrics.listTextIndentation
    }

    var baseHeadIndent: CGFloat = 0
    var baseFirstLineHeadIndent: CGFloat = 0
    var baseTailIndent: CGFloat = 0
    
    var baseParagraphSpacing = CGFloat(0)
    var baseParagraphSpacingBefore = CGFloat(0)
    
    var textListParagraphSpacing = CGFloat(0)
    var textListParagraphSpacingBefore = CGFloat(0)
    
    var blockquoteParagraphSpacing = CGFloat(0)
    var blockquoteParagraphSpacingBefore = CGFloat(0)
    
    open override var paragraphSpacing: CGFloat {
        get {
<<<<<<< HEAD
            var extra:CGFloat = 0
            if lists.count != 0 {
                extra = textListParagraphSpacing
=======
            if blockquotes.count > 0 {
                return blockquoteParagraphSpacing
            } else if lists.count > 0 {
                return textListParagraphSpacing
            } else {
                return regularParagraphSpacing
>>>>>>> 43408644
            }
            return baseParagraphSpacing + extra
        }
        set {
            baseParagraphSpacing = newValue
        }
    }
    
    open override var paragraphSpacingBefore: CGFloat {
        get {
<<<<<<< HEAD
            var extra:CGFloat = 0
            if lists.count != 0 {
                extra = textListParagraphSpacing
=======
            if blockquotes.count > 0 {
                return blockquoteParagraphSpacingBefore
            } else if lists.count > 0 {
                return textListParagraphSpacingBefore
            } else {
                return regularParagraphSpacingBefore
>>>>>>> 43408644
            }
            return baseParagraphSpacingBefore + extra
        }
        set {
            baseParagraphSpacingBefore = newValue
        }
    }
    
    // MARK: - Defaults
    
    private static var cachedDefault: ParagraphStyle = {
        let style = ParagraphStyle()
        
        var tabStops = [NSTextTab]()
        
        for intervalNumber in (1 ..< Metrics.tabStepCount) {
            let location = intervalNumber * Metrics.tabStepInterval
            let textTab = NSTextTab(textAlignment: .natural, location: CGFloat(location), options: [:])
            
            tabStops.append(textTab)
        }
        
        style.tabStops = tabStops
        style.lineSpacing = 8
<<<<<<< HEAD
        style.baseParagraphSpacing = 8
        style.baseParagraphSpacingBefore = 8
        
        style.textListParagraphSpacing = -4
        style.textListParagraphSpacingBefore = -4
=======
        style.blockquoteParagraphSpacing = 8
        style.blockquoteParagraphSpacingBefore = 8
        style.regularParagraphSpacing = 8
        style.regularParagraphSpacingBefore = 8
        style.textListParagraphSpacing = 0
        style.textListParagraphSpacingBefore = 0
>>>>>>> 43408644
        
        return style
    }()
    
    static func setDefault(_ newDefault: ParagraphStyle) {
        cachedDefault = newDefault
    }
    
    open override class var `default`: ParagraphStyle {
        return ParagraphStyle.cachedDefault
    }

    // MARK: - Equatable
    
    open override func isEqual(_ object: Any?) -> Bool {
        guard let otherParagraph = object as? ParagraphStyle else {
            return false
        }

        if headerLevel != otherParagraph.headerLevel
            || htmlParagraph != otherParagraph.htmlParagraph           
            || properties != otherParagraph.properties {
            return false
        }
        
        return super.isEqual(object)
    }

    static func ==(lhs: ParagraphStyle, rhs: ParagraphStyle) -> Bool {
        return lhs.isEqual(rhs)
    }

    open override func copy(with zone: NSZone? = nil) -> Any {
        let copy = ParagraphStyle()

        copy.setParagraphStyle(self)

        return copy
    }

    open override func mutableCopy(with zone: NSZone? = nil) -> Any {
        let copy = ParagraphStyle()

        copy.setParagraphStyle(self)

        return copy
    }

    open override var hash: Int {
        var hash: Int = super.hash

        for property in properties {
            hash = hash ^ property.hashValue
        }        
        
        return hash
    }

    var debugString: String {
        return description
    }

    open override var description: String {
        return super.description +
            " Blockquotes: \(String(describing:blockquotes)),\n" +
            " HeaderLevel: \(headerLevel),\n" +
            " HTMLDiv: \(String(describing: htmlDiv)),\n" +
            " HTMLParagraph: \(String(describing: htmlParagraph)),\n" +
            " TextLists: \(lists)"
    }
}


// MARK: - Add method to manipulate properties array
//
extension ParagraphStyle {

    /// Inserts the specified ParagraphProperty at the very end of the Properties array
    ///
    func appendProperty(_ property: ParagraphProperty) {
        properties.append(property)
    }

    /// Inserts the specified ParagraphProperty at the specified index
    ///
    func insertProperty(_ property: ParagraphProperty, at index: Int) {
        properties.insert(property, at: index)
    }

    /// Inserts the specified ParagraphProperty after the last Property of the specified kind. If none,
    /// this method will simply append the given ParagraphProperty at the very end of the Properties array.
    ///
    /// *Note*: This is specially useful when adding a nested List Nested Level, where 'New Lists' should be
    /// clustered at the 'Right Hand Side' of the currently existant list.
    ///
    func insertProperty(_ property: ParagraphProperty, afterLastOfType type: AnyClass) {
        guard let targetIndex = properties.lastIndex(where: { type(of: $0) == type }) else {
            properties.append(property)
            return
        }

        properties.insert(property, at: targetIndex + 1)
    }

    /// Removes the first ParagraphProperty present in the Properties collection that matches the specified kind.
    ///
    func removeProperty(ofType type: AnyClass) {
        for index in (0..<properties.count).reversed() {
            if type(of: properties[index]) == type {
                properties.remove(at: index)
                return
            }
        }
    }

    /// Replaces the first ParagraphProperty present in the Properties collection with a given instance
    ///
    func replaceProperty(ofType type: AnyClass, with newProperty: ParagraphProperty) {
        for index in (0..<properties.count).reversed() {
            if type(of: properties[index]) == type {
                properties[index] = newProperty
                return
            }
        }
    }
}<|MERGE_RESOLUTION|>--- conflicted
+++ resolved
@@ -111,16 +111,8 @@
         baseFirstLineHeadIndent = paragraphStyle.baseFirstLineHeadIndent
         baseTailIndent = paragraphStyle.baseTailIndent
         
-<<<<<<< HEAD
         baseParagraphSpacing = paragraphStyle.baseParagraphSpacing
         baseParagraphSpacingBefore = paragraphStyle.baseParagraphSpacingBefore
-=======
-        blockquoteParagraphSpacing = paragraphStyle.blockquoteParagraphSpacing
-        blockquoteParagraphSpacingBefore = paragraphStyle.blockquoteParagraphSpacingBefore
-        
-        regularParagraphSpacing = paragraphStyle.regularParagraphSpacing
-        regularParagraphSpacingBefore = paragraphStyle.regularParagraphSpacingBefore
->>>>>>> 43408644
         
         textListParagraphSpacing = paragraphStyle.textListParagraphSpacing
         textListParagraphSpacingBefore = paragraphStyle.textListParagraphSpacingBefore
@@ -210,18 +202,9 @@
     
     open override var paragraphSpacing: CGFloat {
         get {
-<<<<<<< HEAD
             var extra:CGFloat = 0
             if lists.count != 0 {
                 extra = textListParagraphSpacing
-=======
-            if blockquotes.count > 0 {
-                return blockquoteParagraphSpacing
-            } else if lists.count > 0 {
-                return textListParagraphSpacing
-            } else {
-                return regularParagraphSpacing
->>>>>>> 43408644
             }
             return baseParagraphSpacing + extra
         }
@@ -232,18 +215,9 @@
     
     open override var paragraphSpacingBefore: CGFloat {
         get {
-<<<<<<< HEAD
             var extra:CGFloat = 0
             if lists.count != 0 {
                 extra = textListParagraphSpacing
-=======
-            if blockquotes.count > 0 {
-                return blockquoteParagraphSpacingBefore
-            } else if lists.count > 0 {
-                return textListParagraphSpacingBefore
-            } else {
-                return regularParagraphSpacingBefore
->>>>>>> 43408644
             }
             return baseParagraphSpacingBefore + extra
         }
@@ -268,20 +242,11 @@
         
         style.tabStops = tabStops
         style.lineSpacing = 8
-<<<<<<< HEAD
         style.baseParagraphSpacing = 8
         style.baseParagraphSpacingBefore = 8
         
         style.textListParagraphSpacing = -4
         style.textListParagraphSpacingBefore = -4
-=======
-        style.blockquoteParagraphSpacing = 8
-        style.blockquoteParagraphSpacingBefore = 8
-        style.regularParagraphSpacing = 8
-        style.regularParagraphSpacingBefore = 8
-        style.textListParagraphSpacing = 0
-        style.textListParagraphSpacingBefore = 0
->>>>>>> 43408644
         
         return style
     }()
