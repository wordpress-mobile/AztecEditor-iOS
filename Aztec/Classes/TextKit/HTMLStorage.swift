--- conflicted
+++ resolved
@@ -93,15 +93,10 @@
         beginEditing()
 
         textStore.replaceCharacters(in: range, with: str)
-<<<<<<< HEAD
-        edited([.editedAttributes, .editedCharacters], range: range, changeInLength: string.count - range.length)
-
-=======
         replaceTextStoreString(range, with: str)
         
-        edited([.editedAttributes, .editedCharacters], range: range, changeInLength: string.characters.count - range.length)
+        edited([.editedAttributes, .editedCharacters], range: range, changeInLength: string.count - range.length)
         
->>>>>>> ac1cd62c
         colorizeHTML()
         endEditing()
     }
