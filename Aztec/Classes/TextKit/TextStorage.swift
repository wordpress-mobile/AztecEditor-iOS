import Foundation
import UIKit

/// Implemented by a class taking care of handling attachments for the storage.
///
protocol TextStorageAttachmentsDelegate {

    /// Provides images for attachments that are part of the storage
    ///
    /// - parameter storage:    The storage that is requesting the image.
    /// - parameter attachment: The attachment that is requesting the image.
    /// - parameter url:        url for the image.
    /// - parameter success:    a callback block to be invoked with the image fetched from the url.
    /// - parameter failure:    a callback block to be invoked when an error occurs when fetching the image.
    ///
    /// - returns: returns a temporary UIImage to be used while the request is happening
    ///
    func storage(
        _ storage: TextStorage,
        attachment: TextAttachment,
        imageForURL url: URL,
        onSuccess success: @escaping (UIImage) -> (),
        onFailure failure: @escaping () -> ()) -> UIImage
    
    func storage(_ storage: TextStorage, missingImageForAttachment: TextAttachment) -> UIImage
    
    /// Called when an image is about to be added to the storage as an attachment, so that the
    /// delegate can specify an URL where that image is available.
    ///
    /// - Parameters:
    ///     - storage:      The storage that is requesting the image.
    ///     - image:        The image that was added to the storage.
    ///
    /// - Returns: the requested `NSURL` where the image is stored.
    ///
    func storage(_ storage: TextStorage, urlForImage image: UIImage) -> URL
}

/// Custom NSTextStorage
///
open class TextStorage: NSTextStorage {

    fileprivate var textStore = NSMutableAttributedString(string: "", attributes: nil)
    fileprivate let dom = Libxml2.DOMString()
    
    // MARK: - Undo Support
    
    private var storedUndoManager: UndoManager?
    
    public var undoManager: UndoManager? {
        
        get {
            return storedUndoManager
        }
        
        set {
            storedUndoManager = newValue
            dom.undoManager = undoManager
        }
    }
    
    /// Call this method to know if the DOM should be updated, or if the undo manager will take care
    /// of it.
    ///
    /// The undo manager will take care of updating the DOM whenever an undo or redo operation
    /// is triggered.
    ///
    /// - Returns: `true` if the DOM must be updated, or `false` if the undo manager will take care.
    ///
    private func mustUpdateDOM() -> Bool {
        guard let undoManager = undoManager else {
            return true
        }
        
        return !undoManager.isUndoing
    }
    
    // MARK: - NSTextStorage

    override open var string: String {
        return textStore.string
    }

    // MARK: - Attachments

    var attachmentsDelegate: TextStorageAttachmentsDelegate?

    open func TextAttachments() -> [TextAttachment] {
        let range = NSMakeRange(0, length)
        var attachments = [TextAttachment]()
        enumerateAttribute(NSAttachmentAttributeName, in: range, options: []) { (object, range, stop) in
            if let attachment = object as? TextAttachment {
                attachments.append(attachment)
            }
        }

        return attachments
    }

    open func range(forAttachment attachment: TextAttachment) -> NSRange? {

        var range: NSRange?

        textStore.enumerateAttachmentsOfType(TextAttachment.self) { (currentAttachment, currentRange, stop) in
            if attachment == currentAttachment {
                range = currentRange
                stop.pointee = true
            }
        }

        return range
    }
    
    // MARK: - NSAttributedString preprocessing

    /// Preprocesses an attributed string's attachments for insertion in the storage.
    ///
    /// - Important: This method takes care of removing any non-image attachments too.  This may
    ///         change in future versions.
    ///
    /// - Parameters:
    ///     - attributedString: the string we need to preprocess.
    ///
    /// - Returns: the preprocessed string.
    ///
    fileprivate func preprocessAttachments(forAttributedString attributedString: NSAttributedString) -> NSAttributedString {
        
        let fullRange = NSRange(location: 0, length: attributedString.length)
        let finalString = NSMutableAttributedString(attributedString: attributedString)
        
        attributedString.enumerateAttribute(NSAttachmentAttributeName, in: fullRange, options: []) { (object, range, stop) in
            
            // For some weird reason object can be `nil` here in certain scenarios.
            // We'll just bail out even though this method shouldn't have been called.
            //
            guard let object = object else {
                return
            }
            
            guard let attachmentsDelegate = attachmentsDelegate else {
                assertionFailure("This class can't really handle not having an image provider set.")
                return
            }
            
            guard let attachment = object as? NSTextAttachment else {
                assertionFailure("We expected a text attachment object.")
                return
            }
            
            guard let image = attachment.image else {
                // We only suppot image attachments for now.  All other attachment types are
                // stripped for safety.
                //
                finalString.removeAttribute(NSAttachmentAttributeName, range: range)
                return
            }
            
            if let textAttachment = attachment as? TextAttachment {
                textAttachment.imageProvider = self
                return
            }
            
            let replacementAttachment = TextAttachment()
            replacementAttachment.imageProvider = self
            replacementAttachment.image = image
            replacementAttachment.url = attachmentsDelegate.storage(self, urlForImage: image)
            
            finalString.addAttribute(NSAttachmentAttributeName, value: replacementAttachment, range: range)
        }
        
        return finalString
    }

    // MARK: - Overriden Methods

    override open func attributes(at location: Int, effectiveRange range: NSRangePointer?) -> [String : Any] {
        return textStore.attributes(at: location, effectiveRange: range)
    }

    override open func replaceCharacters(in range: NSRange, with str: String) {
        
        beginEditing()
        textStore.replaceCharacters(in: range, with: str)

        edited(.editedCharacters, range: range, changeInLength: str.characters.count - range.length)

        if mustUpdateDOM() {
            dom.replaceCharacters(inRange: range, withString: str, inheritStyle: true)
        }
        
        endEditing()
    }
    
    override open func replaceCharacters(in range: NSRange, with attrString: NSAttributedString) {
        
        // TODO: Evaluate moving this process to `Aztec.TextView.paste()`.
        //      I didn't do it with the initial implementation as it was non-trivial. (DRM)
        //
        let processedString = NSMutableAttributedString(attributedString:preprocessAttachments(forAttributedString: attrString))

        beginEditing()

        textStore.replaceCharacters(in: range, with: processedString)
        edited([.editedAttributes, .editedCharacters], range: range, changeInLength: attrString.string.characters.count - range.length)
<<<<<<< HEAD
        
        if mustUpdateDOM() {
            dom.replaceCharacters(inRange: range, withAttributedString: attrString, inheritStyle: false)
        }
=======

        dom.replaceCharacters(inRange: range, withAttributedString: processedString, inheritStyle: false)
>>>>>>> 9e52431d
        
        endEditing()
    }
    
    override open func removeAttribute(_ name: String, range: NSRange) {
        super.removeAttribute(name, range: range)
    }

    override open func setAttributes(_ attrs: [String : Any]?, range: NSRange) {
        beginEditing()
        textStore.setAttributes(attrs, range: range)
        edited(.editedAttributes, range: range, changeInLength: 0)
        
        if mustUpdateDOM() {
            dom.setAttributes(attrs, range: range)
        }
        
        endEditing()
    }
    
    // MARK: - Styles: Toggling

    func toggleBold(_ range: NSRange) {

        let enable = !fontTrait(.traitBold, spansRange: range)
        
        /// We should be calculating what attributes to remove in `TextStorage.setAttributes()`
        /// but since that may take a while to implement, we need this workaround until it's ready.
        ///
        if !enable {
            dom.removeBold(spanning: range)
        }

        modifyTraits(.traitBold, range: range, enable: enable)
    }

    func toggleItalic(_ range: NSRange) {

        let enable = !fontTrait(.traitItalic, spansRange: range)

        /// We should be calculating what attributes to remove in `TextStorage.setAttributes()`
        /// but since that may take a while to implement, we need this workaround until it's ready.
        ///
        if !enable {
            dom.removeItalic(spanning: range)
        }
        
        modifyTraits(.traitItalic, range: range, enable: enable)
    }

    func toggleStrikethrough(_ range: NSRange) {
        toggleAttribute(NSStrikethroughStyleAttributeName, value: NSUnderlineStyle.styleSingle.rawValue as AnyObject, range: range)
    }

    /// Toggles underline for the specified range.
    ///
    /// - Note: A better name would have been `toggleUnderline` but it was clashing with a method
    ///     in the parent class.
    ///
    /// - Note: This is a bit tricky as we can collide with a link style.  We'll want to check for
    ///     that and correct the style if necessary.
    ///
    /// - Parameters:
    ///     - range: the range to toggle the style of.
    ///
    func toggleUnderlineForRange(_ range: NSRange) {
        toggleAttribute(NSUnderlineStyleAttributeName, value: NSUnderlineStyle.styleSingle.rawValue as AnyObject, range: range)
    }

    func setLink(_ url: URL, forRange range: NSRange) {
        var effectiveRange = range
        if attribute(NSLinkAttributeName, at: range.location, effectiveRange: &effectiveRange) != nil {
            //if there was a link there before let's remove it
            removeAttribute(NSLinkAttributeName, range: effectiveRange)
        } else {
            //if a link was not there we are just going to add it to the provided range
            effectiveRange = range
        }
        
        addAttribute(NSLinkAttributeName, value: url, range: effectiveRange)
    }

    func removeLink(inRange range: NSRange){
        var effectiveRange = range
        if attribute(NSLinkAttributeName, at: range.location, effectiveRange: &effectiveRange) != nil {
            //if there was a link there before let's remove it
            removeAttribute(NSLinkAttributeName, range: effectiveRange)
            
            dom.removeLink(inRange: effectiveRange)
        }
    }

    /// Insert Image Element at the specified range using url as source
    ///
    /// - parameter url: the source URL of the image
    /// - parameter position: the position to insert the image
    /// - parameter placeHolderImage: an image to display while the image from sourceURL is being prepared
    ///
    /// - returns: the identifier of the image
    ///
    func insertImage(sourceURL url: URL, atPosition position:Int, placeHolderImage: UIImage) -> String {
        let attachment = TextAttachment()
        attachment.imageProvider = self
        attachment.url = url
        attachment.image = placeHolderImage

        // Inject the Attachment and Layout
        let insertionRange = NSMakeRange(position, 0)
        let attachmentString = NSAttributedString(attachment: attachment)
        replaceCharacters(in: insertionRange, with: attachmentString)

        return attachment.identifier
    }

    // MARK: - Attachments


    /// Return the attachment, if any, corresponding to the id provided
    ///
    /// - Parameter id: the unique id of the attachment
    /// - Returns: the attachment object
    ///
    open func attachment(withId id: String) -> TextAttachment? {
        var foundAttachment: TextAttachment? = nil
        enumerateAttachmentsOfType(TextAttachment.self) { (attachment, range, stop) in
            if attachment.identifier == id {
                foundAttachment = attachment
                stop.pointee = true
            }
        }
        return foundAttachment
    }


    /// Updates the attachment attributes to the values provided.
    ///
    /// - Parameters:
    ///   - attachment: the attachment to update
    ///   - alignment: the alignment value
    ///   - size: the size to use
    ///   - url: the image URL for the image
    ///
    open func update(attachment: TextAttachment,
                                  alignment: TextAttachment.Alignment,
                                  size: TextAttachment.Size,
                                  url: URL) {
        attachment.alignment = alignment
        attachment.size = size
        attachment.url = url
        let rangesForAttachment = ranges(forAttachment:attachment)
        
        dom.updateImage(spanning: rangesForAttachment, url: url, size: size, alignment: alignment)
    }

    fileprivate func toggleAttribute(_ attributeName: String, value: AnyObject, range: NSRange) {

        var effectiveRange = NSRange()
        let enable: Bool
        
        if attribute(attributeName, at: range.location, longestEffectiveRange: &effectiveRange, in: range) != nil {
            let intersection = range.intersect(withRange: effectiveRange)
            
            if let intersection = intersection {
                enable = !NSEqualRanges(range, intersection)
            } else {
                enable = true
            }
        } else {
            enable = true
        }
        
        if enable {
            addAttribute(attributeName, value: value, range: range)
        } else {
            
            /// We should be calculating what attributes to remove in `TextStorage.setAttributes()`
            /// but since that may take a while to implement, we need this workaround until it's ready.
            ///
            switch attributeName {
            case NSStrikethroughStyleAttributeName:
                dom.removeStrikethrough(spanning: range)
            case NSUnderlineStyleAttributeName:
                dom.removeUnderline(spanning: range)
            default:
                break
            }
            
            removeAttribute(attributeName, range: range)
        }
    }

    // MARK: - HTML Interaction

    open func getHTML() -> String {
        return dom.getHTML()
    }

    func setHTML(_ html: String, withDefaultFontDescriptor defaultFontDescriptor: UIFontDescriptor) {
        
        let attributedString = dom.setHTML(html, withDefaultFontDescriptor: defaultFontDescriptor)
        
        let originalLength = textStore.length
        textStore = NSMutableAttributedString(attributedString: attributedString)
        textStore.enumerateAttachmentsOfType(TextAttachment.self) { [weak self] (attachment, range, stop) in
            attachment.imageProvider = self
        }
        edited([.editedAttributes, .editedCharacters], range: NSRange(location: 0, length: originalLength), changeInLength: textStore.length - originalLength)
    }
}

extension TextStorage: TextAttachmentImageProvider {

    func textAttachment(
        _ textAttachment: TextAttachment,
        imageForURL url: URL,
        onSuccess success: @escaping (UIImage) -> (),
        onFailure failure: @escaping () -> ()) -> UIImage
    {
        guard let attachmentsDelegate = attachmentsDelegate else {
            fatalError("This class doesn't really support not having an attachments delegate set.")
        }
        
        return attachmentsDelegate.storage(self, attachment: textAttachment, imageForURL: url, onSuccess: success, onFailure: failure)
    }

}

/// Convenience extension to group font trait related methods.
///
public extension TextStorage
{


    /// Checks if the specified font trait exists at the specified character index.
    ///
    /// - Parameters:
    ///     - trait: A font trait.
    ///     - index: A character index.
    ///
    /// - Returns: True if found.
    ///
    public func fontTrait(_ trait: UIFontDescriptorSymbolicTraits, existsAtIndex index: Int) -> Bool {
        guard let attr = attribute(NSFontAttributeName, at: index, effectiveRange: nil) else {
            return false
        }
        if let font = attr as? UIFont {
            return font.fontDescriptor.symbolicTraits.contains(trait)
        }
        return false
    }


    /// Checks if the specified font trait spans the specified NSRange.
    ///
    /// - Parameters:
    ///     - trait: A font trait.
    ///     - range: The NSRange to inspect
    ///
    /// - Returns: True if the trait spans the entire range.
    ///
    public func fontTrait(_ trait: UIFontDescriptorSymbolicTraits, spansRange range: NSRange) -> Bool {
        var spansRange = true

        // Assume we're removing the trait. If the trait is missing anywhere in the range assign it.
        enumerateAttribute(NSFontAttributeName,
                           in: range,
                           options: [],
                           using: { (object: Any?, range: NSRange, stop: UnsafeMutablePointer<ObjCBool>) in
                            guard let font = object as? UIFont else {
                                return
                            }
                            if !font.fontDescriptor.symbolicTraits.contains(trait) {
                                spansRange = false
                                stop.pointee = true
                            }
        })

        return spansRange
    }


    /// Adds or removes the specified font trait within the specified range.
    ///
    /// - Parameters:
    ///     - trait: A font trait.
    ///     - range: The NSRange to inspect
    ///
    public func toggleFontTrait(_ trait: UIFontDescriptorSymbolicTraits, range: NSRange) {
        // Bail if nothing is selected
        if range.length == 0 {
            return
        }

        let enable = !fontTrait(trait, spansRange: range)

        modifyTraits(trait, range: range, enable: enable)
    }

    fileprivate func modifyTraits(_ traits: UIFontDescriptorSymbolicTraits, range: NSRange, enable: Bool) {

        enumerateAttribute(NSFontAttributeName,
                           in: range,
                           options: [],
                           using: { (object: Any, range: NSRange, stop: UnsafeMutablePointer<ObjCBool>) in
                            guard let font = object as? UIFont else {
                                return
                            }

                            let newFont = font.modifyTraits(traits, enable: enable)

                            self.beginEditing()
                            self.removeAttribute(NSFontAttributeName, range: range)
                            self.addAttribute(NSFontAttributeName, value: newFont, range: range)
                            self.endEditing()
        })
    }
}<|MERGE_RESOLUTION|>--- conflicted
+++ resolved
@@ -196,21 +196,16 @@
         // TODO: Evaluate moving this process to `Aztec.TextView.paste()`.
         //      I didn't do it with the initial implementation as it was non-trivial. (DRM)
         //
-        let processedString = NSMutableAttributedString(attributedString:preprocessAttachments(forAttributedString: attrString))
+        let processedString = preprocessAttachments(forAttributedString: attrString)
 
         beginEditing()
 
         textStore.replaceCharacters(in: range, with: processedString)
         edited([.editedAttributes, .editedCharacters], range: range, changeInLength: attrString.string.characters.count - range.length)
-<<<<<<< HEAD
         
         if mustUpdateDOM() {
-            dom.replaceCharacters(inRange: range, withAttributedString: attrString, inheritStyle: false)
-        }
-=======
-
-        dom.replaceCharacters(inRange: range, withAttributedString: processedString, inheritStyle: false)
->>>>>>> 9e52431d
+            dom.replaceCharacters(inRange: range, withAttributedString: processedString, inheritStyle: false)
+        }
         
         endEditing()
     }
