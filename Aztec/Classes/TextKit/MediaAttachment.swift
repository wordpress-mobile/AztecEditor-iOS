--- conflicted
+++ resolved
@@ -330,8 +330,7 @@
 
         var padding = (textContainer?.lineFragmentPadding ?? 0) * 2
         if let storage = textContainer?.layoutManager?.textStorage,
-<<<<<<< HEAD
-            let paragraphStyle = storage.attribute(NSParagraphStyleAttributeName, at: charIndex, effectiveRange: nil) as? NSParagraphStyle {
+           let paragraphStyle = storage.attribute(.paragraphStyle, at: charIndex, effectiveRange: nil) as? NSParagraphStyle {
             let attachmentString = storage.attributedSubstring(from: NSMakeRange(charIndex, 1)).string
             let headIndent = storage.string.isStartOfParagraph(at: attachmentString.startIndex) ? paragraphStyle.firstLineHeadIndent : paragraphStyle.headIndent
 
@@ -342,10 +341,6 @@
             } else if paragraphStyle.tailIndent < 0 {
                 padding -= paragraphStyle.tailIndent
             }
-=======
-           let paragraphStyle = storage.attribute(.paragraphStyle, at: charIndex, effectiveRange: nil) as? NSParagraphStyle {
-            padding += paragraphStyle.firstLineHeadIndent + paragraphStyle.tailIndent
->>>>>>> 510d841f
         }
         let width = floor(lineFrag.width - padding)
 
@@ -397,13 +392,8 @@
             self.isFetchingImage = false
             self.invalidateLayout(in: textContainer)
 
-<<<<<<< HEAD
-            }, onFailure: { [weak self] _ in
-=======
         }, onFailure: { [weak self] () in
->>>>>>> 510d841f
-
-                self?.isFetchingImage = false
+            self?.isFetchingImage = false
         })
     }
 
