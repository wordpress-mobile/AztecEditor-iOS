--- conflicted
+++ resolved
@@ -140,184 +140,4 @@
 
         return list
     }
-<<<<<<< HEAD
-
-    /// Finds the paragraph ranges in the specified string intersecting the specified range.
-    ///
-    /// - Parameters range: The range within the specified string to find paragraphs.
-    ///
-    /// - Returns: An array containing an NSRange for each paragraph intersected by the specified range.
-    ///
-    func paragraphRanges(spanning range: NSRange, includeParagraphSeparator: Bool = true) -> [NSRange] {
-        var paragraphRanges = [NSRange]()
-        let swiftRange = string.range(fromUTF16NSRange: range)
-        let paragraphsRange = string.paragraphRange(for: swiftRange)
-        
-        string.enumerateSubstrings(in: paragraphsRange, options: .byParagraphs) { [unowned self] (substring, substringRange, enclosingRange, stop) in
-            let paragraphRange = includeParagraphSeparator ? enclosingRange : substringRange
-            paragraphRanges.append(self.string.utf16NSRange(from: paragraphRange))
-        }
-
-        return paragraphRanges
-    }
-
-    /// Finds the paragraph ranges in the specified string intersecting the specified range.
-    ///
-    /// - Parameters range: The range within the specified string to find paragraphs.
-    ///
-    /// - Returns: An array containing an NSRange for each paragraph intersected by the specified range.
-    ///
-    func paragraphRanges(spanning range: NSRange) -> ([(NSRange, NSRange)]) {
-        var paragraphRanges = [(NSRange, NSRange)]()
-        let swiftRange = string.range(fromUTF16NSRange: range)
-        let paragraphsRange = string.paragraphRange(for: swiftRange)
-
-        string.enumerateSubstrings(in: paragraphsRange, options: .byParagraphs) { [unowned self] (substring, substringRange, enclosingRange, stop) in
-            let substringNSRange = self.string.utf16NSRange(from: substringRange)
-            let enclosingNSRange = self.string.utf16NSRange(from: enclosingRange)
-
-            paragraphRanges.append((substringNSRange, enclosingNSRange))
-        }
-
-        return paragraphRanges
-    }
-
-    /// Returns the range of characters representing the paragraph or paragraphs containing a given range.
-    ///
-    /// This is an attributed string wrapper for `NSString.paragraphRangeForRange()`
-    ///
-    func paragraphRange(for range: NSRange) -> NSRange {
-        let swiftRange = string.range(fromUTF16NSRange: range)
-        let outRange = string.paragraphRange(for: swiftRange)
-
-        return string.utf16NSRange(from: outRange)
-    }
-    
-    func paragraphRange(for attachment: NSTextAttachment) -> NSRange {
-        // We assume the attachment IS in the string.  This method should not be called otherwise.
-        let attachmentRange = ranges(forAttachment: attachment).first!
-        
-        return paragraphRange(for: attachmentRange)
-    }
-
-    // MARK: - Paragraph Ranges: Before and After
-
-    func paragraphRange(after paragraphRange: NSRange) -> NSRange? {
-        guard paragraphRange.upperBound < length,
-            let newUpperBound = string.location(after: paragraphRange.upperBound) else {
-                return nil
-        }
-        
-        let rangeLength = newUpperBound - paragraphRange.upperBound
-        let range = NSRange(location: paragraphRange.upperBound, length: rangeLength)
-        
-        return self.paragraphRange(for: range)
-    }
-    
-    func paragraphRange(before paragraphRange: NSRange) -> NSRange? {
-        guard paragraphRange.lowerBound > 0,
-            let newLowerBound = string.location(before: paragraphRange.lowerBound) else {
-                return nil
-        }
-        
-        let rangeLength = paragraphRange.lowerBound - newLowerBound
-        let range = NSRange(location: newLowerBound, length: rangeLength)
-        
-        return self.paragraphRange(for: range)
-    }
-    
-    
-    func paragraphRange(around range: NSRange, where match: ([ParagraphProperty]) -> Bool) -> NSRange? {
-        let paragraphRange = self.paragraphRange(for: range)
-        
-        guard let paragraphStyle = self.attribute(.paragraphStyle, at: paragraphRange.lowerBound, effectiveRange: nil) as? ParagraphStyle,
-            match(paragraphStyle.properties) else {
-                return nil
-        }
-
-        var finalRange = paragraphRange
-        
-        enumerateParagraphRanges(before: paragraphRange) { (paragraphRange) -> Bool in
-            guard let paragraphStyle = self.attribute(.paragraphStyle, at: paragraphRange.lowerBound, effectiveRange: nil) as? ParagraphStyle,
-                match(paragraphStyle.properties) else {
-                    return false
-            }
-            
-            finalRange = NSRange(location: paragraphRange.lowerBound, length: finalRange.length + paragraphRange.length)
-            return true
-        }
-        
-        enumerateParagraphRanges(after: paragraphRange) { (paragraphRange) -> Bool in
-            guard let paragraphStyle = self.attribute(.paragraphStyle, at: paragraphRange.lowerBound, effectiveRange: nil) as? ParagraphStyle,
-                match(paragraphStyle.properties) else {
-                    return false
-            }
-            
-            finalRange = NSRange(location: finalRange.lowerBound, length: finalRange.length + paragraphRange.length)
-            return true
-        }
-        
-        return finalRange
-    }
-    
-    // MARK: - Paragraph Ranges: Enumeration
-    
-    /// Enumerates the paragraph ranges after the specified paragraph range.
-    ///
-    /// - Parameters:
-    ///     - paragraphRange: the reference paragraph range.
-    ///     - step: closure executed for each paragraph range found after the reference one.  The return
-    ///         value of this closure indicates if paragraph enumeration should continue (true is yes).
-    ///
-    func enumerateParagraphRanges(after paragraphRange: NSRange, using step: (NSRange) -> Bool) {
-        var currentParagraphRange = paragraphRange
-        
-        while let followingParagraphRange = self.paragraphRange(after: currentParagraphRange) {
-            guard step(followingParagraphRange) else {
-                break
-            }
-            
-            currentParagraphRange = followingParagraphRange
-        }
-    }
-    
-    /// Enumerates the paragraph ranges before the specified paragraph range.
-    ///
-    /// - Parameters:
-    ///     - paragraphRange: the reference paragraph range.
-    ///     - step: closure executed for each paragraph range found before the reference one.  The return
-    ///         value of this closure indicates if paragraph enumeration should continue (true is yes).
-    ///
-    func enumerateParagraphRanges(before paragraphRange: NSRange, using step: (NSRange) -> Bool) {
-        var currentParagraphRange = paragraphRange
-        
-        while let previousParagraphRange = self.paragraphRange(before: currentParagraphRange) {
-            guard step(previousParagraphRange) else {
-                break
-            }
-            
-            currentParagraphRange = previousParagraphRange
-        }
-    }
-
-
-    /// Enumerates all of the paragraphs spanning a NSRange
-    ///
-    /// - Parameters:
-    ///     - range: Range that should be checked for paragraphs
-    ///     - reverseOrder: Boolean indicating if the paragraphs should be enumerated in reverse order
-    ///     - block: Closure to be executed for each paragraph
-    ///
-    func enumerateParagraphRanges(spanning range: NSRange, reverseOrder: Bool = false, using block: ((NSRange, NSRange) -> Void)) {
-        var ranges = paragraphRanges(spanning: range)
-        if reverseOrder {
-            ranges.reverse()
-        }
-
-        for (range, enclosingRange) in ranges {
-            block(range, enclosingRange)
-        }
-    }
-=======
->>>>>>> f620c6dc
 }