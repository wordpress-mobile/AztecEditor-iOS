--- conflicted
+++ resolved
@@ -15,7 +15,7 @@
         var isStartOfLine = length == 0 || location == 0
         if length > 0 && location > 0 {
             let previousRange = NSRange(location: location - 1, length: 1)
-            let previousString = attributedSubstringFromRange(previousRange).string
+            let previousString = attributedSubstring(from: previousRange).string
             isStartOfLine = previousString == "\n"
         }
         return isStartOfLine
@@ -27,13 +27,13 @@
     /// - Returns: true if beggining of a new line false otherwise
     ///
     func isStartOfNewListItem(atLocation location: Int) -> Bool {
-        var isStartOfListItem = attribute(TextListItem.attributeName, atIndex: location, effectiveRange: nil) != nil
+        var isStartOfListItem = attribute(TextListItem.attributeName, at: location, effectiveRange: nil) != nil
         var isStartOfLine = length == 0 || location == 0
         if length > 0 && location > 0 {
             let previousRange = NSRange(location: location - 1, length: 1)
-            let previousString = attributedSubstringFromRange(previousRange)
+            let previousString = attributedSubstring(from: previousRange)
             isStartOfLine = previousString.string == "\n"
-            isStartOfListItem = previousString.attribute(TextListItem.attributeName, atIndex: 0, effectiveRange: nil) != nil
+            isStartOfListItem = previousString.attribute(TextListItem.attributeName, at: 0, effectiveRange: nil) != nil
         }
         return isStartOfLine && isStartOfListItem
     }
@@ -134,7 +134,7 @@
     /// - Returns: A TextListItem optional.
     ///
     func textListItemAttribute(atIndex index: Int) -> TextListItem? {
-        return attribute(TextListItem.attributeName, atIndex: index, effectiveRange: nil) as? TextListItem
+        return attribute(TextListItem.attributeName, at: index, effectiveRange: nil) as? TextListItem
     }
 
 
@@ -289,26 +289,6 @@
 
         // TODO: Need to accomodate RTL languages too.
 
-<<<<<<< HEAD
-        // Insert the range at the beginning of the string.
-        let markerText = style.markerText(forItemNumber: number)
-        var markerAttributes = [String: AnyObject]()
-        if let paragraphStyle = output.attribute(NSParagraphStyleAttributeName, at: 0, effectiveRange: nil) {
-            markerAttributes[NSParagraphStyleAttributeName] = paragraphStyle as AnyObject?
-        }
-        if let fontStyle = output.attribute(NSFontAttributeName, at: 0, effectiveRange: nil) {
-            markerAttributes[NSFontAttributeName] = fontStyle as AnyObject?
-        }
-        output.replaceCharacters(in: NSRange.zero, with: NSAttributedString(string:markerText, attributes: markerAttributes))
-
-        // Apply Item Marker
-        let markerAttribute = TextListItemMarker()
-        let markerRange = output.foundationString.range(of: markerText)
-
-        output.addAttribute(TextListItemMarker.attributeName, value: markerAttribute, range: markerRange)
-
-=======
->>>>>>> e67dad9e
         // Set the attributes for the list item style
         let listItem = TextListItem(number: number)
 
@@ -338,17 +318,6 @@
         let paragraphStyle = NSParagraphStyle()
         clean.addAttribute(NSParagraphStyleAttributeName, value: paragraphStyle, range: range)
 
-<<<<<<< HEAD
-        // Nuke the Marker
-        var markerRange = NSRange()
-        if clean.length > 0 {
-            if let _ = clean.attribute(TextListItemMarker.attributeName, at: 0, longestEffectiveRange: &markerRange, in: range) {
-                clean.replaceCharacters(in: markerRange, with: String())
-            }
-        }
-
-=======
->>>>>>> e67dad9e
         return clean
     }
 
