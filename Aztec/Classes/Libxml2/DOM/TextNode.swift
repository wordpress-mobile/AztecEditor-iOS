--- conflicted
+++ resolved
@@ -31,13 +31,8 @@
 
         // MARK: - EditableNode
         
-<<<<<<< HEAD
-        func append(string: String, undoManager: NSUndoManager? = nil) {
-            contents.appendContentsOf(string)
-=======
-        func append(_ string: String) {
+        func append(_ string: String, undoManager: NSUndoManager? = nil) {
             contents.append(string)
->>>>>>> e1cf8357
         }
 
         func deleteCharacters(inRange range: NSRange, undoManager: NSUndoManager? = nil) {
@@ -49,11 +44,7 @@
             contents.removeSubrange(textRange)
         }
         
-<<<<<<< HEAD
-        func prepend(string: String, undoManager: NSUndoManager? = nil) {
-=======
-        func prepend(_ string: String) {
->>>>>>> e1cf8357
+        func prepend(_ string: String, undoManager: NSUndoManager? = nil) {
             contents = "\(string)\(contents)"
         }
 
@@ -114,28 +105,15 @@
             if !postRange.isEmpty {
                 let newNode = TextNode(text: contents.substring(with: postRange))
 
-<<<<<<< HEAD
-                contents.removeRange(postRange)
+                contents.removeSubrange(postRange)
                 parent.insert(newNode, at: nodeIndex + 1, undoManager: undoManager)
-=======
-                contents.removeSubrange(postRange)
-                parent.insert(newNode, at: nodeIndex + 1)
->>>>>>> e1cf8357
             }
             
             if !preRange.isEmpty {
                 let newNode = TextNode(text: contents.substring(with: preRange))
 
-<<<<<<< HEAD
-            if preRange.count > 0 {
-                let newNode = TextNode(text: contents.substringWithRange(preRange))
-
-                contents.removeRange(preRange)
+                contents.removeSubrange(preRange)
                 parent.insert(newNode, at: nodeIndex, undoManager: undoManager)
-=======
-                contents.removeSubrange(preRange)
-                parent.insert(newNode, at: nodeIndex)
->>>>>>> e1cf8357
             }
         }
 
