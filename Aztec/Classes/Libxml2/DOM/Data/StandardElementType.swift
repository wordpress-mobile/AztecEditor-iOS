import Foundation
import UIKit


/// This enum provides a list of HTML5 standard element names.  The reason why this isn't
/// used as the `name` property of `ElementNode` is that element nodes could theoretically
/// have non-standard names.
///
enum StandardElementType: String {
    case a = "a"
    case address = "address"
    case b = "b"
    case br = "br"
    case blockquote = "blockquote"
    case dd = "dd"
    case del = "del"
    case div = "div"
    case dl = "dl"
    case dt = "dt"
    case em = "em"
    case fieldset = "fieldset"
    case form = "form"
    case h1 = "h1"
    case h2 = "h2"
    case h3 = "h3"
    case h4 = "h4"
    case h5 = "h5"
    case h6 = "h6"
    case hr = "hr"
    case i = "i"
    case img = "img"
    case li = "li"
    case noscript = "noscript"
    case ol = "ol"
    case p = "p"
    case pre = "pre"
    case s = "s"
    case span = "span"
    case strike = "strike"
    case strong = "strong"
    case table = "table"
    case tbody = "tbody"
    case td = "td"
    case tfoot = "tfoot"
    case th = "th"
    case thead = "thead"
    case tr = "tr"
    case u = "u"
    case ul = "ul"
    case video = "video"

    /// Returns an array with all block-level elements.
    ///
    static var blockLevelNodeNames: [StandardElementType] {
        return [.address, .blockquote, .div, .dl, .fieldset, .form, .h1, .h2, .h3, .h4, .h5, .h6, .hr, .li, .noscript, .ol, .p, .pre, .table, .tr, .td, .ul]
    }

    static func isBlockLevelNodeName(_ name: String) -> Bool {
        return StandardElementType(rawValue: name)?.isBlockLevelNodeName() ?? false
    }

    func isBlockLevelNodeName() -> Bool {
        return type(of: self).blockLevelNodeNames.contains(self)
    }

    var equivalentNames: [String] {
        get {
            switch self {
<<<<<<< HEAD
            case .h1: return [self.rawValue]
            case .strong: return [self.rawValue, StandardElementType.b.rawValue]
            case .em: return [self.rawValue, StandardElementType.i.rawValue]
            case .b: return [self.rawValue, StandardElementType.strong.rawValue]
            case .i: return [self.rawValue, StandardElementType.em.rawValue]
            case .s: return [self.rawValue, StandardElementType.strike.rawValue, StandardElementType.del.rawValue]
            case .del: return [self.rawValue, StandardElementType.strike.rawValue, StandardElementType.s.rawValue]
            case .strike: return [self.rawValue, StandardElementType.del.rawValue, StandardElementType.s.rawValue]
=======
            case .img:
                return NSAttributedString(string:String(UnicodeScalar(NSAttachmentCharacter)!), attributes: attributes)
            case .video:
                return NSAttributedString(string:String(UnicodeScalar(NSAttachmentCharacter)!), attributes: attributes)
            case .br:
                // Since the user can type outside of paragraphs (or any block level element) we
                // must ensure that when that happens, each line is treated as a separate paragraph.
                // Otherwise the styles applied to each line will be overridden constantly
                // by the lack of paragraph delimiters.
                //
                if let paragraphStyle = attributes[NSParagraphStyleAttributeName] as? ParagraphStyle,
                    paragraphStyle.properties.count > 0 {
                        return NSAttributedString(.lineSeparator, attributes: attributes)
                } else {
                    return NSAttributedString(.lineFeed, attributes: attributes)
                }
            case .hr:
                return NSAttributedString(string:String(UnicodeScalar(NSAttachmentCharacter)!), attributes: attributes)
>>>>>>> 51949038
            default:
                return [self.rawValue]
            }
        }
    }

    func implicitRepresentation() -> NSAttributedString? {
        return implicitRepresentation(withAttributes: [:])
    }

    func implicitRepresentation(withAttributes attributes: [String:Any]) -> NSAttributedString? {
        switch self {
        case .img:
            return NSAttributedString(string:String(UnicodeScalar(NSAttachmentCharacter)!), attributes: attributes)
        case .video:
            return NSAttributedString(string:String(UnicodeScalar(NSAttachmentCharacter)!), attributes: attributes)
        case .br:
            return NSAttributedString(.lineSeparator, attributes: attributes)
        case .hr:
            return NSAttributedString(string:String(UnicodeScalar(NSAttachmentCharacter)!), attributes: attributes)
        default:
            return nil
        }
    }
    
}<|MERGE_RESOLUTION|>--- conflicted
+++ resolved
@@ -66,7 +66,6 @@
     var equivalentNames: [String] {
         get {
             switch self {
-<<<<<<< HEAD
             case .h1: return [self.rawValue]
             case .strong: return [self.rawValue, StandardElementType.b.rawValue]
             case .em: return [self.rawValue, StandardElementType.i.rawValue]
@@ -75,26 +74,6 @@
             case .s: return [self.rawValue, StandardElementType.strike.rawValue, StandardElementType.del.rawValue]
             case .del: return [self.rawValue, StandardElementType.strike.rawValue, StandardElementType.s.rawValue]
             case .strike: return [self.rawValue, StandardElementType.del.rawValue, StandardElementType.s.rawValue]
-=======
-            case .img:
-                return NSAttributedString(string:String(UnicodeScalar(NSAttachmentCharacter)!), attributes: attributes)
-            case .video:
-                return NSAttributedString(string:String(UnicodeScalar(NSAttachmentCharacter)!), attributes: attributes)
-            case .br:
-                // Since the user can type outside of paragraphs (or any block level element) we
-                // must ensure that when that happens, each line is treated as a separate paragraph.
-                // Otherwise the styles applied to each line will be overridden constantly
-                // by the lack of paragraph delimiters.
-                //
-                if let paragraphStyle = attributes[NSParagraphStyleAttributeName] as? ParagraphStyle,
-                    paragraphStyle.properties.count > 0 {
-                        return NSAttributedString(.lineSeparator, attributes: attributes)
-                } else {
-                    return NSAttributedString(.lineFeed, attributes: attributes)
-                }
-            case .hr:
-                return NSAttributedString(string:String(UnicodeScalar(NSAttachmentCharacter)!), attributes: attributes)
->>>>>>> 51949038
             default:
                 return [self.rawValue]
             }
@@ -112,7 +91,17 @@
         case .video:
             return NSAttributedString(string:String(UnicodeScalar(NSAttachmentCharacter)!), attributes: attributes)
         case .br:
-            return NSAttributedString(.lineSeparator, attributes: attributes)
+            // Since the user can type outside of paragraphs (or any block level element) we
+            // must ensure that when that happens, each line is treated as a separate paragraph.
+            // Otherwise the styles applied to each line will be overridden constantly
+            // by the lack of paragraph delimiters.
+            //
+            if let paragraphStyle = attributes[NSParagraphStyleAttributeName] as? ParagraphStyle,
+                paragraphStyle.properties.count > 0 {
+                return NSAttributedString(.lineSeparator, attributes: attributes)
+            } else {
+                return NSAttributedString(.lineFeed, attributes: attributes)
+            }
         case .hr:
             return NSAttributedString(string:String(UnicodeScalar(NSAttachmentCharacter)!), attributes: attributes)
         default:
