--- conflicted
+++ resolved
@@ -22,15 +22,9 @@
         return headerLevels[headerLevel - 1]
     }
 
-<<<<<<< HEAD
     private static let knownElements: [StandardElementType] = [.a, .b, .br, .blockquote, .del, .div, .em, .figure, .figcaption, .h1, .h2, .h3, .h4, .h5, .h6, .hr, .i, .img, .li, .ol, .p, .pre, .s, .span, .strike, .strong, .u, .ul, .video, .code]
-    private static let mergeableBlocklevelElements: [StandardElementType] = [.p, .h1, .h2, .h3, .h4, .h5, .h6, .hr, .ol, .ul, .li, .blockquote, .div]
+    private static let mergeableBlocklevelElements: [StandardElementType] = [.blockquote, .div, .figure, .figcaption, .h1, .h2, .h3, .h4, .h5, .h6, .hr, .li, .ol, .p, .ul]
     private static let mergeableStyleElements: [StandardElementType] = [.i, .em, .b, .strong, .strike, .u, .code]
-=======
-    private static let knownElements: [StandardElementType] = [.a, .b, .br, .blockquote, .del, .div, .em, .figure, .figcaption, .h1, .h2, .h3, .h4, .h5, .h6, .hr, .i, .img, .li, .ol, .p, .pre, .s, .span, .strike, .strong, .u, .ul, .video]
-    private static let mergeableBlocklevelElements: [StandardElementType] = [.blockquote, .div, .figure, .figcaption, .h1, .h2, .h3, .h4, .h5, .h6, .hr, .li, .ol, .p, .ul]
-    private static let mergeableStyleElements: [StandardElementType] = [.b, .i, .em, .strong, .strike, .u]
->>>>>>> d189a479
 
     public var standardName: StandardElementType? {
         get {
