import Foundation
import UIKit

extension Libxml2 {
    /// This enum provides a list of HTML5 standard element names.  The reason why this isn't
    /// used as the `name` property of `ElementNode` is that element nodes could theoretically
    /// have non-standard names.
    ///
    enum StandardElementType: String {
        case a = "a"
        case address = "address"
        case b = "b"
        case br = "br"
        case blockquote = "blockquote"
        case dd = "dd"
        case del = "del"
        case div = "div"
        case dl = "dl"
        case dt = "dt"
        case em = "em"
        case fieldset = "fieldset"
        case form = "form"
        case h1 = "h1"
        case h2 = "h2"
        case h3 = "h3"
        case h4 = "h4"
        case h5 = "h5"
        case h6 = "h6"
        case hr = "hr"
        case i = "i"
        case img = "img"
        case li = "li"
        case noscript = "noscript"
        case ol = "ol"
        case p = "p"
        case pre = "pre"
        case s = "s"
        case strike = "strike"
        case strong = "strong"
        case table = "table"
        case tbody = "tbody"
        case td = "td"
        case tfoot = "tfoot"
        case th = "th"
        case thead = "thead"
        case tr = "tr"
        case u = "u"
        case ul = "ul"

        /// Returns an array with all block-level elements.
        ///
        static var blockLevelNodeNames: [StandardElementType] {
            return [.address, .blockquote, .div, .dl, .fieldset, .form, .h1, .h2, .h3, .h4, .h5, .h6,.hr, .li, .noscript, .ol, .p, .pre, .table, .ul]
        }

        static func isBlockLevelNodeName(_ name: String) -> Bool {
            return StandardElementType(rawValue: name)?.isBlockLevelNodeName() ?? false
        }

        func isBlockLevelNodeName() -> Bool {
            return type(of: self).blockLevelNodeNames.contains(self)
        }

        var equivalentNames: [String] {
            get {
                switch self {
                case .b: return [self.rawValue, StandardElementType.strong.rawValue]
                case .i: return [self.rawValue, StandardElementType.em.rawValue]
                case .s: return [self.rawValue, StandardElementType.strike.rawValue, StandardElementType.del.rawValue]
                default:
                    return [self.rawValue]
                }
            }
        }

        func implicitRepresentation(forContent content: String) -> String {
            return implicitRepresentation(forContent: NSAttributedString(string:content), attributes: [:] ).string
        }

        func implicitRepresentation(forContent content: NSAttributedString, attributes:[String:AnyObject]) -> NSAttributedString {

            let resultString = NSMutableAttributedString(attributedString: content)
            switch self {
            case .img:
                return NSAttributedString(string:String(describing: UnicodeScalar(NSAttachmentCharacter)), attributes: attributes)
            case .br:
<<<<<<< HEAD
                return NSAttributedString(string: "\n", attributes: attributes)
            case .li:
                if let listItemAttribute = content.attribute(TextListItem.attributeName, at: 0, effectiveRange: nil) as? TextListItem,
                   let listAttribute = content.attribute(TextList.attributeName, at: 0, effectiveRange: nil) as? TextList
                {
                    var attributesForMarker = attributes
                    attributesForMarker[TextListItemMarker.attributeName] = TextListItemMarker()
                    attributesForMarker[NSParagraphStyleAttributeName] = NSParagraphStyle.Aztec.defaultParagraphStyle
                    let markerString = NSAttributedString(string:listAttribute.style.markerText(forItemNumber: listItemAttribute.number),
                                                          attributes: attributesForMarker)
                    resultString.insert(markerString, at: 0)
                }
                return resultString
=======
                return NSAttributedString(string: "\n", attributes: attributes)            
>>>>>>> e67dad9e
            default:
                return resultString
            }
        }
        
    }
}<|MERGE_RESOLUTION|>--- conflicted
+++ resolved
@@ -84,23 +84,7 @@
             case .img:
                 return NSAttributedString(string:String(describing: UnicodeScalar(NSAttachmentCharacter)), attributes: attributes)
             case .br:
-<<<<<<< HEAD
-                return NSAttributedString(string: "\n", attributes: attributes)
-            case .li:
-                if let listItemAttribute = content.attribute(TextListItem.attributeName, at: 0, effectiveRange: nil) as? TextListItem,
-                   let listAttribute = content.attribute(TextList.attributeName, at: 0, effectiveRange: nil) as? TextList
-                {
-                    var attributesForMarker = attributes
-                    attributesForMarker[TextListItemMarker.attributeName] = TextListItemMarker()
-                    attributesForMarker[NSParagraphStyleAttributeName] = NSParagraphStyle.Aztec.defaultParagraphStyle
-                    let markerString = NSAttributedString(string:listAttribute.style.markerText(forItemNumber: listItemAttribute.number),
-                                                          attributes: attributesForMarker)
-                    resultString.insert(markerString, at: 0)
-                }
-                return resultString
-=======
                 return NSAttributedString(string: "\n", attributes: attributes)            
->>>>>>> e67dad9e
             default:
                 return resultString
             }
