--- conflicted
+++ resolved
@@ -81,8 +81,8 @@
 
             var result = [Node]()
 
-            attrString.enumerateParagraphs(spanning: attrString.rangeOfEntireString) { (_, subString) in
-                if let node = createNode(from: subString) {
+            attrString.enumerateParagraphs(spanning: attrString.rangeOfEntireString) { (_, paragraph) in
+                if let node = createNode(fromParagraph: paragraph) {
                     result.append(node)
                 }
             }
@@ -92,35 +92,24 @@
 
         ///
         ///
-<<<<<<< HEAD
         private func createNodes(fromParagraph paragraph: NSAttributedString) -> [Node] {
 
             var children: [Node]
-=======
-        private func createNode(from attrString: NSAttributedString) -> Node? {
-
-            let paragraphElement = createParagraphElement(from: attrString)
-//            let (lastParagraphElement, _) = DOMInspector().findLeftmostLowestDescendantElement(of: paragraphElement, intersecting: 0)
->>>>>>> 03676cea
 
             paragraph.enumerateAttributes(in: paragraph.rangeOfEntireString, options: []) { (attrs, range, _) in
 
                 let styles = attributesToStyles(attributes: attrs)
                 let leaves = leafNodes(from: paragraph.attributedSubstring(from: range))
                 let nodes = createNodes(from: styles, leaves: leaves)
-<<<<<<< HEAD
 
                 children.append(contentsOf: nodes)
             }
 
             guard let paragraphElement = createParagraphElement(from: paragraph, withChildren: children) else {
                 return children
-=======
-// TODO: Inject Nodes
->>>>>>> 03676cea
-            }
-
-            return paragraphElement
+            }
+
+            return [paragraphElement]
         }
 
         // MARK: - Leaf Nodes
@@ -221,11 +210,7 @@
 
         // MARK: - Node Creation
 
-<<<<<<< HEAD
         private func createParagraphElement(from attrString: NSAttributedString, withChildren children: [Node]) -> ElementNode? {
-=======
-        private func createParagraphElement(from attrString: NSAttributedString) -> ElementNode? {
->>>>>>> 03676cea
 
             guard let paragraphStyle = attrString.attribute(NSParagraphStyleAttributeName, at: 0, effectiveRange: nil) as? ParagraphStyle else {
                 return nil
