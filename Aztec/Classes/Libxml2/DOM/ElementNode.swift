--- conflicted
+++ resolved
@@ -801,11 +801,7 @@
         ///
         /// - Returns: the requested nodes.
         ///
-<<<<<<< HEAD
-        private func children(after location: Int, splitEdge: Bool = false, undoManager: NSUndoManager? = nil) -> [Node] {
-=======
-        private func splitChildren(after splitLocation: Int) -> [Node] {
->>>>>>> a68de4d1
+        private func splitChildren(after splitLocation: Int, undoManager: NSUndoManager? = nil) -> [Node] {
 
             var result = [Node]()
             var childOffset = Int(0)
@@ -813,16 +809,7 @@
             for child in children {
                 let childLength = child.length()
                 let childEndLocation = childOffset + childLength
-
-<<<<<<< HEAD
-                    let splitRange = NSRange(location: location - offset, length: childEndPosition - location)
-                    childEditableNode.split(forRange: splitRange, undoManager: undoManager)
-
-                    result.insert(child, atIndex: 0)
-                    break
-                } else {
-                    break
-=======
+                
                 if childOffset >= splitLocation {
                     result.append(child)
                 } else if let childEditableNode = child as? EditableNode where childOffset < splitLocation && childEndLocation > splitLocation {
@@ -830,9 +817,8 @@
                     let splitLocationInChild = splitLocation - childOffset
                     let splitRange = NSRange(location: splitLocationInChild, length: childEndLocation - splitLocationInChild)
                     
-                    childEditableNode.split(forRange: splitRange)
+                    childEditableNode.split(forRange: splitRange, undoManager: undoManager)
                     result.append(child)
->>>>>>> a68de4d1
                 }
                 
                 childOffset = childOffset + childLength
@@ -848,13 +834,8 @@
         ///
         /// - Returns: the requested nodes.
         ///
-<<<<<<< HEAD
-        private func children(before location: Int, splitEdge: Bool = false, undoManager: NSUndoManager? = nil) -> [Node] {
-
-=======
-        private func splitChildren(before splitLocation: Int) -> [Node] {
-            
->>>>>>> a68de4d1
+        private func splitChildren(before splitLocation: Int, undoManager: NSUndoManager? = nil) -> [Node] {
+            
             var result = [Node]()
             var childOffset = Int(0)
             
@@ -864,20 +845,12 @@
                 
                 if childEndLocation <= splitLocation {
                     result.append(child)
-<<<<<<< HEAD
-                } else if let childEditableNode = child as? EditableNode where splitEdge && offset < location {
-
-                    let splitRange = NSRange(location: offset, length: location - offset)
-                    childEditableNode.split(forRange: splitRange, undoManager: undoManager)
-
-=======
                 } else if let childEditableNode = child as? EditableNode where childOffset < splitLocation && childEndLocation > splitLocation {
                     
                     let splitLocationInChild = splitLocation - childOffset
                     let splitRange = NSRange(location: 0, length: splitLocationInChild)
                     
-                    childEditableNode.split(forRange: splitRange)
->>>>>>> a68de4d1
+                    childEditableNode.split(forRange: splitRange, undoManager: undoManager)
                     result.append(child)
                 }
                 
@@ -914,15 +887,11 @@
                 return theSibling
             }
             
-<<<<<<< HEAD
-            return pushUp(rightSideDescendantEvaluatedBy: evaluation, bailIf: bail, undoManager: undoManager)
-=======
             guard let element = theSibling as? ElementNode else {
                 return nil
             }
             
-            return element.pushUp(rightSideDescendantEvaluatedBy: evaluation, bailIf: bail)
->>>>>>> a68de4d1
+            return element.pushUp(rightSideDescendantEvaluatedBy: evaluation, bailIf: bail, undoManager: undoManager)
         }
         
         /// Pushes up to the level of the receiver any left-side descendant that evaluates
@@ -995,15 +964,11 @@
                 return theSibling
             }
             
-<<<<<<< HEAD
-            return pushUp(leftSideDescendantEvaluatedBy: evaluation, bailIf: bail, undoManager: undoManager)
-=======
             guard let element = theSibling as? ElementNode else {
                 return nil
             }
             
-            return element.pushUp(leftSideDescendantEvaluatedBy: evaluation, bailIf: bail)
->>>>>>> a68de4d1
+            return element.pushUp(leftSideDescendantEvaluatedBy: evaluation, bailIf: bail, undoManager: undoManager)
         }
         
         /// Pushes up to the level of the receiver any right-side descendant that evaluates
@@ -1193,15 +1158,11 @@
             textNodeParent.remove(textNode)
         }
 
-<<<<<<< HEAD
         func split(atLocation location: Int, undoManager: NSUndoManager? = nil) {
-=======
-        func split(atLocation location: Int) {
             var trueLength = length()
             if isBlockLevelElement() {
                 trueLength -= 1
             }
->>>>>>> a68de4d1
             
             guard location != 0 && location != trueLength - 1 else {
                 // Nothing to split, move along...
@@ -1219,11 +1180,7 @@
                     return
             }
             
-<<<<<<< HEAD
-            let postNodes = children(after: location, splitEdge: true, undoManager: undoManager)
-=======
-            let postNodes = splitChildren(after: location)
->>>>>>> a68de4d1
+            let postNodes = splitChildren(after: location, undoManager: undoManager)
             
             if postNodes.count > 0 {
                 let newElement = ElementNode(name: name, attributes: attributes, children: postNodes)
@@ -1253,11 +1210,7 @@
                     return
             }
 
-<<<<<<< HEAD
-            let postNodes = children(after: range.location + range.length, splitEdge: true, undoManager: undoManager)
-=======
-            let postNodes = splitChildren(after: range.location + range.length)
->>>>>>> a68de4d1
+            let postNodes = splitChildren(after: range.location + range.length, undoManager: undoManager)
 
             if postNodes.count > 0 {
                 let newElement = ElementNode(name: name, attributes: attributes, children: postNodes)
@@ -1303,15 +1256,10 @@
 
         // MARK: - Wrapping
 
-<<<<<<< HEAD
         func unwrap(fromElementsNamed elementNames: [String], undoManager: NSUndoManager? = nil) {
-            unwrap(range: range(), fromElementsNamed: elementNames, undoManager: undoManager)
-=======
-        func unwrap(fromElementsNamed elementNames: [String]) {
             if elementNames.contains(name) {
-                unwrapChildren()
-            }
->>>>>>> a68de4d1
+                unwrapChildren(undoManager)
+            }
         }
 
         /// Unwraps the specified range from nodes with the specified name.  If there are multiple
@@ -1325,19 +1273,13 @@
         ///         modify this to be able to do more complex lookups.  For instance we'll want
         ///         to be able to unwrapp CSS attributes, not just nodes by name.
         ///
-<<<<<<< HEAD
         func unwrap(range range: NSRange, fromElementsNamed elementNames: [String], undoManager: NSUndoManager? = nil) {
-
-            unwrapChildren(intersectingRange: range, fromElementsNamed: elementNames, undoManager: undoManager)
-=======
-        func unwrap(range range: NSRange, fromElementsNamed elementNames: [String]) {
             
             guard children.count > 0 else {
                 return
             }
             
-            unwrapChildren(intersectingRange: range, fromElementsNamed: elementNames)
->>>>>>> a68de4d1
+            unwrapChildren(intersectingRange: range, fromElementsNamed: elementNames, undoManager: undoManager)
 
             if elementNames.contains(name) {
 
@@ -1395,14 +1337,10 @@
         ///     - range: the range we want to unwrap.
         ///     - elementNames: the name of the elements we want to unwrap the nodes from.
         ///
-<<<<<<< HEAD
         func unwrapChildren(intersectingRange range: NSRange, fromElementsNamed elementNames: [String], undoManager: NSUndoManager? = nil) {
-=======
-        func unwrapChildren(intersectingRange range: NSRange, fromElementsNamed elementNames: [String]) {
             if isBlockLevelElement() && (range.location == self.length() - 1) {
                     return
             }
->>>>>>> a68de4d1
 
             let childNodesAndRanges = childNodes(intersectingRange: range)
             assert(childNodesAndRanges.count > 0)
@@ -1442,10 +1380,6 @@
                 let elementsAndIntersections = lowestBlockLevelElements(intersectingRange: targetRange)
 
                 for (element, intersection) in elementsAndIntersections {
-<<<<<<< HEAD
-                    element.forceWrapChildren(intersectingRange: intersection, inElement: elementDescriptor, undoManager: undoManager)
-=======
-                    
                     // 0-length intersections are possible, but they make no sense in the context
                     // of wrapping content inside new elements.  We should ignore zero-length
                     // intersections.
@@ -1454,8 +1388,7 @@
                         continue
                     }
                     
-                    element.forceWrapChildren(intersectingRange: intersection, inElement: elementDescriptor)
->>>>>>> a68de4d1
+                    element.forceWrapChildren(intersectingRange: intersection, inElement: elementDescriptor, undoManager: undoManager)
                 }
             } else {
                 forceWrapChildren(intersectingRange: targetRange, inElement: elementDescriptor, undoManager: undoManager)
