--- conflicted
+++ resolved
@@ -26,8 +26,7 @@
 
         // MARK: - Editing behavior configuration
 
-        static let elementsThatInterruptStyleAtEdges: [StandardElementType] = [.a]
-        static let elementsThatCantHaveChildren: [StandardElementType] = [.br, .img, .hr]
+        static let elementsThatInterruptStyleAtEdges: [StandardElementType] = [.a, .br, .img, .hr]
         
         // MARK: - Initializers
 
@@ -1288,35 +1287,8 @@
             }
 
             for (index, childAndIntersection) in childrenAndIntersections.enumerated() {
-                
                 let child = childAndIntersection.child
                 let intersection = childAndIntersection.intersection
-
-<<<<<<< HEAD
-                guard child.canHaveChildren() else {
-                    if (index == 0 && preferLeftNode)
-=======
-                guard child.canHaveChildren(),
-                    let childEditableNode = child as? EditableNode else {
-
-                    if ((index == 0 && preferLeftNode)
->>>>>>> 0f638a0f
-                        || (index == 1 && preferRightNode)
-                        || index == childrenAndIntersections.count - 1)
-                        && string.characters.count > 0 {
-
-                        let offset = intersection.location == 0 ? 0 : 1
-
-                        insert(string, atNodeIndex: indexOf(childNode: child) + offset)
-                        textInserted = true
-                    }
-
-                    if intersection.length > 0 {
-                        remove(child)
-                    }
-
-                    continue
-                }
 
                 guard !textInserted else {
                     child.deleteCharacters(inRange: intersection)
@@ -1775,15 +1747,6 @@
 
         // MARK: - Editing behavior
 
-        override func canHaveChildren() -> Bool {
-
-            guard let standardName = standardName else {
-                return true
-            }
-
-            return !ElementNode.elementsThatCantHaveChildren.contains(standardName)
-        }
-
         private func mustInterruptStyleAtEdges(forNode node: Node) -> Bool {
             guard !(node is TextNode) else {
                 return false
