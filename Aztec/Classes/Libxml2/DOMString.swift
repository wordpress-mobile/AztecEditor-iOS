import UIKit

extension Libxml2 {
    
    /// This class takes care of providing an interface for interacting with the DOM as if it Was
    /// a string.
    ///
    /// Any requests made to this class are performed in its own queue (sometimes synchronously,
    /// sometimes asynchronously).  Public methods are resopnsible for queueing requests, while all
    /// private methods MUST be synchronous.  This is to ensure a simple design in which we are sure
    /// we're not queueing an operation more than once.  Private methods can be called without
    /// having to figure out if they'll be queueing additional operations (they won't).
    ///
    class DOMString {
        
        private lazy var editContext: EditContext = {
            return EditContext(undoManager: self.domUndoManager)
        }()
        
        private lazy var rootNode: RootNode = {
            
            let textNode = TextNode(text: "", editContext: self.editContext)
            
            return RootNode(children: [textNode], editContext: self.editContext)
        }()
        
        private var parentUndoManager: UndoManager?
        
        var undoManager: UndoManager? {
            get {
                return parentUndoManager
            }
            
            set {
                stopObservingParentUndoManager()
                parentUndoManager = newValue
                startObservingParentUndoManager()
            }
        }
        
        /// The private undo manager for the DOM.  This needs to be separated from the public undo
        /// manager because it'll be running in a separate dispatch queue, and undo managers "break"
        /// undo groups by run loops.
        ///
        /// This undo manager will respond to events in `parentUndoManager` to know when to execute
        /// an undo operation.
        ///
        private var domUndoManager = UndoManager()
        
        /// Parent undo manager observer for the undo event.
        ///
        private var undoObserver: NSObjectProtocol?
        
        /// Parent undo manager observer for the beginGroup event.
        ///
        private var beginGroupObserver: NSObjectProtocol?
        
        /// The queue that will be used for all DOM interaction operations.
        ///
        let domQueue = DispatchQueue(label: "com.wordpress.domQueue", attributes: [])
        
        // MARK: - Init & deinit
        
        deinit {
            stopObservingParentUndoManager()
        }
        
        // MARK: - Settings & Getting HTML
        
        /// Gets the HTML representation of the DOM.
        ///
        func getHTML() -> String {
            
            var result: String = ""
            
            domQueue.sync { [weak self] in
                
                guard let strongSelf = self else {
                    return
                }
                
                let converter = Libxml2.Out.HTMLConverter()
                result = converter.convert(strongSelf.rootNode)
            }
            
            return result
        }
        
        /// Sets the HTML for the DOM.
        ///
        /// - Parameters:
        ///     - html: the html to set.
        ///     - defaultFontDescriptor: the default font descriptor that will be used for the
        ///             output attributed string.
        ///
        /// - Returns: an attributed string representing the DOM contents.
        ///
        func setHTML(_ html: String, withDefaultFontDescriptor defaultFontDescriptor: UIFontDescriptor) -> NSAttributedString {
            
            let converter = HTMLToAttributedString(usingDefaultFontDescriptor: defaultFontDescriptor, editContext: editContext)
            let output: (rootNode: RootNode, attributedString: NSAttributedString)
            
            do {
                output = try converter.convert(html)
            } catch {
                fatalError("Could not convert the HTML.")
            }
            
            domQueue.sync {
                self.rootNode = output.rootNode
            }
            
            return output.attributedString
        }
        
        // MARK: - Editing
        
        /// Replaces the specified range with a new string.
        ///
        /// - Parameters:
        ///     - range: the range of the original string to replace.
        ///     - string: the new string to replace the original text with.
        ///
        func replaceCharacters(inRange range: NSRange, withString string: String, preferLeftNode: Bool) {

            let domHasModifications = range.length > 0 || string.characters.count > 0

            if domHasModifications {
                performAsyncUndoable { [weak self] in
                    self?.replaceCharactersSynchronously(inRange: range, withString: string, preferLeftNode: preferLeftNode)
                }
            }
        }
        
        // MARK: - Editing: Synchronously
        
        /// Replaces the specified range with a new string.
        ///
        /// - Parameters:
        ///     - range: the range of the original string to replace.
        ///     - string: the new string to replace the original text with.
        ///
        private func replaceCharactersSynchronously(inRange range: NSRange, withString string: String, preferLeftNode: Bool) {
            rootNode.replaceCharacters(inRange: range, withString: string, preferLeftNode: preferLeftNode)
        }
        
        // MARK: - Undo Manager
        
        /// We have some special setup we need to take care of before registering undo operations.
        /// This method takes care of hooking up an undo operation in the client-provided undo
        /// manager with an undo operation in the DOM undo manager.
        ///
        /// Parameters:
        ///     - task: the task to execute that contains undo operations.
        ///
        private func performAsyncUndoable(task: @escaping () -> ()) {
            domQueue.async { [weak self] in
                
                guard let strongSelf = self else {
                    return
                }
                
                strongSelf.domUndoManager.beginUndoGrouping()
                task()
                strongSelf.domUndoManager.endUndoGrouping()
            }
        }
        
        /// Make our private undo manager start observing the parent undo manager.  This means
        /// our private undo manager will basically be connected to the parent one to know when
        /// to begin new undo groups, and perform undo operations.
        ///
        /// Redo operations don't need to be connected, as they can be executed completely through
        /// the parent undo manager (and normal edits to the DOM).
        ///
        private func startObservingParentUndoManager() {

            undoObserver = NotificationCenter.default.addObserver(forName: .NSUndoManagerDidUndoChange, object: parentUndoManager, queue: nil) { [weak self] notification in
                
                guard let strongSelf = self else {
                    return
                }
                
                if let undoManager = notification.object as? UndoManager, undoManager === strongSelf.parentUndoManager {
                    
                    let domUndoManager = strongSelf.domUndoManager
                    
                    domUndoManager.closeAllUndoGroups()
                    domUndoManager.undo()
                }
            }
            
            beginGroupObserver = NotificationCenter.default.addObserver(forName: .NSUndoManagerDidOpenUndoGroup, object: parentUndoManager, queue: nil) { [weak self] notification in
                
                guard let strongSelf = self else {
                    return
                }
                
                if let undoManager = notification.object as? UndoManager, undoManager === strongSelf.parentUndoManager {
                    
                    let domUndoManager = strongSelf.domUndoManager
                    
                    domUndoManager.closeAllUndoGroups()
                    domUndoManager.beginUndoGrouping()
                }
            }
        }
        
        /// Make our private undo manager stop observing the parent undo manager.
        ///
        private func stopObservingParentUndoManager() {
            
            if let beginGroupObserver = beginGroupObserver {
                NotificationCenter.default.removeObserver(beginGroupObserver)
                self.beginGroupObserver = nil
            }
            
            if let undoObserver = undoObserver {
                NotificationCenter.default.removeObserver(undoObserver)
                self.undoObserver = nil
            }
        }

        // MARK: - Remove Styles

        func remove(element: StandardElementType, at range: NSRange){
            performAsyncUndoable { [weak self] in
                self?.removeSynchronously(element: element, at: range)
            }
        }

        /// Disables bold from the specified range.
        ///
        /// - Parameters:
        ///     - range: the range to remove the style from.
        ///
        func removeBold(spanning range: NSRange) {
            performAsyncUndoable { [weak self] in
                self?.removeBoldSynchronously(spanning: range)
            }
        }

        /// Disables an image from the specified range.
        ///
        /// - Parameters:
        ///     - range: the range to remove the style from.
        ///
        func removeImage(spanning range: NSRange) {
            performAsyncUndoable { [weak self] in
                self?.removeImageSynchronously(spanning: range)
            }
        }

        /// Disables italic from the specified range.
        ///
        /// - Parameters:
        ///     - range: the range to remove the style from.
        ///
        func removeItalic(spanning range: NSRange) {
            performAsyncUndoable { [weak self] in
                self?.removeItalicSynchronously(spanning: range)
            }
        }

        /// Disables strikethrough from the specified range.
        ///
        /// - Parameters:
        ///     - range: the range to remove the style from.
        ///
        func removeStrikethrough(spanning range: NSRange) {
            performAsyncUndoable { [weak self] in
                self?.removeStrikethroughSynchronously(spanning: range)
            }
        }

        /// Disables underline from the specified range.
        ///
        /// - Parameters:
        ///     - range: the range to remove the style from.
        ///
        func removeUnderline(spanning range: NSRange) {
            performAsyncUndoable { [weak self] in
                self?.removeUnderlineSynchronously(spanning: range)
            }
        }

        /// Disables blockquote from the specified range.
        ///
        /// - Parameters:
        ///     - range: the range to remove the style from.
        ///
        func removeBlockquote(spanning range: NSRange) {
            performAsyncUndoable { [weak self] in
                self?.removeBlockquoteSynchronously(spanning: range)
            }
        }

        /// Disables link from the specified range
        ///
        /// - Parameter range: the range to remove
        ///
        func removeLink(spanning range: NSRange) {
            performAsyncUndoable { [weak self] in
                self?.removeSynchronously(element:.a, at: range)
            }
        }

        func removeHeader(spanning range: NSRange) {
            performAsyncUndoable { [weak self] in
                self?.removeHeaderSynchronously(spanning: range)
            }
        }
        
        // MARK: - Remove Styles: Synchronously
        private func removeSynchronously(element: StandardElementType, at range: NSRange) {

            guard range.length > 0 else {
                return
            }

            rootNode.unwrap(range: range, fromElementsNamed: element.equivalentNames)
        }

        private func removeBoldSynchronously(spanning range: NSRange) {
            rootNode.unwrap(range: range, fromElementsNamed: StandardElementType.b.equivalentNames)
        }

        private func removeImageSynchronously(spanning range: NSRange) {
            rootNode.unwrap(range: range, fromElementsNamed: StandardElementType.img.equivalentNames)
        }
        
        private func removeItalicSynchronously(spanning range: NSRange) {
            rootNode.unwrap(range: range, fromElementsNamed: StandardElementType.i.equivalentNames)
        }
        
        private func removeStrikethroughSynchronously(spanning range: NSRange) {
            rootNode.unwrap(range: range, fromElementsNamed: StandardElementType.s.equivalentNames)
        }
        
        private func removeUnderlineSynchronously(spanning range: NSRange) {
            rootNode.unwrap(range: range, fromElementsNamed: StandardElementType.u.equivalentNames)
        }

        private func removeBlockquoteSynchronously(spanning range: NSRange) {
            rootNode.unwrap(range: range, fromElementsNamed: StandardElementType.blockquote.equivalentNames)
        }

        private func removeHeaderSynchronously(spanning range: NSRange) {
            rootNode.unwrap(range: range, fromElementsNamed: StandardElementType.h1.equivalentNames)
        }
        
        // MARK: - Apply Styles
                
        /// Applies bold to the specified range.
        ///
        /// - Parameters:
        ///     - range: the range to apply the style to.
        ///
        func applyBold(spanning range: NSRange) {
            performAsyncUndoable { [weak self] in
                self?.applyElement(.strong, spanning: range)
            }
        }
        
        /// Applies italic to the specified range.
        ///
        /// - Parameters:
        ///     - range: the range to apply the style to.
        ///
        func applyItalic(spanning range: NSRange) {
            performAsyncUndoable { [weak self] in
                self?.applyElement(.em, spanning: range)
            }
        }
        
        /// Applies strikethrough to the specified range.
        ///
        /// - Parameters:
        ///     - range: the range to apply the style to.
        ///
        func applyStrikethrough(spanning range: NSRange) {
            performAsyncUndoable { [weak self] in
                self?.applyElement(.del, spanning: range)
            }
        }
        
        /// Applies underline to the specified range.
        ///
        /// - Parameters:
        ///     - range: the range to apply the style to.
        ///
        func applyUnderline(spanning range: NSRange) {
            performAsyncUndoable { [weak self] in
                self?.applyElement(.u, spanning: range)
            }
        }

        /// Applies blockquote to the specified range.
        ///
        /// - Parameters:
        ///     - range: the range to apply the style to.
        ///
        func applyBlockquote(spanning range: NSRange) {
            performAsyncUndoable { [weak self] in
                self?.applyElement(.blockquote, spanning: range)
            }
        }

        /// Applies a link to the specified range
        ///
        /// - Parameters:
        ///   - url: the url to link to
        ///   - range: the range to apply the link
        ///
        func applyLink(_ url: URL?, spanning range: NSRange) {
            var attributes: [Libxml2.Attribute] = []
            if let url = url {
                attributes.append(Libxml2.StringAttribute(name: HTMLLinkAttribute.Href.rawValue, value: url.absoluteString))
            }
            performAsyncUndoable { [weak self] in
                self?.applyElement(.a, spanning: range, attributes: attributes)
            }
        }

        // MARK: - Images

        /// Applies an image to the specified range
        ///
        /// - Parameters:
        ///   - imageURL: the URL for the img src attribute
        ///   - range: the range to insert the image
        ///
        func insertImage(imageURL: URL, replacing range:NSRange) {
            performAsyncUndoable { [weak self] in
                self?.insertImageSynchronously(imageURL: imageURL, replacing: range)
            }
        }

<<<<<<< HEAD
        func applyHeader(spanning range:NSRange) {
            performAsyncUndoable { [weak self] in
                self?.applyElement(.h1, spanning: range)
            }
        }
=======
        private func insertImageSynchronously(imageURL: URL, replacing range: NSRange) {
            let imageURLString = imageURL.absoluteString

            let elementDescriptor = ElementNodeDescriptor(elementType: .img,
                                                          attributes: [Libxml2.StringAttribute(name:"src", value: imageURLString)])

            rootNode.replaceCharacters(inRange: range, withElement: elementDescriptor)
        }
        
>>>>>>> e55ee4d5
        // MARK: - Styles to HTML elements
        
        /// Applies a standard HTML element to the specified range.
        ///
        /// Whenever applying a standard element type, use this method.
        ///
        /// - Parameters:
        ///     - elementType: the standard element type to apply.
        ///     - range: the range to apply the bold style to.
        ///
        fileprivate func applyElement(_ elementType: StandardElementType, spanning range: NSRange, attributes: [Attribute] = []) {
            applyElement(elementType.rawValue, spanning: range, equivalentElementNames: elementType.equivalentNames, attributes: attributes)
        }
        
        /// Applies an HTML element to the specified range.
        ///
        /// Use this method directly only when applying custom element types (non standard).
        ///
        /// - Parameters:
        ///     - elementName: the element name to apply
        ///     - range: the range to apply the bold style to.
        ///     - equivalentElementNames: equivalent element names to look for before applying
        ///             the specified one.
        ///
        fileprivate func applyElement(_ elementName: String, spanning range: NSRange, equivalentElementNames: [String], attributes: [Attribute] = []) {
            
            let elementDescriptor = ElementNodeDescriptor(name: elementName, attributes: attributes, matchingNames: equivalentElementNames)
            rootNode.wrapChildren(intersectingRange: range, inElement: elementDescriptor)
        }
        
        // MARK: - Candidates for removal
        
        func updateImage(spanning ranges: [NSRange], url: URL, size: TextAttachment.Size, alignment: TextAttachment.Alignment) {
            performAsyncUndoable { [weak self] in
                self?.updateImageSynchronously(spanning: ranges, url: url, size: size, alignment: alignment)
            }
        }
        
        // MARK: - Candidates for removal: Synchronously
        
        private func updateImageSynchronously(spanning ranges: [NSRange], url: URL, size: TextAttachment.Size, alignment: TextAttachment.Alignment) {
            
            for range in ranges {
                let element = self.rootNode.lowestElementNodeWrapping(range)
                
                if element.name == StandardElementType.img.rawValue {
                    var components = [String]()
                    if let currentAttributes = element.valueForStringAttribute(named: "class") {
                        components = currentAttributes.components(separatedBy: CharacterSet.whitespaces)
                        components = components.filter({ (value) -> Bool in
                            return TextAttachment.Alignment.fromHTML(string: value.lowercased()) == nil && TextAttachment.Size.fromHTML(string: value.lowercased()) == nil
                        })

                    }
                    components.append(alignment.htmlString())
                    components.append(size.htmlString())
                    let classAttributes = components.joined(separator: " ")
                    element.updateAttribute(named: "class", value: classAttributes)
                    
                    if element.name == StandardElementType.img.rawValue {
                        element.updateAttribute(named: "src", value: url.absoluteString)
                    }
                }
            }
        }
    }
}<|MERGE_RESOLUTION|>--- conflicted
+++ resolved
@@ -436,13 +436,6 @@
             }
         }
 
-<<<<<<< HEAD
-        func applyHeader(spanning range:NSRange) {
-            performAsyncUndoable { [weak self] in
-                self?.applyElement(.h1, spanning: range)
-            }
-        }
-=======
         private func insertImageSynchronously(imageURL: URL, replacing range: NSRange) {
             let imageURLString = imageURL.absoluteString
 
@@ -452,7 +445,12 @@
             rootNode.replaceCharacters(inRange: range, withElement: elementDescriptor)
         }
         
->>>>>>> e55ee4d5
+
+        func applyHeader(spanning range:NSRange) {
+            performAsyncUndoable { [weak self] in
+                self?.applyElement(.h1, spanning: range)
+            }
+        }
         // MARK: - Styles to HTML elements
         
         /// Applies a standard HTML element to the specified range.
