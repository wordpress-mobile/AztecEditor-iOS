--- conflicted
+++ resolved
@@ -787,19 +787,15 @@
             element.updateAttribute(named: attribute.name, value: attribute.value)
         }
 
-<<<<<<< HEAD
         for (key,value) in attachment.namedAttributes {
             var finalValue = value
-            if key == "class", let baseValue = node.valueForStringAttribute(named: "class"){
+            if key == "class", let baseValue = element.stringValueForAttribute(named: "class"){
                 finalValue = baseValue + " " + finalValue
             }
-            node.updateAttribute(named: key, value: finalValue)
-        }
-
-        return [node]
-=======
+            element.updateAttribute(named: key, value: Attribute.Value.string(finalValue))
+        }
+
         return element
->>>>>>> 18ecf453
     }
 
     /// Converts an Video Attachment into it's representing nodes.
