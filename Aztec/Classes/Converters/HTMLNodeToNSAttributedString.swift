--- conflicted
+++ resolved
@@ -226,10 +226,7 @@
             // ^ Since LI is handled by the OL and UL formatters, we can safely ignore it here.
             finalAttributes = attributes
         } else {
-<<<<<<< HEAD
-            // Unknown HTML
-=======
->>>>>>> c2da3468
+            // Unknown HTML: Encode entities that do not have a Formatter attached to them.
             finalAttributes = self.attributes(storing: elementRepresentation, in: finalAttributes)
         }
 
