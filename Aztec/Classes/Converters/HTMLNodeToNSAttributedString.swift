--- conflicted
+++ resolved
@@ -3,16 +3,6 @@
 
 class HTMLNodeToNSAttributedString: SafeConverter {
 
-<<<<<<< HEAD
-    typealias ElementNode = Libxml2.ElementNode
-    typealias Node = Libxml2.Node
-    typealias RootNode = Libxml2.RootNode
-    typealias TextNode = Libxml2.TextNode
-    typealias CommentNode = Libxml2.CommentNode
-    typealias StandardElementType = Libxml2.StandardElementType
-
-=======
->>>>>>> 391ef87a
     /// The default font descriptor that will be used as a base for conversions.
     /// 
     let defaultFontDescriptor: UIFontDescriptor
