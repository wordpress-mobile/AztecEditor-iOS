import Foundation
import Gridicons
import UIKit

class HTMLNodeToNSAttributedString: SafeConverter {

    typealias ElementNode = Libxml2.ElementNode
    typealias Node = Libxml2.Node
    typealias RootNode = Libxml2.RootNode
    typealias StringAttribute = Libxml2.StringAttribute
    typealias TextNode = Libxml2.TextNode
    typealias CommentNode = Libxml2.CommentNode
    typealias StandardElementType = Libxml2.StandardElementType

    /// The default font descriptor that will be used as a base for conversions.
    /// 
    let defaultFontDescriptor: UIFontDescriptor


    // MARK: - Initializers

    required init(usingDefaultFontDescriptor defaultFontDescriptor: UIFontDescriptor) {
        self.defaultFontDescriptor = defaultFontDescriptor
    }

    private lazy var defaultAttributes: [String: Any] = {
        let defaultFont = UIFont(descriptor: self.defaultFontDescriptor, size: self.defaultFontDescriptor.pointSize)
        return [NSFontAttributeName: defaultFont]
    }()


    // MARK: - Conversion

    /// Main conversion method.
    ///
    /// - Parameters:
    ///     - node: the node to convert to `NSAttributedString`.
    ///
    /// - Returns: the converted node as an `NSAttributedString`.
    ///
    func convert(_ node: Node) -> NSAttributedString {
        return convert(node, inheriting: defaultAttributes)
    }

    /// Recursive conversion method.  Useful for maintaining the font style of parent nodes when
    /// converting.
    ///
    /// - Parameters:
    ///     - node: the node to convert to `NSAttributedString`.
    ///     - attributes: the inherited attributes from parent nodes.
    ///
    /// - Returns: the converted node as an `NSAttributedString`.
    ///
    fileprivate func convert(_ node: Node, inheriting attributes: [String:Any]) -> NSAttributedString {

        let string = convertContents(of: node, inheriting: attributes)

        guard node.needsClosingParagraphSeparator() else {
            return string
        }

        return appendParagraphSeparator(to: string, inheriting: attributes)
    }

    private func convertContents(of node: Node, inheriting attributes: [String:Any]) -> NSAttributedString {
        switch node {
        case let textNode as TextNode:
            return convertTextNode(textNode, inheriting: attributes)
        case let commentNode as CommentNode:
            return convertCommentNode(commentNode, inheriting: attributes)
        case let elementNode as ElementNode:
            return convertElementNode(elementNode, inheriting: attributes)
        default:
            fatalError("Nodes can be either text, comment or element nodes.")
        }
    }

    /// Converts a `TextNode` to `NSAttributedString`.
    ///
    /// - Parameters:
    ///     - node: the node to convert to `NSAttributedString`.
    ///     - attributes: the inherited attributes from parent nodes.
    ///
    /// - Returns: the converted node as an `NSAttributedString`.
    ///
    fileprivate func convertTextNode(_ node: TextNode, inheriting attributes: [String:Any]) -> NSAttributedString {
        guard node.length() > 0 else {
            return NSAttributedString()
        }

        return NSAttributedString(string: node.text(), attributes: attributes)
    }

    /// Converts a `CommentNode` to `NSAttributedString`.
    ///
    /// - Parameters:
    ///     - node: the node to convert to `NSAttributedString`.
    ///     - attributes: the inherited attributes from parent nodes.
    ///
    /// - Returns: the converted node as an `NSAttributedString`.
    ///
    fileprivate func convertCommentNode(_ node: CommentNode, inheriting attributes: [String:Any]) -> NSAttributedString {
        let attachment = CommentAttachment()
        attachment.text = node.comment

        return NSAttributedString(attachment: attachment, attributes: attributes)
    }

    /// Converts an `ElementNode` to `NSAttributedString`.
    ///
    /// - Parameters:
    ///     - node: the node to convert to `NSAttributedString`.
    ///     - attributes: the inherited attributes from parent nodes.
    ///
    /// - Returns: the converted node as an `NSAttributedString`.
    ///
    fileprivate func convertElementNode(_ node: ElementNode, inheriting attributes: [String: Any]) -> NSAttributedString {
        guard !node.isSupportedByEditor() else {
            return stringForNode(node, inheriting: attributes)
        }

        let converter = Libxml2.Out.HTMLConverter()
        let attachment = HTMLAttachment()

        attachment.rootTagName = node.name
        attachment.rawHTML = converter.convert(node)

        return NSAttributedString(attachment: attachment, attributes: attributes)
    }

    // MARK: - Paragraph Separator

    private func appendParagraphSeparator(to string: NSAttributedString, inheriting inheritedAttributes: [String: Any]) -> NSAttributedString {

        let stringWithSeparator = NSMutableAttributedString(attributedString: string)

        stringWithSeparator.append(NSAttributedString(.paragraphSeparator, attributes: inheritedAttributes))

        return NSAttributedString(attributedString: stringWithSeparator)
    }


    // MARK: - Node Styling

    /// Returns an attributed string representing the specified node.
    ///
    /// - Parameters:
    ///     - node: the element node to generate a representation string of.
    ///     - attributes: the inherited attributes from parent nodes.
    ///
    /// - Returns: the attributed string representing the specified element node.
    ///
    ///
    fileprivate func stringForNode(_ node: ElementNode, inheriting attributes: [String:Any]) -> NSAttributedString {
        
        let childAttributes = self.attributes(forNode: node, inheriting: attributes)
        
        if let nodeType = node.standardName,
            let implicitRepresentation = nodeType.implicitRepresentation(withAttributes: childAttributes) {
            
            return implicitRepresentation
        }

        let content = NSMutableAttributedString()
        
        for child in node.children {
            let childContent = convert(child, inheriting: childAttributes)
            content.append(childContent)
        }
        
        return content
    }

<<<<<<< HEAD
    // MARK: - Formatters

    fileprivate func formatter(for representation: HTMLAttributeRepresentation) -> AttributeFormatter? {
        // TODO: implement attribute representation formatters
        //
        return nil
    }

    fileprivate func formatter(for representation: HTMLElementRepresentation) -> AttributeFormatter? {
        guard let standardType = StandardElementType(rawValue: representation.name) else {
            return nil
        }

        let equivalentNames = standardType.equivalentNames

        for (key, formatter) in elementToFormattersMap {
            if equivalentNames.contains(key.rawValue) {
                return formatter
            }
        }

        return nil
    }

    fileprivate func formatter(for representation: HTMLRepresentation) -> AttributeFormatter? {
        if let elementRepresentation = representation as? HTMLElementRepresentation {
            return formatter(for: elementRepresentation)
        } else if let attributeRepresentation = representation as? HTMLAttributeRepresentation {
            return formatter(for: attributeRepresentation)
        } else {
            assertionFailure("Unsupported representation type.")
            return nil
        }
    }

    // MARK: - String attributes

    /// Calculates the attributes for the specified node.  Returns a dictionary including inherited
    /// attributes.
    ///
    /// - Parameters:
    ///     - node: the node to get the information from.
    ///
    /// - Returns: an attributes dictionary, for use in an NSAttributedString.
    ///
    fileprivate func attributes(forNode node: ElementNode, inheriting attributes: [String: Any]) -> [String: Any] {

        let representation = HTMLElementRepresentation(for: node)

        if let formatter = self.formatter(for: representation) {
            return formatter.apply(to: attributes, andStore: representation)
        }

        guard node.needsToBePreservedDuringRegeneration() else {
            return attributes
        }

        let unsupportedHTML = attributes[UnsupportedHTMLAttributeName] as? UnsupportedHTML ?? UnsupportedHTML()
        unsupportedHTML.add(element: representation)

        var updated = attributes
        updated[UnsupportedHTMLAttributeName] = unsupportedHTML

        return updated
    }

=======
>>>>>>> df6f5131

/*
        var attributes = inheritedAttributes
        let attributeValue = parseCustomAttributeValues(forNode: node)

        for (key, formatter) in elementToFormattersMap {
            if node.isNodeType(key) {
                if let standardValueFormatter = formatter as? StandardAttributeFormatter,
                    let value = attributeValue {
                    standardValueFormatter.attributeValue = value
                }
                attributes = formatter.apply(to: attributes);
            }
        }

        if let elementStyle = node.valueForStringAttribute(named: "style") {
            let styles = parseStyle(style: elementStyle)
            for (key, (formatter, parser)) in styleToFormattersMap {
                guard let styleString = styles[key],
                      let standardValueFormatter = formatter as? StandardAttributeFormatter,
                      let value = parser(styleString)
                    else {
                        continue
                    }
                    standardValueFormatter.attributeValue = value
                    attributes = standardValueFormatter.apply(to: attributes);
            }
        }
        return attributes
    }

    public func parseCustomAttributeValues(forNode node: ElementNode) -> Any? {

        var attributeValue: Any?

        if node.isNodeType(.a) {
            var linkURL: URL?

            if let attributeIndex = node.attributes.index(where: { $0.name == HTMLLinkAttribute.Href.rawValue }),
                let attribute = node.attributes[attributeIndex] as? StringAttribute {

                linkURL = URL(string: attribute.value)
            } else {
                // We got a link tag without an HREF attribute
                //
                linkURL = URL(string: "")
            }

            attributeValue = linkURL
        }

        if node.isNodeType(.img) {
            let url: URL?

            if let urlString = node.valueForStringAttribute(named: "src") {
                url = URL(string: urlString)
            } else {
                url = nil
            }

            let attachment = ImageAttachment(identifier: UUID().uuidString, url: url)

            if let elementClass = node.valueForStringAttribute(named: "class") {
                let classAttributes = elementClass.components(separatedBy: " ")
                for classAttribute in classAttributes {
                    if let alignment = ImageAttachment.Alignment.fromHTML(string: classAttribute) {
                        attachment.alignment = alignment
                    }
                    if let size = ImageAttachment.Size.fromHTML(string: classAttribute) {
                        attachment.size = size
                    }
                }
            }
            attributeValue = attachment
        }

        if node.isNodeType(.video) {

            var namedAttributes = node.namedAttributes
            var srcURL: URL?
            if let urlString = namedAttributes["src"] {
                srcURL = URL(string: urlString)
                namedAttributes.removeValue(forKey: "src")
            }

            var posterURL: URL?
            if let urlString = namedAttributes["poster"] {
                posterURL = URL(string: urlString)
                namedAttributes.removeValue(forKey: "poster")
            }

            let attachment = VideoAttachment(identifier: UUID().uuidString, srcURL: srcURL, posterURL: posterURL, namedAttributes: namedAttributes, unnamedAttributes: node.unnamedAttributes)

            attributeValue = attachment
        }

        return attributeValue
    }
 */

    public let elementToFormattersMap: [StandardElementType: AttributeFormatter] = [
        .ol: TextListFormatter(style: .ordered, increaseDepth: true),
        .ul: TextListFormatter(style: .unordered, increaseDepth: true),
        .blockquote: BlockquoteFormatter(),
        .strong: BoldFormatter(),
        .em: ItalicFormatter(),
        .u: UnderlineFormatter(),
        .del: StrikethroughFormatter(),
        .a: LinkFormatter(),
        .img: ImageFormatter(),
        .hr: HRFormatter(),
        .h1: HeaderFormatter(headerLevel: .h1),
        .h2: HeaderFormatter(headerLevel: .h2),
        .h3: HeaderFormatter(headerLevel: .h3),
        .h4: HeaderFormatter(headerLevel: .h4),
        .h5: HeaderFormatter(headerLevel: .h5),
        .h6: HeaderFormatter(headerLevel: .h6),
        .p: HTMLParagraphFormatter(),
        .pre: PreFormatter(),
        .video: VideoFormatter()
    ]

    public let styleToFormattersMap: [String: (AttributeFormatter, (String)->Any?)] = [
        "color": (ColorFormatter(), {(value) in return UIColor(hexString: value)}),
        "text-decoration": (UnderlineFormatter(), { (value) in return value == "underline" ? NSUnderlineStyle.styleSingle.rawValue : nil})
    ]

    func parseStyle(style: String) -> [String: String] {
        var stylesDictionary = [String: String]()
        let styleAttributes = style.components(separatedBy: ";")
        for sytleAttribute in styleAttributes {
            let keyValue = sytleAttribute.components(separatedBy: ":")
            guard keyValue.count == 2,
                  let key = keyValue.first?.trimmingCharacters(in: CharacterSet.whitespaces),
                  let value = keyValue.last?.trimmingCharacters(in: CharacterSet.whitespaces) else {
                continue
            }
            stylesDictionary[key] = value
        }
        return stylesDictionary
    }
}

private extension HTMLNodeToNSAttributedString {

    // MARK: - NSAttributedString attribute generation

    /// Calculates the attributes for the specified node.  Returns a dictionary including inherited
    /// attributes.
    ///
    /// - Parameters:
    ///     - node: the node to get the information from.
    ///
    /// - Returns: an attributes dictionary, for use in an NSAttributedString.
    ///
    func attributes(forNode node: ElementNode, inheritingAttributes inheritedAttributes: [String:Any]) -> [String:Any] {

        guard !(node is RootNode) else {
            return inheritedAttributes
        }

        let elementRepresentation = HTMLElementRepresentation(for: node)
        return attributes(for: elementRepresentation, inheriting: inheritedAttributes)
    }

    /// Calculates the attributes for the specified element representation.  Returns a dictionary
    /// including inherited attributes.
    ///
    /// - Parameters:
    ///     - elementRepresentation: the element representation.
    ///     - inheritedAttributes: the attributes that will be inherited.
    ///
    /// - Returns: an attributes dictionary, for use in an NSAttributedString.
    ///
    private func attributes(for elementRepresentation: HTMLElementRepresentation, inheriting inheritedAttributes: [String:Any]) -> [String:Any] {

        let attributes: [String:Any]

        if let elementFormatter = formatter(for: elementRepresentation) {
            attributes = elementFormatter.apply(to: inheritedAttributes, andStore: elementRepresentation)
        } else {
            attributes = inheritedAttributes
        }

        var finalAttributes = attributes

        for attributeRepresentation in elementRepresentation.attributes {
            finalAttributes = self.attributes(for: attributeRepresentation, inheriting: finalAttributes)
        }

        return finalAttributes
    }

    /// Calculates the attributes for the specified element representation.  Returns a dictionary
    /// including inherited attributes.
    ///
    /// - Parameters:
    ///     - attributeRepresentation: the element representation.
    ///     - inheritedAttributes: the attributes that will be inherited.
    ///
    /// - Returns: an attributes dictionary, for use in an NSAttributedString.
    ///
    private func attributes(for attributeRepresentation: HTMLAttributeRepresentation, inheriting inheritedAttributes: [String:Any]) -> [String:Any] {

        let attributes: [String:Any]

        if let attributeFormatter = formatter(for: attributeRepresentation) {
            attributes = attributeFormatter.apply(to: inheritedAttributes, andStore: attributeRepresentation)
        } else {
            attributes = inheritedAttributes
        }
        
        return attributes
    }
}

extension HTMLNodeToNSAttributedString {

    // MARK: - Formatters

    func formatter(for representation: HTMLAttributeRepresentation) -> AttributeFormatter? {
        // TODO: implement attribute representation formatters
        //
        return nil
    }

    func formatter(for representation: HTMLElementRepresentation) -> AttributeFormatter? {

        guard let standardType = StandardElementType(rawValue: representation.name) else {
            return nil
        }

        let equivalentNames = standardType.equivalentNames

        for (key, formatter) in elementToFormattersMap {
            if equivalentNames.contains(key.rawValue) {
                return formatter
            }
        }

        return nil
    }
}<|MERGE_RESOLUTION|>--- conflicted
+++ resolved
@@ -170,76 +170,6 @@
         
         return content
     }
-
-<<<<<<< HEAD
-    // MARK: - Formatters
-
-    fileprivate func formatter(for representation: HTMLAttributeRepresentation) -> AttributeFormatter? {
-        // TODO: implement attribute representation formatters
-        //
-        return nil
-    }
-
-    fileprivate func formatter(for representation: HTMLElementRepresentation) -> AttributeFormatter? {
-        guard let standardType = StandardElementType(rawValue: representation.name) else {
-            return nil
-        }
-
-        let equivalentNames = standardType.equivalentNames
-
-        for (key, formatter) in elementToFormattersMap {
-            if equivalentNames.contains(key.rawValue) {
-                return formatter
-            }
-        }
-
-        return nil
-    }
-
-    fileprivate func formatter(for representation: HTMLRepresentation) -> AttributeFormatter? {
-        if let elementRepresentation = representation as? HTMLElementRepresentation {
-            return formatter(for: elementRepresentation)
-        } else if let attributeRepresentation = representation as? HTMLAttributeRepresentation {
-            return formatter(for: attributeRepresentation)
-        } else {
-            assertionFailure("Unsupported representation type.")
-            return nil
-        }
-    }
-
-    // MARK: - String attributes
-
-    /// Calculates the attributes for the specified node.  Returns a dictionary including inherited
-    /// attributes.
-    ///
-    /// - Parameters:
-    ///     - node: the node to get the information from.
-    ///
-    /// - Returns: an attributes dictionary, for use in an NSAttributedString.
-    ///
-    fileprivate func attributes(forNode node: ElementNode, inheriting attributes: [String: Any]) -> [String: Any] {
-
-        let representation = HTMLElementRepresentation(for: node)
-
-        if let formatter = self.formatter(for: representation) {
-            return formatter.apply(to: attributes, andStore: representation)
-        }
-
-        guard node.needsToBePreservedDuringRegeneration() else {
-            return attributes
-        }
-
-        let unsupportedHTML = attributes[UnsupportedHTMLAttributeName] as? UnsupportedHTML ?? UnsupportedHTML()
-        unsupportedHTML.add(element: representation)
-
-        var updated = attributes
-        updated[UnsupportedHTMLAttributeName] = unsupportedHTML
-
-        return updated
-    }
-
-=======
->>>>>>> df6f5131
 
 /*
         var attributes = inheritedAttributes
@@ -395,10 +325,10 @@
     ///
     /// - Returns: an attributes dictionary, for use in an NSAttributedString.
     ///
-    func attributes(forNode node: ElementNode, inheritingAttributes inheritedAttributes: [String:Any]) -> [String:Any] {
-
-        guard !(node is RootNode) else {
-            return inheritedAttributes
+    func attributes(forNode node: ElementNode, inheriting attributes: [String: Any]) -> [String: Any] {
+
+        guard node.needsToBePreservedDuringRegeneration() else {
+            return attributes
         }
 
         let elementRepresentation = HTMLElementRepresentation(for: node)
@@ -414,14 +344,14 @@
     ///
     /// - Returns: an attributes dictionary, for use in an NSAttributedString.
     ///
-    private func attributes(for elementRepresentation: HTMLElementRepresentation, inheriting inheritedAttributes: [String:Any]) -> [String:Any] {
+    private func attributes(for elementRepresentation: HTMLElementRepresentation, inheriting attributes: [String:Any]) -> [String:Any] {
 
         let attributes: [String:Any]
 
         if let elementFormatter = formatter(for: elementRepresentation) {
-            attributes = elementFormatter.apply(to: inheritedAttributes, andStore: elementRepresentation)
+            attributes = elementFormatter.apply(to: attributes, andStore: elementRepresentation)
         } else {
-            attributes = inheritedAttributes
+            attributes = store(elementRepresentation: elementRepresentation, in: attributes)
         }
 
         var finalAttributes = attributes
@@ -432,6 +362,7 @@
 
         return finalAttributes
     }
+
 
     /// Calculates the attributes for the specified element representation.  Returns a dictionary
     /// including inherited attributes.
@@ -454,6 +385,25 @@
         
         return attributes
     }
+
+
+    /// Stores the specified HTMLElementRepresentation in a collection of NSAttributedString Attributes.
+    ///
+    /// - Parameters:
+    ///     - elementRepresentation: Instance of HTMLElementRepresentation to be stored.
+    ///     - attributes: Attributes where we should store the HTML Representation.
+    ///
+    /// - Returns: A collection of NSAttributedString Attributes, including the specified HTMLElementRepresentation.
+    ///
+    private func store(elementRepresentation: HTMLElementRepresentation, in attributes: [String: Any]) -> [String: Any] {
+        let unsupportedHTML = attributes[UnsupportedHTMLAttributeName] as? UnsupportedHTML ?? UnsupportedHTML()
+        unsupportedHTML.add(element: elementRepresentation)
+
+        var updated = attributes
+        updated[UnsupportedHTMLAttributeName] = unsupportedHTML
+
+        return updated
+    }
 }
 
 extension HTMLNodeToNSAttributedString {
