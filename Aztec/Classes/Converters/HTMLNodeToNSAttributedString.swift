--- conflicted
+++ resolved
@@ -247,16 +247,12 @@
         .h4: HeaderFormatter(headerLevel: .h4),
         .h5: HeaderFormatter(headerLevel: .h5),
         .h6: HeaderFormatter(headerLevel: .h6),
-<<<<<<< HEAD
-        .span: ColorFormatter(),
         .pre: PreFormatter()
-=======
     ]
 
     public let styleToFormattersMap: [String: (AttributeFormatter, (String)->Any?)] = [
         "color": (ColorFormatter(), {(value) in return UIColor(hexString: value)}),
         "text-decoration": (UnderlineFormatter(), { (value) in return value == "underline" ? NSUnderlineStyle.styleSingle.rawValue : nil})
->>>>>>> 1a3beec0
     ]
 
     func parseStyle(style: String) -> [String: String] {
