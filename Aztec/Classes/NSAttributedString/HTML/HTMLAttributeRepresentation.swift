--- conflicted
+++ resolved
@@ -5,32 +5,6 @@
 //
 class HTMLAttributeRepresentation: HTMLRepresentation, Equatable, CustomReflectable {
 
-<<<<<<< HEAD
-    typealias Attribute = Libxml2.Attribute
-
-    enum Value {
-        case none
-        case string(String)
-        case inlineCss([CSSPropertyRepresentation])
-
-        func toString() -> String {
-            switch(self) {
-            case .none:
-                return ""
-            case .string(let string):
-                return string
-            case .inlineCss(let cssProperties):
-                return cssProperties.reduce("", { (previousString, property) -> String in
-                    let initialString = previousString.characters.count > 0 ? previousString + "; " : ""
-
-                    return initialString + property.toString()
-                })
-            }
-        }
-    }
-
-=======
->>>>>>> 391ef87a
     /// The element that owns this attribute.
     ///
     var element: HTMLElementRepresentation?
@@ -41,7 +15,7 @@
 
     /// The attribute's value, if present.
     ///
-    let value: Value
+    let value: Attribute.Value
 
     /// Initializes the HTMLAttributeRepresentation Instance
     ///
