--- conflicted
+++ resolved
@@ -121,21 +121,14 @@
         return content
     }
 
-    /// Serializes an unsupported element.
-    ///
-<<<<<<< HEAD
+    /// - Parameters:
+    ///     - element: the node to convert to `NSAttributedString`.
+    ///     - attributes: the inherited attributes from parent nodes.
+    ///
+    /// - Returns: the converted node as an `NSAttributedString`.
+    ///
     fileprivate func serialize(unsupported element: ElementNode, inheriting attributes: [String: Any]) -> NSAttributedString {
         let serializer = DefaultHTMLSerializer()
-=======
-    /// - Parameters:
-    ///     - element: the node to convert to `NSAttributedString`.
-    ///     - attributes: the inherited attributes from parent nodes.
-    ///
-    /// - Returns: the converted node as an `NSAttributedString`.
-    ///
-    fileprivate func serialize(unsupported element: ElementNode, inheriting attributes: [String:Any]) -> NSAttributedString {
-        let serializer = HTMLSerializer()
->>>>>>> a1fa1900
         let attachment = HTMLAttachment()
 
         attachment.rootTagName = element.name
@@ -420,11 +413,6 @@
             return nil
         }
     }
-<<<<<<< HEAD
-}
-
-// MARK: - Text Sanitization for Rendering
-=======
     
     /// Checks if the specified node is of type '.a' with one child '.img' node.
     /// If true, returns the '.img' node.
@@ -443,7 +431,9 @@
         
         return imgElement
     }
->>>>>>> a1fa1900
+}
+    
+// MARK: - Text Sanitization for Rendering
 
 private extension AttributedStringSerializer {
     
