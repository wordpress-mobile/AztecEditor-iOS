import Foundation
import UIKit

/// Plugin base class.  You can implement a subclass to customize some of the behavior in Aztec.
///
open class Plugin {
    
    open class InputCustomizer {
        
        public init() {}
        
        /// Processes an HTML string right before parsing it to convert it into a nodes tree in
        /// the input conversion process.
        ///
        open func process(inputHTML html: String) -> String { return html }
        
        /// Processes a nodes tree right after it's been parsed from a string, and before finalizing
        /// the input conversion process.
        ///
        open func process(inputHTMLTree tree: RootNode) { return }
        
        open func converter(for element: ElementNode) -> ElementConverter? { return nil }
    }
    
    open class OutputCustomizer {
        
        public init() {}
        
        /// Processes an HTML string right after converting it from a nodes tree in the output
        /// conversion process.
        ///
        open func process(outputHTML html: String) -> String { return html }
        
        /// Processes a nodes tree right before it'll bee converted to a string, and before finalizing
        /// the output conversion process.
        ///
        open func process(outputHTMLTree tree: RootNode) { return }
        
        /// Converts a paragraph property into the ElementNode that represents it.
        /// When a conversion is not implemented, just return nil.
        ///
        open func convert(_ paragraphProperty: ParagraphProperty) -> ElementNode? { return nil }
    }
    
    // MARK: - Customizers
    
<<<<<<< HEAD
    public let inputCustomizer: InputCustomizer?
    public let outputCustomizer: OutputCustomizer?
=======
    open func converter(for elementNode: ElementNode) -> ElementConverter? { return nil }
>>>>>>> 2c28e51b
    
    // MARK: - Initializers
    
    public init(inputCustomizer: InputCustomizer? = nil, outputCustomizer: OutputCustomizer? = nil) {
        self.inputCustomizer = inputCustomizer
        self.outputCustomizer = outputCustomizer
    }
    
    /// Method plugins can use to execute extra code when loaded.
    ///
    public func loaded() {}
    
<<<<<<< HEAD
=======
    /// Converts a paragraph property into the ElementNode that represents it.
    /// When a conversion is not implemented, just return nil.
    ///
    open func convert(_ paragraphProperty: ParagraphProperty) -> ElementNode? { return nil }
    
    /// Converts an attachment into the `[Node]`s that represent it.
    /// When a conversion is not implemented, just return nil.
    ///
    open func convert(_ attachment: NSTextAttachment, attributes: [NSAttributedStringKey: Any]) -> [Node]? { return nil }
    
    open func converter(for elementNode: ElementNode) -> ElementToTagConverter? { return nil }
>>>>>>> 2c28e51b

    // MARK: - Equatable
    
    public static func ==(lhs: Plugin, rhs: Plugin) -> Bool {
        return type(of: lhs) == type(of: rhs)
    }
}<|MERGE_RESOLUTION|>--- conflicted
+++ resolved
@@ -19,7 +19,7 @@
         ///
         open func process(inputHTMLTree tree: RootNode) { return }
         
-        open func converter(for element: ElementNode) -> ElementConverter? { return nil }
+        open func converter(for elementNode: ElementNode) -> ElementConverter? { return nil }
     }
     
     open class OutputCustomizer {
@@ -40,16 +40,19 @@
         /// When a conversion is not implemented, just return nil.
         ///
         open func convert(_ paragraphProperty: ParagraphProperty) -> ElementNode? { return nil }
+        
+        /// Converts an attachment into the `[Node]`s that represent it.
+        /// When a conversion is not implemented, just return nil.
+        ///
+        open func convert(_ attachment: NSTextAttachment, attributes: [NSAttributedStringKey: Any]) -> [Node]? { return nil }
+        
+        open func converter(for elementNode: ElementNode) -> ElementToTagConverter? { return nil }
     }
     
     // MARK: - Customizers
     
-<<<<<<< HEAD
     public let inputCustomizer: InputCustomizer?
     public let outputCustomizer: OutputCustomizer?
-=======
-    open func converter(for elementNode: ElementNode) -> ElementConverter? { return nil }
->>>>>>> 2c28e51b
     
     // MARK: - Initializers
     
@@ -61,21 +64,6 @@
     /// Method plugins can use to execute extra code when loaded.
     ///
     public func loaded() {}
-    
-<<<<<<< HEAD
-=======
-    /// Converts a paragraph property into the ElementNode that represents it.
-    /// When a conversion is not implemented, just return nil.
-    ///
-    open func convert(_ paragraphProperty: ParagraphProperty) -> ElementNode? { return nil }
-    
-    /// Converts an attachment into the `[Node]`s that represent it.
-    /// When a conversion is not implemented, just return nil.
-    ///
-    open func convert(_ attachment: NSTextAttachment, attributes: [NSAttributedStringKey: Any]) -> [Node]? { return nil }
-    
-    open func converter(for elementNode: ElementNode) -> ElementToTagConverter? { return nil }
->>>>>>> 2c28e51b
 
     // MARK: - Equatable
     
