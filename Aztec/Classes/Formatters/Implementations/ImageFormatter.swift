--- conflicted
+++ resolved
@@ -13,83 +13,55 @@
     override func apply(to attributes: [String : Any], andStore representation: HTMLRepresentation?) -> [String: Any] {
 
         if let representation = representation {
-<<<<<<< HEAD
-            var namedAttributes = [String:String]()
-            for attributeRepresentation in representation.attributes {
-                if let value = attributeRepresentation.value {
-                    namedAttributes[attributeRepresentation.name] = value
-                }
-            }
-
-            let url: URL?
-
-            if let urlString = representation.valueForAttribute(named: "src") {
-                namedAttributes.removeValue(forKey: "src")
-                url = URL(string: urlString)
-            } else {
-                url = nil
-            }
-
-            let attachment = ImageAttachment(identifier: UUID().uuidString, url: url)
-
-            if let elementClass = representation.valueForAttribute(named: "class") {
-                let classAttributes = elementClass.components(separatedBy: " ")
-                var attributesToRemove = [String]()
-                for classAttribute in classAttributes {
-                    if let alignment = ImageAttachment.Alignment.fromHTML(string: classAttribute) {
-                        attachment.alignment = alignment
-                        attributesToRemove.append(classAttribute)
-                    }
-                    if let size = ImageAttachment.Size.fromHTML(string: classAttribute) {
-                        attachment.size = size
-                        attributesToRemove.append(classAttribute)
+            switch representation {
+            case .element(let element):
+                var namedAttributes = [String:String]()
+                for attributeRepresentation in element.attributes {
+                    if let value = attributeRepresentation.value.toString() {
+                        namedAttributes[attributeRepresentation.name] = value
                     }
                 }
-                let otherAttributes = classAttributes.filter({ (value) -> Bool in
-                    return !attributesToRemove.contains(value)
-                })
-                let remainingClassAttributes = otherAttributes.joined(separator: " ")
-                if remainingClassAttributes.isEmpty {
-                    namedAttributes.removeValue(forKey: "class")
-                } else {
-                    namedAttributes["class"] = remainingClassAttributes
-                }
-            }
 
-            attachment.namedAttributes = namedAttributes            
-            attributeValue = attachment
-        } else {
-            attributeValue = ImageAttachment(identifier: UUID().uuidString)
-=======
-            switch(representation) {
-            case .element(let element):
                 let url: URL?
 
-                if let urlString = element.attribute(named: "src")?.toString() {
+                if let urlString = element.attribute(named: "src")?.value.toString() {
+                    namedAttributes.removeValue(forKey: "src")
                     url = URL(string: urlString)
                 } else {
                     url = nil
                 }
 
-                let attachment = ImageAttachment(identifier: UUID().uuidString, url: url)
+                    let attachment = ImageAttachment(identifier: UUID().uuidString, url: url)
 
-                if let elementClass = element.attribute(named: "class")?.toString() {
+                if let elementClass = element.attribute(named: "class")?.value.toString() {
                     let classAttributes = elementClass.components(separatedBy: " ")
+                    var attributesToRemove = [String]()
                     for classAttribute in classAttributes {
                         if let alignment = ImageAttachment.Alignment.fromHTML(string: classAttribute) {
                             attachment.alignment = alignment
+                            attributesToRemove.append(classAttribute)
                         }
                         if let size = ImageAttachment.Size.fromHTML(string: classAttribute) {
                             attachment.size = size
+                            attributesToRemove.append(classAttribute)
                         }
+                    }
+                    let otherAttributes = classAttributes.filter({ (value) -> Bool in
+                        return !attributesToRemove.contains(value)
+                    })
+                    let remainingClassAttributes = otherAttributes.joined(separator: " ")
+                    if remainingClassAttributes.isEmpty {
+                        namedAttributes.removeValue(forKey: "class")
+                    } else {
+                        namedAttributes["class"] = remainingClassAttributes
                     }
                 }
 
+                attachment.namedAttributes = namedAttributes            
                 attributeValue = attachment
             default:
                 attributeValue = ImageAttachment(identifier: UUID().uuidString)
             }
->>>>>>> 18ecf453
         }
 
         return super.apply(to: attributes, andStore: representation)
