--- conflicted
+++ resolved
@@ -11,12 +11,8 @@
                    htmlRepresentationKey: .linkHtmlRepresentation)
     }
 
-<<<<<<< HEAD
     override func apply(to attributes: [NSAttributedString.Key: Any], andStore representation: HTMLRepresentation?) -> [NSAttributedString.Key: Any] {
-=======
-    override func apply(to attributes: [NSAttributedStringKey: Any], andStore representation: HTMLRepresentation?) -> [NSAttributedStringKey: Any] {
         var finalRepresentation: HTMLRepresentation?
->>>>>>> 314923a2
 
         if let representation = representation,
             case let .element(element) = representation.kind {
