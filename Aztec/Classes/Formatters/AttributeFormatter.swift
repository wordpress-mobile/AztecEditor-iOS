--- conflicted
+++ resolved
@@ -172,15 +172,6 @@
 //
 private extension AttributeFormatter {
 
-<<<<<<< HEAD
-    /// The string to be used when adding attributes to an empty line.
-    ///
-    func placeholderForEmptyLine(using attributes: [String: Any]?) -> NSAttributedString {
-        return NSAttributedString(.zeroWidthSpace, attributes: attributes)
-    }
-
-=======
->>>>>>> 74b0d4b8
     /// Helper that indicates whether if we should format the specified range, or not. 
     /// -   Note: For convenience reasons, whenever the Text is empty, this helper will return *true*.
     ///
