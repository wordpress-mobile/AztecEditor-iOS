@import UIKit;
#import "WPMediaCollectionDataSource.h"

@class WPMediaPickerViewController;
/**
 *  The `WPMediaPickerViewControllerDelegate` protocol defines methods that allow you to to interact with the assets picker interface
 *  and manage the selection and highlighting of assets in the picker.
 *
 *  The methods of this protocol notify your delegate when the user selects, finish picking assets, or cancels the picker operation.
 *
 *  The delegate methods are responsible for dismissing the picker when the operation completes.
 *  To dismiss the picker, call the `dismissViewControllerAnimated:completion:` method of the presenting controller
 *  responsible for displaying `WPMediaPickerController` object.
 *
 */
@protocol WPMediaPickerViewControllerDelegate <NSObject>

/**
 *  @name Closing the Picker
 */

/**
 *  Tells the delegate that the user finish picking photos or videos.
 *
 *  @param picker The controller object managing the assets picker interface.
 *  @param assets An array containing picked `WPMediaAsset` objects.
 *
 */
- (void)mediaPickerController:(nonnull WPMediaPickerViewController *)picker didFinishPickingAssets:(nonnull NSArray<WPMediaAsset> *)assets;

@optional

/**
 *  Tells the delegate that the user cancelled the pick operation.
 *
 *  @param picker The controller object managing the assets picker interface.
 *
 */
- (void)mediaPickerControllerDidCancel:(nonnull WPMediaPickerViewController *)picker;

/**
 *  @name Enabling Assets
 */

/**
 *  Ask the delegate if the specified asset shoule be shown.
 *
 *  @param picker The controller object managing the assets picker interface.
 *  @param asset  The asset to be shown.
 *
 *  @return `YES` if the asset should be shown or `NO` if it should not.
 *
 */
- (BOOL)mediaPickerController:(nonnull WPMediaPickerViewController *)picker shouldShowAsset:(nonnull id<WPMediaAsset>)asset;

/**
 *  Ask the delegate if the specified asset should be enabled for selection.
 *
 *  @param picker The controller object managing the assets picker interface.
 *  @param asset  The asset to be enabled.
 *
 *  @return `YES` if the asset should be enabled or `NO` if it should not.
 *
 */
- (BOOL)mediaPickerController:(nonnull WPMediaPickerViewController *)picker shouldEnableAsset:(nonnull id<WPMediaAsset>)asset;

/**
 *  @name Managing the Selected Assets
 */

/**
 *  Asks the delegate if the specified asset should be selected.
 *
 *  @param picker The controller object managing the assets picker interface.
 *  @param asset  The asset to be selected.
 *
 *  @return `YES` if the asset should be selected or `NO` if it should not.
 *
 */
- (BOOL)mediaPickerController:(nonnull WPMediaPickerViewController *)picker shouldSelectAsset:(nonnull id<WPMediaAsset>)asset;

/**
 *  Tells the delegate that the asset was selected.
 *
 *  @param picker The controller object managing the assets picker interface.
 *  @param asset  The asset that was selected.
 *
 */
- (void)mediaPickerController:(nonnull WPMediaPickerViewController *)picker didSelectAsset:(nonnull id<WPMediaAsset>)asset;

/**
 *  Asks the delegate if the specified asset should be deselected.
 *
 *  @param picker The controller object managing the assets picker interface.
 *  @param asset  The asset to be deselected.
 *
 *  @return `YES` if the asset should be deselected or `NO` if it should not.
 *
 *  @see assetsPickerController:shouldSelectAsset:
 */
- (BOOL)mediaPickerController:(nonnull WPMediaPickerViewController *)picker shouldDeselectAsset:(nonnull id<WPMediaAsset>)asset;

/**
 *  Tells the delegate that the item at the specified path was deselected.
 *
 *  @param picker The controller object managing the assets picker interface.
 *  @param asset  The asset that was deselected.
 *
 */
- (void)mediaPickerController:(nonnull WPMediaPickerViewController *)picker didDeselectAsset:(nonnull id<WPMediaAsset>)asset;

/**
 *  Asks the delegate for a view controller to push when previewing the specified asset.
 *  If this method isn't implemented, the default view controller will be used.
 *  If it returns nil, no preview will be displayed.
 *
 *  @param picker The controller object managing the assets picker interface.
 *  @param asset  The asset to be previewed.
 */
- (nullable UIViewController *)mediaPickerController:(nonnull WPMediaPickerViewController *)picker previewViewControllerForAsset:(nonnull id<WPMediaAsset>)asset;

@end


@interface WPMediaPickerViewController : UICollectionViewController

@property (nonatomic, readonly, nonnull) NSMutableArray *selectedAssets;
/**
 If set the picker will show a cell that allows capture of new media, that can be used immediatelly
 */
@property (nonatomic, assign) BOOL allowCaptureOfMedia;

/**
 If the media picker allows media capturing, it will use the front camera by default when possible
 */
@property (nonatomic, assign) BOOL preferFrontCamera;

/**
 If set the picker will show the most recent items on the top left. If not set it will show on the bottom right. Either way it will always scroll to the most recent item when showing the picker.
 */
@property (nonatomic, assign) BOOL showMostRecentFirst;

/**
 *  Sets what kind of elements the picker show: allAssets, allPhotos, allVideos
 */
@property (nonatomic, assign) WPMediaType filter;

/**
 If set the picker will allow the selection of multiple items. By default this value is YES.
 */
@property (nonatomic, assign) BOOL allowMultipleSelection;

/**
  The object that acts as the data source of the media picker.
 */
@property (nonatomic, weak, nullable) id<WPMediaCollectionDataSource> dataSource;

/**
 The delegate for the WPMediaPickerViewController events
 */
@property (nonatomic, weak, nullable) id<WPMediaPickerViewControllerDelegate> mediaPickerDelegate;

/**
 Allows to set a group as the current display group on the data source. 
 */
- (void)setGroup:(nonnull id<WPMediaGroup>)group;

/**
<<<<<<< HEAD
 Clear all the current selection of assets in the picker
 */
- (void)clearAllSelection;

@property (nonatomic, assign) CGSize cameraPreviewSize;
=======
 * Clears the current asset selection in the picker.
 */
- (void)clearSelectedAssets:(BOOL)animated;
>>>>>>> 9fdc63e3

@end
<|MERGE_RESOLUTION|>--- conflicted
+++ resolved
@@ -165,17 +165,11 @@
  */
 - (void)setGroup:(nonnull id<WPMediaGroup>)group;
 
+@property (nonatomic, assign) CGSize cameraPreviewSize;
+
 /**
-<<<<<<< HEAD
- Clear all the current selection of assets in the picker
- */
-- (void)clearAllSelection;
-
-@property (nonatomic, assign) CGSize cameraPreviewSize;
-=======
  * Clears the current asset selection in the picker.
  */
 - (void)clearSelectedAssets:(BOOL)animated;
->>>>>>> 9fdc63e3
 
 @end
