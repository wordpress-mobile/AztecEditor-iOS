#import "WPFullScreenAssetPreviewViewController.h"

@import AVFoundation;
@import AVKit;

#import "WPVideoPlayerView.h"

@interface WPFullScreenAssetPreviewViewController ()

@property (nonatomic, strong) UIImageView *imageView;
@property (nonatomic, strong) WPVideoPlayerView *videoView;

@property (nonatomic, strong) UIActivityIndicatorView *activityIndicatorView;

@end

@implementation WPFullScreenAssetPreviewViewController


- (void)viewDidLoad
{
    [super viewDidLoad];
    
    self.view.backgroundColor = [UIColor blackColor];
    UILayoutGuide *margins = self.view.layoutMarginsGuide;

    [self.view addSubview:self.imageView];
    self.imageView.translatesAutoresizingMaskIntoConstraints = NO;
    [self.imageView.leftAnchor constraintEqualToAnchor:self.view.leftAnchor].active = YES;
    [self.imageView.widthAnchor constraintEqualToAnchor:self.view.widthAnchor].active = YES;
    [self.imageView.topAnchor constraintEqualToAnchor:self.topLayoutGuide.topAnchor].active = YES;
    [self.imageView.heightAnchor constraintEqualToAnchor:self.view.heightAnchor].active = YES;

    [self.view addSubview:self.videoView];
    self.videoView.translatesAutoresizingMaskIntoConstraints = NO;
    [self.videoView.leftAnchor constraintEqualToAnchor:self.view.leftAnchor].active = YES;
    [self.videoView.widthAnchor constraintEqualToAnchor:self.view.widthAnchor].active = YES;
    [self.videoView.topAnchor constraintEqualToAnchor:self.topLayoutGuide.topAnchor].active = YES;
    [self.videoView.heightAnchor constraintEqualToAnchor:self.view.heightAnchor].active = YES;

    [self.view addSubview:self.activityIndicatorView];
    self.activityIndicatorView.translatesAutoresizingMaskIntoConstraints = NO;
    [self.activityIndicatorView.centerXAnchor constraintEqualToAnchor:self.view.centerXAnchor].active = YES;
    [self.activityIndicatorView.centerYAnchor constraintEqualToAnchor:self.view.centerYAnchor].active = YES;

    NSString *actionTitle = NSLocalizedString(@"Add", @"Remove asset from media picker list");
    if (self.selected) {
        NSString *actionTitle = NSLocalizedString(@"Remove", @"Add asset to media picker list");
    }

    self.navigationItem.rightBarButtonItem = [[UIBarButtonItem alloc] initWithTitle:actionTitle style:UIBarButtonItemStylePlain target:self action:@selector(selectAction:)];

    [self showAsset];
}

- (UIImageView *)imageView
{
    if (_imageView) {
        return _imageView;
    }
    _imageView = [[UIImageView alloc] init];
    _imageView.contentMode = UIViewContentModeScaleAspectFit;
    _imageView.backgroundColor = [UIColor blackColor];
    _imageView.userInteractionEnabled = YES;
    [_imageView addGestureRecognizer:[[UITapGestureRecognizer alloc] initWithTarget:self action:@selector(handleTapOnAsset:)]];
    return _imageView;
}

- (WPVideoPlayerView *)videoView
{
    if (_videoView) {
        return _videoView;
    }
    _videoView = [[WPVideoPlayerView alloc] init];
    [_videoView addGestureRecognizer:[[UITapGestureRecognizer alloc] initWithTarget:self action:@selector(handleTapOnAsset:)]];
    return _videoView;
}


- (UIActivityIndicatorView *)activityIndicatorView
{
    if (_activityIndicatorView) {
        return _activityIndicatorView;
    }

    _activityIndicatorView = [[UIActivityIndicatorView alloc] initWithActivityIndicatorStyle:UIActivityIndicatorViewStyleWhite];

    return _activityIndicatorView;
}

- (void)showAsset
{
    self.imageView.hidden = YES;
    self.videoView.hidden = YES;
    if (self.asset == nil) {
        self.imageView.image = nil;
        self.videoView.videoURL = nil;
        return;
    }
    switch ([self.asset assetType]) {
        case WPMediaTypeImage:
            [self showImageAsset];
        break;
        case WPMediaTypeVideo:
            [self showVideoAsset];
        break;
    }
}

- (void)showImageAsset
{
    self.imageView.hidden = NO;
    [self.activityIndicatorView startAnimating];
    __weak __typeof__(self) weakSelf = self;
    [self.asset imageWithSize:CGSizeZero completionHandler:^(UIImage *result, NSError *error) {
        __typeof__(self) strongSelf = weakSelf;
        if (!strongSelf) {
            return;
        }
        [strongSelf.activityIndicatorView stopAnimating];
        if (error) {
            [strongSelf showError:error];
            return;
        }
        strongSelf.imageView.image = result;
    }];
}

- (void)showVideoAsset
{
    self.videoView.hidden = NO;
    [self.activityIndicatorView startAnimating];
    __weak __typeof__(self) weakSelf = self;
    [self.asset videoURLWithCompletionHandler:^(NSURL *url, NSError *error) {
        __typeof__(self) strongSelf = weakSelf;
        if (!strongSelf) {
            return;
        }
        [strongSelf.activityIndicatorView stopAnimating];
        if (error || url == nil) {
            [strongSelf showError:error];
            return;
        }
        strongSelf.videoView.videoURL = url;
    }];
}

- (void)showError:(NSError *)error {
    dispatch_async(dispatch_get_main_queue(), ^{
        UIAlertController *alertController = [UIAlertController alertControllerWithTitle:NSLocalizedString(@"Media preview failed.", @"Alert title when there is issues loading an asset to preview.")
                                                                                  message:error.localizedDescription
                                                                           preferredStyle:UIAlertControllerStyleAlert];
        [alertController addAction:[UIAlertAction actionWithTitle:NSLocalizedString(@"OK", @"") style:UIAlertActionStyleDefault handler:^(UIAlertAction * _Nonnull action) {
            [self.navigationController popViewControllerAnimated:YES];
        }]];

        [self presentViewController:alertController animated:YES completion:nil];
    });
}

- (void)handleTapOnAsset:(UIGestureRecognizer *)gestureRecognizer
{
    if (gestureRecognizer.state == UIGestureRecognizerStateEnded) {
        [self.navigationController setNavigationBarHidden:!self.navigationController.isNavigationBarHidden animated:YES];
    }
}

<<<<<<< HEAD
- (void)selectAction:(UIBarButtonItem *)button
{
    self.selected = !self.selected;
    if (self.delegate) {
        [self.delegate fullScreenAssetPreviewViewController:self selectionChange:self.selected];
        [self.navigationController popViewControllerAnimated:YES];
    }
=======
- (CGSize)preferredContentSize
{
    CGSize size = self.view.bounds.size;

    // Scale the preferred content size to be the same aspect
    // ratio as the asset we're displaying.
    CGSize pixelSize = [self.asset pixelSize];
    CGFloat scaleFactor = pixelSize.height / pixelSize.width;

    return CGSizeMake(size.width, size.width * scaleFactor);
>>>>>>> c13acb33
}

@end<|MERGE_RESOLUTION|>--- conflicted
+++ resolved
@@ -165,7 +165,6 @@
     }
 }
 
-<<<<<<< HEAD
 - (void)selectAction:(UIBarButtonItem *)button
 {
     self.selected = !self.selected;
@@ -173,7 +172,8 @@
         [self.delegate fullScreenAssetPreviewViewController:self selectionChange:self.selected];
         [self.navigationController popViewControllerAnimated:YES];
     }
-=======
+}
+
 - (CGSize)preferredContentSize
 {
     CGSize size = self.view.bounds.size;
@@ -184,7 +184,6 @@
     CGFloat scaleFactor = pixelSize.height / pixelSize.width;
 
     return CGSizeMake(size.width, size.width * scaleFactor);
->>>>>>> c13acb33
 }
 
 @end