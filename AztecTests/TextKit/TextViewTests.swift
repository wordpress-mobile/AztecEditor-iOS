import XCTest
@testable import Aztec

class TextViewTests: XCTestCase {

    struct Constants {
        static let sampleText0 = "Lorem ipsum sarasum naradum taradum insumun"
        static let sampleText1 = " patronum sitanum elanum zoipancoiamum."
    }

    let attachmentDelegate = TextViewStubAttachmentDelegate()

    override func setUp() {
        super.setUp()
        // Put setup code here. This method is called before the invocation of each test method in the class.
    }
    
    override func tearDown() {
        // Put teardown code here. This method is called after the invocation of each test method in the class.
        super.tearDown()
    }


    // MARK: - TextView construction

    func createTextViewWithContent() -> TextView {
        let paragraph = "Lorem ipsum dolar sit amet.\n"
        let richTextView = Aztec.TextView(defaultFont: UIFont.systemFont(ofSize: 14), defaultMissingImage: UIImage())
        richTextView.textAttachmentDelegate = attachmentDelegate
        let attributes = [NSAttributedString.Key.paragraphStyle : NSParagraphStyle()]
        let templateString = NSMutableAttributedString(string: paragraph, attributes: attributes)

        let attrStr = NSMutableAttributedString()
        attrStr.append(templateString)
        attrStr.append(templateString)
        attrStr.append(templateString)
        richTextView.attributedText = attrStr
        
        return richTextView
    }

    // Confirm the composed textView is property configured.

    func testTextViewReferencesStorage() {

        let textView = Aztec.TextView(defaultFont: UIFont.systemFont(ofSize: 14), defaultMissingImage: UIImage())

        textView.text = "Foo"
        XCTAssert(textView.text == "Foo")
        XCTAssert(textView.text == textView.textStorage.string)
        XCTAssert(textView.attributedText == textView.textStorage)

        textView.attributedText = NSAttributedString(string: "Bar")
        XCTAssert(textView.text == "Bar")
        XCTAssert(textView.text == textView.textStorage.string)
        XCTAssert(textView.attributedText == textView.textStorage)

        XCTAssert(textView.textStorage == textView.layoutManager.textStorage)
        XCTAssert(textView.textStorage == textView.textContainer.layoutManager!.textStorage)
        XCTAssert(textView.textStorage.isKind(of: TextStorage.self))
    }


    // MARK: - Test Index Wrangling

    func testMaxIndex() {
        let textView = Aztec.TextView(defaultFont: UIFont.systemFont(ofSize: 14), defaultMissingImage: UIImage())

        textView.text = "foo"

        let count = textView.text!.count
        let maxIndex = count - 1

        // Test upper and lower bounds
        XCTAssert(maxIndex == textView.maxIndex(100))
        XCTAssert(0 == textView.maxIndex(0))
    }

    func testAdjustedIndex() {
        let textView = Aztec.TextView(defaultFont: UIFont.systemFont(ofSize: 14), defaultMissingImage: UIImage())

        textView.text = "foobarbaz"

        let count = textView.text!.count
        let maxIndex = count - 1

        // Test upper and lower bounds.
        // Remember that an adjusted character index should be one less than 
        // the NSRange.location.
        XCTAssert(maxIndex - 1 == textView.adjustedIndex(100))
        XCTAssert(0 == textView.adjustedIndex(0))
        XCTAssert(0 == textView.adjustedIndex(1))
        XCTAssert(1 == textView.adjustedIndex(2))
    }

    // MARK: - Retrieve Format Identifiers

    func testFormatIdentifiersSpanningRange() {
        let textView = TextViewStub(withHTML: "foo<b>bar</b>baz")

        let range = NSRange(location: 3, length: 3)
        let identifiers = textView.formatIdentifiersSpanningRange(range)

        XCTAssert(identifiers.count == 1)
        XCTAssert(identifiers.contains(.bold))
    }

    func testFormatIdentifiersAtIndex() {
        let textView = TextViewStub(withHTML: "foo<b>bar</b>baz")

        var identifiers = textView.formatIdentifiersAtIndex(4)
        XCTAssert(identifiers.count == 1)
        XCTAssert(identifiers.contains(.bold))

        identifiers = textView.formatIdentifiersAtIndex(5)
        XCTAssert(identifiers.count == 1)
        XCTAssert(identifiers.contains(.bold))

        identifiers = textView.formatIdentifiersAtIndex(6)
        XCTAssert(identifiers.count == 1)
        XCTAssert(identifiers.contains(.bold))


        identifiers = textView.formatIdentifiersAtIndex(0)
        XCTAssert(identifiers.count == 0)

        identifiers = textView.formatIdentifiersAtIndex(3)
        XCTAssert(identifiers.count == 0)

        identifiers = textView.formatIdentifiersAtIndex(7)
        XCTAssert(identifiers.count == 0)
    }


    // MARK: - Toggle Attributes

    func testToggleBold() {
        let textView = TextViewStub(withHTML: "foo<b>bar</b>baz")
        let range = NSRange(location: 3, length: 3)

        XCTAssert(textView.formatIdentifiersSpanningRange(range).contains(.bold))

        textView.toggleBold(range: range)

        XCTAssert(!textView.formatIdentifiersSpanningRange(range).contains(.bold))

        textView.toggleBold(range: range)

        XCTAssert(textView.formatIdentifiersSpanningRange(range).contains(.bold))
    }

    func testToggleItalic() {
        let textView = TextViewStub(withHTML: "foo<i>bar</i>baz")
        let range = NSRange(location: 3, length: 3)

        XCTAssert(textView.formatIdentifiersSpanningRange(range).contains(.italic))

        textView.toggleItalic(range: range)

        XCTAssert(!textView.formatIdentifiersSpanningRange(range).contains(.italic))

        textView.toggleItalic(range: range)

        XCTAssert(textView.formatIdentifiersSpanningRange(range).contains(.italic))
    }

    func testToggleUnderline() {
        let textView = TextViewStub(withHTML: "foo<u>bar</u>baz")
        let range = NSRange(location: 3, length: 3)

        XCTAssert(textView.formatIdentifiersSpanningRange(range).contains(.underline))

        textView.toggleUnderline(range: range)

        XCTAssert(!textView.formatIdentifiersSpanningRange(range).contains(.underline))

        textView.toggleUnderline(range: range)

        XCTAssert(textView.formatIdentifiersSpanningRange(range).contains(.underline))
    }

    func testToggleStrike() {
        let textView = TextViewStub(withHTML: "foo<strike>bar</strike>baz")
        let range = NSRange(location: 3, length: 3)

        XCTAssert(textView.formatIdentifiersSpanningRange(range).contains(.strikethrough))

        textView.toggleStrikethrough(range: range)

        XCTAssert(!textView.formatIdentifiersSpanningRange(range).contains(.strikethrough))

        textView.toggleStrikethrough(range: range)

        XCTAssert(textView.formatIdentifiersSpanningRange(range).contains(.strikethrough))
    }

    func testToggleBlockquote() {
        let textView = createTextViewWithContent()
        let length = textView.text.count
        let range = NSRange(location: 0, length: length)

        textView.toggleBlockquote(range: range)

        XCTAssert(textView.formatIdentifiersAtIndex(1).contains(.blockquote))
        XCTAssert(textView.formatIdentifiersSpanningRange(range).contains(.blockquote))

        textView.toggleBlockquote(range: range)

        XCTAssert(!textView.formatIdentifiersAtIndex(1).contains(.blockquote))
        XCTAssert(!textView.formatIdentifiersSpanningRange(range).contains(.blockquote))
    }

    func testToggleOrderedList() {
        let textView = createTextViewWithContent()
        let length = textView.text.count
        let range = NSRange(location: 0, length: length)

        textView.toggleOrderedList(range: range)

        XCTAssert(textView.formatIdentifiersAtIndex(0).contains(.orderedlist))
        XCTAssert(textView.formatIdentifiersSpanningRange(range).contains(.orderedlist))

        textView.toggleOrderedList(range: range)

        XCTAssert(!textView.formatIdentifiersAtIndex(0).contains(.orderedlist))
        XCTAssert(!textView.formatIdentifiersSpanningRange(range).contains(.orderedlist))
    }

    func testToggleUnorderedList() {
        let textView = createTextViewWithContent()
        let length = textView.text.count
        let range = NSRange(location: 0, length: length)

        textView.toggleUnorderedList(range: range)

        XCTAssert(textView.formatIdentifiersAtIndex(0).contains(.unorderedlist))
        XCTAssert(textView.formatIdentifiersSpanningRange(range).contains(.unorderedlist))

        textView.toggleOrderedList(range: range)

        XCTAssert(!textView.formatIdentifiersAtIndex(0).contains(.unorderedlist))
        XCTAssert(!textView.formatIdentifiersSpanningRange(range).contains(.unorderedlist))
    }

    /// This test was created to prevent regressions related to this issue:
    /// https://github.com/wordpress-mobile/WordPress-Aztec-iOS/issues/350
    ///
    func testToggleBlockquoteAndStrikethrough() {
        let textView = TextViewStub()

        textView.toggleStrikethrough(range: NSRange.zero)
        textView.toggleBlockquote(range: NSRange.zero)

        // The test not crashing would be successful.
    }


    // MARK: - Test Attributes Exist

    func check(textView: TextView, range:NSRange, forIndentifier identifier: FormattingIdentifier) -> Bool {
        return textView.formatIdentifiersSpanningRange(range).contains(identifier)
    }

    func testBoldSpansRange() {
        let textView = TextViewStub(withHTML: "foo<b>bar</b>baz")

        XCTAssert(textView.formatIdentifiersSpanningRange(NSRange(location: 3, length: 3)).contains(.bold))
        XCTAssert(textView.formatIdentifiersSpanningRange(NSRange(location: 3, length: 2)).contains(.bold))
        XCTAssert(textView.formatIdentifiersSpanningRange(NSRange(location: 3, length: 1)).contains(.bold))

        XCTAssert(!textView.formatIdentifiersSpanningRange(NSRange(location: 2, length: 3)).contains(.bold))
        XCTAssert(!textView.formatIdentifiersSpanningRange(NSRange(location: 4, length: 3)).contains(.bold))
    }

    func testItalicSpansRange() {
        let textView = TextViewStub(withHTML: "foo<i>bar</i>baz")

        XCTAssert(textView.formatIdentifiersSpanningRange(NSRange(location: 3, length: 3)).contains(.italic))
        XCTAssert(textView.formatIdentifiersSpanningRange(NSRange(location: 3, length: 2)).contains(.italic))
        XCTAssert(textView.formatIdentifiersSpanningRange(NSRange(location: 3, length: 1)).contains(.italic))

        XCTAssert(!textView.formatIdentifiersSpanningRange(NSRange(location: 2, length: 3)).contains(.italic))
        XCTAssert(!textView.formatIdentifiersSpanningRange(NSRange(location: 4, length: 3)).contains(.italic))
    }

    func testUnderlineSpansRange() {
        let textView = TextViewStub(withHTML: "foo<u>bar</u>baz")

        XCTAssert(textView.formatIdentifiersSpanningRange(NSRange(location: 3, length: 3)).contains(.underline))
        XCTAssert(textView.formatIdentifiersSpanningRange(NSRange(location: 3, length: 2)).contains(.underline))
        XCTAssert(textView.formatIdentifiersSpanningRange(NSRange(location: 3, length: 1)).contains(.underline))

        XCTAssert(!textView.formatIdentifiersSpanningRange(NSRange(location: 2, length: 3)).contains(.underline))
        XCTAssert(!textView.formatIdentifiersSpanningRange(NSRange(location: 4, length: 3)).contains(.underline))
    }

    func testStrikethroughSpansRange() {
        let textView = TextViewStub(withHTML: "foo<strike>bar</strike>baz")

        XCTAssert(textView.formatIdentifiersSpanningRange(NSRange(location: 3, length: 3)).contains(.strikethrough))
        XCTAssert(textView.formatIdentifiersSpanningRange(NSRange(location: 3, length: 2)).contains(.strikethrough))
        XCTAssert(textView.formatIdentifiersSpanningRange(NSRange(location: 3, length: 1)).contains(.strikethrough))

        XCTAssert(!textView.formatIdentifiersSpanningRange(NSRange(location: 2, length: 3)).contains(.strikethrough))
        XCTAssert(!textView.formatIdentifiersSpanningRange(NSRange(location: 4, length: 3)).contains(.strikethrough))
    }

    func testBlockquoteSpansRange() {
        let textView = createTextViewWithContent()
        let range = NSRange(location: 0, length: 1)
        let length = "Lorem ipsum dolar sit amet.\n".count

        textView.toggleBlockquote(range: range)

        XCTAssert(textView.formatIdentifiersSpanningRange(NSRange(location: 0, length: length)).contains(.blockquote))
        XCTAssert(!textView.formatIdentifiersSpanningRange(NSRange(location: 0, length: length + 1)).contains(.blockquote))
        XCTAssert(!textView.formatIdentifiersSpanningRange(NSRange(location: 1, length: length)).contains(.blockquote))
    }

    func testBoldAtIndex() {
        let textView = TextViewStub(withHTML: "foo<b>bar</b>baz")

        XCTAssert(textView.formatIdentifiersAtIndex(4).contains(.bold))
        XCTAssert(textView.formatIdentifiersAtIndex(5).contains(.bold))
        XCTAssert(textView.formatIdentifiersAtIndex(6).contains(.bold))

        XCTAssert(!textView.formatIdentifiersAtIndex(2).contains(.bold))
        XCTAssert(!textView.formatIdentifiersAtIndex(7).contains(.bold))
    }

    func testItalicAtIndex() {
        let textView = TextViewStub(withHTML: "foo<i>bar</i>baz")

        XCTAssert(textView.formatIdentifiersAtIndex(4).contains(.italic))
        XCTAssert(textView.formatIdentifiersAtIndex(5).contains(.italic))
        XCTAssert(textView.formatIdentifiersAtIndex(6).contains(.italic))

        XCTAssert(!textView.formatIdentifiersAtIndex(2).contains(.italic))
        XCTAssert(!textView.formatIdentifiersAtIndex(7).contains(.italic))
    }

    func testUnderlineAtIndex() {
        let textView = TextViewStub(withHTML: "foo<u>bar</u>baz")

        XCTAssert(textView.formatIdentifiersAtIndex(4).contains(.underline))
        XCTAssert(textView.formatIdentifiersAtIndex(5).contains(.underline))
        XCTAssert(textView.formatIdentifiersAtIndex(6).contains(.underline))

        XCTAssert(!textView.formatIdentifiersAtIndex(2).contains(.underline))
        XCTAssert(!textView.formatIdentifiersAtIndex(7).contains(.underline))
    }

    func testStrikethroughAtIndex() {
        let textView = TextViewStub(withHTML: "foo<strike>bar</strike>baz")

        XCTAssert(textView.formatIdentifiersAtIndex(4).contains(.strikethrough))
        XCTAssert(textView.formatIdentifiersAtIndex(5).contains(.strikethrough))
        XCTAssert(textView.formatIdentifiersAtIndex(6).contains(.strikethrough))

        XCTAssert(!textView.formatIdentifiersAtIndex(2).contains(.strikethrough))
        XCTAssert(!textView.formatIdentifiersAtIndex(7).contains(.strikethrough))
    }

    func testBlockquoteAtIndex() {
        let textView = createTextViewWithContent()
        let range = NSRange(location: 0, length: 1)

        XCTAssert(!textView.formatIdentifiersAtIndex(1).contains(.blockquote))

        textView.toggleBlockquote(range: range)

        XCTAssert(textView.formatIdentifiersAtIndex(1).contains(.blockquote))

        textView.toggleBlockquote(range: range)

        XCTAssert(!textView.formatIdentifiersAtIndex(1).contains(.blockquote))
    }


    // MARK: - Adding newlines

    /// Tests that entering a newline in an empty editor does not crash it.
    ///
    /// Added to avoid regressions to the bug reported here:
    /// https://github.com/wordpress-mobile/WordPress-Aztec-iOS/issues/352
    ///
    func testAddingNewlineOnEmptyEditor() {
        let textView = TextViewStub(withHTML: "")

        textView.insertText("\n")
    }

    /// Tests that a visual newline is not added at EoF
    ///
    func testNewlineNotAddedAtEof() {
        let textView = TextViewStub(withHTML: "<p>Testing <b>bold</b> newlines</p>")

        XCTAssertEqual(textView.text, "Testing bold newlines")
    }

    /// Tests that the visual newline is shown at the correct position.
    ///
    /// Added to avoid regressions to the bug reported here:
    /// https://github.com/wordpress-mobile/WordPress-Aztec-iOS/issues/387
    ///
    func testNewlineRenderedAtTheCorrectPosition() {
        let textView = TextViewStub(withHTML: "<p>Testing <b>bold</b> newlines</p>Hey!")

        XCTAssertEqual(textView.text, "Testing bold newlines\(String(.paragraphSeparator))Hey!")
    }


    // MARK: - Deleting newlines

    /// Tests that deleting a newline works by merging the component around it.
    ///
    /// Input:
    ///     - Initial HTML: "<p>Hello</p><p>World!</p>"
    ///     - Deletion range: (loc: 5, len 1)
    ///
    /// Output:
    ///     - Final HTML: "<p>HelloWorld!</p>"
    ///
    func testDeleteNewline() {

        let textView = TextViewStub(withHTML: "<p>Hello</p><p>World!</p>")

        let rangeStart = textView.position(from: textView.beginningOfDocument, offset: 5)!
        let rangeEnd = textView.position(from: rangeStart, offset: 1)!
        let range = textView.textRange(from: rangeStart, to: rangeEnd)!

        textView.replace(range, withText: "")

        XCTAssertEqual(textView.getHTML(), "<p>HelloWorld!</p>")
    }

    /// Tests that deleting a newline works by merging the component around it.
    ///
    /// Input:
    ///     - Initial HTML: "Hello<p>World!</p>"
    ///     - Deletion range: (loc: 5, len 1)
    ///
    /// Output:
    ///     - Final HTML: "HelloWorld!"
    ///
    func testDeleteNewline2() {

        let textView = TextViewStub(withHTML: "Hello<p>World!</p>")

        let rangeStart = textView.position(from: textView.beginningOfDocument, offset: 5)!
        let rangeEnd = textView.position(from: rangeStart, offset: 1)!
        let range = textView.textRange(from: rangeStart, to: rangeEnd)!

        textView.replace(range, withText: "")

        XCTAssertEqual(textView.getHTML(), "<p>HelloWorld!</p>")
    }

    /// Tests that deleting a newline works by merging the component around it.
    ///
    /// Input:
    ///     - Initial HTML: "<blockquote>Hello</blockquote><p>World!</p>"
    ///     - Deletion range: (loc: 5, len 1)
    ///
    /// Output:
    ///     - Final HTML: "<blockquote>HelloWorld!</blockquote>"
    ///
    func testDeleteNewline3() {

        let textView = TextViewStub(withHTML: "<blockquote>Hello</blockquote><p>World!</p>")

        let rangeStart = textView.position(from: textView.beginningOfDocument, offset: 5)!
        let rangeEnd = textView.position(from: rangeStart, offset: 1)!
        let range = textView.textRange(from: rangeStart, to: rangeEnd)!

        textView.replace(range, withText: "")

        XCTAssertEqual(textView.getHTML(), "<blockquote>HelloWorld!</blockquote>")
    }

    /// Tests that deleting a newline works by merging the component around it.
    ///
    /// Input:
    ///     - Initial HTML: "<p>Hello</p>World!"
    ///     - Deletion range: (loc: 5, len 1)
    ///
    /// Output:
    ///     - Final HTML: "<p>HelloWorld!</p>"
    ///
    func testDeleteNewline4() {

        let textView = TextViewStub(withHTML: "<p>Hello</p>World!")

        let rangeStart = textView.position(from: textView.beginningOfDocument, offset: 5)!
        let rangeEnd = textView.position(from: rangeStart, offset: 1)!
        let range = textView.textRange(from: rangeStart, to: rangeEnd)!

        textView.replace(range, withText: "")

        XCTAssertEqual(textView.getHTML(), "<p>HelloWorld!</p>")
    }

    /// Tests that deleting a newline works by merging the component around it.
    ///
    /// Input:
    ///     - Initial HTML: "List<ul><li>first</li><li>second</li><li>third</li></ul>"
    ///     - Deletion range: (loc: 4, len 1)
    ///     - Second deletion range: (loc: 9, len: 1)
    ///     - Third deletion range: (loc: 15, len: 1)
    ///
    /// Output:
    ///     - Final HTML: "Listfirstsecond"
    ///
    func testDeleteNewline5() {

        let textView = TextViewStub(withHTML: "List<ul><li>first</li><li>second</li><li>third</li></ul>")

        let rangeStart = textView.position(from: textView.beginningOfDocument, offset: 4)!
        let rangeEnd = textView.position(from: rangeStart, offset: 1)!
        let range = textView.textRange(from: rangeStart, to: rangeEnd)!

        textView.replace(range, withText: "")
        
        XCTAssertEqual(textView.getHTML(prettify: false), "<p>Listfirst</p><ul><li>second</li><li>third</li></ul>")

        let rangeStart2 = textView.position(from: textView.beginningOfDocument, offset: 9)!
        let rangeEnd2 = textView.position(from: rangeStart2, offset: 1)!
        let range2 = textView.textRange(from: rangeStart2, to: rangeEnd2)!

        textView.replace(range2, withText: "")

        XCTAssertEqual(textView.getHTML(prettify: false), "<p>Listfirstsecond</p><ul><li>third</li></ul>")

        let rangeStart3 = textView.position(from: textView.beginningOfDocument, offset: 15)!
        let rangeEnd3 = textView.position(from: rangeStart3, offset: 1)!
        let range3 = textView.textRange(from: rangeStart3, to: rangeEnd3)!

        textView.replace(range3, withText: "")

        XCTAssertEqual(textView.getHTML(prettify: false), "<p>Listfirstsecondthird</p>")
    }

    /// Tests that deleting a newline works by merging the component around it.
    ///
    /// Input:
    ///     - Initial HTML: "<ol><li>First</li><li>Second</li></ol><ul><li>Third</li><li>Fourth</li></ul>"
    ///     - Deletion range: (loc: 12, len 1)
    ///
    /// Output:
    ///     - Final HTML: "<ol><li>First</li><li>Second</li><li>Third</li></ol><ul><li>Fourth</li></u"
    ///
    func testDeleteNewline6() {

        let textView = TextViewStub(withHTML: "<ol><li>First</li><li>Second</li></ol>Ahoi<br>Arr!")

        let rangeStart = textView.position(from: textView.beginningOfDocument, offset: 12)!
        let rangeEnd = textView.position(from: rangeStart, offset: 1)!
        let range = textView.textRange(from: rangeStart, to: rangeEnd)!

        textView.replace(range, withText: "")

        XCTAssertEqual(textView.getHTML(prettify: false), "<ol><li>First</li><li>SecondAhoi<br>Arr!</li></ol>")
    }

    /// Tests that deleting a newline works at the end of text with paragraph with header before works.
    ///
    /// Input:
    ///     - Initial HTML: "<h1>Header</h1><br>"
    ///     - Deletion range: (loc: 5, len 1)
    ///
    /// Output:
    ///     - Final HTML: "<h1>Header</h1>"
    ///
    func testDeleteNewlineAtEndOfText() {
        let html = "<h1>Header</h1><br>"
        let textView = TextViewStub(withHTML: html)

        let range = NSRange(location: textView.text.count, length:0)
        textView.selectedRange = range
        textView.deleteBackward()

        XCTAssertEqual(textView.getHTML(), "<h1>Header</h1>")
    }

    // MARK: - Backspace

    /// Makes sure that backspacing in the middle of a paragraph doesn't cause any issues with the
    /// paragraph.
    ///
    /// Introduced to avoid regressions with:
    /// https://github.com/wordpress-mobile/AztecEditor-iOS/issues/457
    ///
    func testBackspaceInMiddleOfParagraph() {
        let html = "<p>Hello 🌎 there!</p>"
        let textView = TextViewStub(withHTML: html)

        let newSelectedRange = NSRange(location: 6, length: 1)

        textView.selectedRange = textView.text.utf16NSRange(from: newSelectedRange)
        textView.deleteBackward()
        textView.deleteBackward()

        XCTAssertEqual(textView.getHTML(), "<p>Hello there!</p>")
    }

    // MARK: - Insert links

    /// Tests that inserting a link on an empty textView works.  Also that it doesn't crash the
    /// textView (which was the reason why this test was first introduced).
    ///
    /// Input:
    ///     - Link URL is: "www.wordpress.com"
    ///     - Link Title: "WordPress.com"
    ///     - Insertion range: (loc: 0, len: 0)
    ///
    func testInsertingLinkWorks() {

        let linkUrl = "www.wordpress.com"
        let linkTitle = "WordPress.com"
        let insertionRange = NSRange(location: 0, length: 0)

        let textView = TextViewStub(withHTML: "")
        let url = URL(string: linkUrl)!

        textView.setLink(url, title: linkTitle, inRange: insertionRange)

        XCTAssertEqual(textView.getHTML(), "<p><a href=\"\(linkUrl)\">\(linkTitle)</a></p>")
    }

    /// Tests that inserting a link on the same place twice works properly
    ///
    func testSetLinkTwiceInSameRangeWorks() {

        let linkUrl = "www.wordpress.com"
        let linkTitle = "WordPress.com"
        let insertionRange = NSRange(location: 0, length: linkTitle.utf8.count)

        let textView = TextViewStub(withHTML: linkTitle)
        let url = URL(string: linkUrl)!

        textView.setLink(url, inRange: insertionRange)
        XCTAssertEqual(textView.getHTML(), "<p><a href=\"\(linkUrl)\">\(linkTitle)</a></p>")
        textView.setLink(url, inRange: insertionRange)

        XCTAssertEqual(textView.getHTML(), "<p><a href=\"\(linkUrl)\">\(linkTitle)</a></p>")
    }

    /// Tests that removing a link on the same place twice works properly
    ///
    func testRemoveLinkTwiceInSameRangeWorks() {

        let linkUrl = "www.wordpress.com"
        let linkTitle = "WordPress.com"
        let insertionRange = NSRange(location: 0, length: linkTitle.utf8.count)

        let textView = TextViewStub(withHTML: linkTitle)
        let url = URL(string: linkUrl)!

        textView.setLink(url, inRange: insertionRange)
        XCTAssertEqual(textView.getHTML(), "<p><a href=\"\(linkUrl)\">\(linkTitle)</a></p>")
        textView.removeLink(inRange: insertionRange)
        XCTAssertEqual(textView.getHTML(), "<p>\(linkTitle)</p>")
        textView.removeLink(inRange: insertionRange)

        XCTAssertEqual(textView.getHTML(), "<p>\(linkTitle)</p>")
    }

    func testParsingOfInvalidLink() {
        let html = "<p><a href=\"\\http:\\badlink&?\">link</a></p>"
        let textView = TextViewStub(withHTML: html)

        XCTAssertEqual(textView.getHTML(), html)
    }

    func testToggleBlockquoteWriteOneCharAndDelete() {
        let textView = TextViewStub()

        textView.toggleBlockquote(range: NSRange.zero)
        textView.insertText("A")
        textView.deleteBackward()
        // The test not crashing would be successful.
    }

    /// Tests that there is no content loss, when switching to HTML mode, after toggling H1 Style.
    ///
    /// Input:
    ///     - "Header" (inserted character by character).
    ///
    /// Ref.: https://github.com/wordpress-mobile/WordPress-Aztec-iOS/issues/404
    ///
    func testToggleHeader1DoesNotLooseTheFirstCharacter() {
        let textView = TextViewStub(withHTML: "")

        textView.toggleHeader(.h1, range: .zero)
        textView.insertText("H")
        textView.insertText("e")
        textView.insertText("a")
        textView.insertText("d")
        textView.insertText("e")
        textView.insertText("r")

        XCTAssertEqual(textView.getHTML(), "<h1>Header</h1>")
    }

    /// Tests that there is no HTML Corruption when editing text, after toggling H1 and entering two lines of text.
    ///
    /// Input:
    ///     - "Header\n12" (Inserted character by character)
    ///     - Delete Backwards event.
    ///
    /// Ref. https://github.com/wordpress-mobile/WordPress-Aztec-iOS/issues/407
    ///
    func testDeletingBackwardAfterTogglingHeaderDoesNotTriggerInvalidHTML() {
        let textView = TextViewStub(withHTML: "")

        textView.toggleHeader(.h1, range: .zero)
        textView.insertText("H")
        textView.insertText("e")
        textView.insertText("a")
        textView.insertText("d")
        textView.insertText("e")
        textView.insertText("r")
        textView.insertText("\n")
        textView.insertText("1")
        textView.insertText("2")
        textView.deleteBackward()

        XCTAssertEqual(textView.getHTML(prettify: false), "<h1>Header</h1><p>1</p>")
    }

    /// Tests that Newline Characters inserted at the middle of a H1 String will cause the newline to loose the style.
    ///
    /// Input:
    ///     - "Header Header"
    ///     - "\n" inserted in between the two words
    /// Ref. https://github.com/wordpress-mobile/AztecEditor-iOS/issues/466
    ///
    func testInsertingNewlineAtTheMiddleOfHeaderDoesNotLooseHeaderStyleOnNewline() {
        let textView = TextViewStub(withHTML: "")

        textView.toggleHeader(.h1, range: .zero)
        textView.insertText("Header Header")

        textView.selectedRange = NSMakeRange("Header".count, 0)
        textView.insertText("\n")

        let identifiers = textView.formatIdentifiersAtIndex(textView.selectedRange.location)
        XCTAssert(identifiers.contains(.header1))

        XCTAssertEqual(textView.getHTML(prettify: false), "<h1>Header</h1><h1> Header</h1>")
    }


    // MARK: - Unicode tests

    /// Tests that applying bold to a string with unicode characters doesn't crash the app.
    ///
    /// This test was crashing the app as of 2017/04/18.
    ///
    func testBoldWithUnicodeCharacter() {
        let string = "Hello 🌎!"
        let textView = TextViewStub(withHTML: string)
        let swiftRange = NSRange(location: 0, length: string.count)
        let utf16Range = string.utf16NSRange(from: swiftRange)

        textView.toggleBold(range: utf16Range)
    }

    // MARK: - Lists

    /// Verifies that a Text List does not get removed, whenever the user presses backspace
    ///
    /// Input:
    ///     - Ordered List
    ///     - "First Item"
    ///     - Backspace
    ///
    /// Ref. Scenario Mark I on Issue https://github.com/wordpress-mobile/AztecEditor-iOS/pull/425
    ///
    func testListDoesNotGetLostAfterPressingBackspace() {
        let textView = TextViewStub(withHTML: "")


        textView.toggleOrderedList(range: .zero)
        textView.insertText("First Item")
        textView.deleteBackward()

        let formatter = TextListFormatter(style: .ordered)
        let range = textView.storage.rangeOfEntireString
        let present = formatter.present(in: textView.storage, at: range)

        XCTAssertTrue(present)
    }

    /// Verifies that the List gets nuked whenever the only `\n` present in the document is deleted.
    ///
    /// Input:
    ///     - Ordered List
    ///     - Selection of the EOD
    ///     - Backspace
    ///
    /// Ref. Scenario Mark II on Issue https://github.com/wordpress-mobile/AztecEditor-iOS/pull/425
    ///
    func testEmptyListGetsNukedWheneverTheOnlyNewlineCharacterInTheDocumentIsNuked() {
        let textView = TextViewStub(withHTML: "")

        textView.toggleOrderedList(range: .zero)
        textView.selectedRange = textView.text.endOfStringNSRange()
        textView.deleteBackward()

        XCTAssertFalse(TextListFormatter.listsOfAnyKindPresent(in: textView.typingAttributes))
        XCTAssert(textView.storage.length == 0)
    }

    /// Verifies that New Line Characters get effectively inserted after a Text List.
    ///
    /// Input:
    ///     - Ordered List
    ///     - \n at the end of the document
    ///
    /// Ref. Scenario Mark III on Issue https://github.com/wordpress-mobile/AztecEditor-iOS/pull/425
    ///
    func testNewLinesAreInsertedAfterEmptyList() {
        let newline = String(.lineFeed)
        let textView = TextViewStub(withHTML: "")

        // Toggle List + Move the selection to the EOD
        textView.toggleOrderedList(range: .zero)
        textView.selectedTextRange = textView.textRange(from: textView.endOfDocument, to: textView.endOfDocument)

        // Insert Newline
        var expectedLength = textView.text.count
        textView.insertText(newline)
        expectedLength += newline.count

        XCTAssertEqual(textView.text.count, expectedLength)
    }

    /// Verifies that New List Items do get their bullet, even when the ending `\n` character was deleted.
    ///
    /// Input:
    ///     - Ordered List
    ///     - Text: Constants.sampleText0
    ///     - Selection of the `\n` at the EOD, and backspace
    ///     - Text: "\n"
    ///     - Text: Constants.sampleText1
    ///
    /// Ref. Scenario Mark IV on Issue https://github.com/wordpress-mobile/AztecEditor-iOS/pull/425
    ///
    func testNewLinesGetBulletStyleEvenAfterDeletingEndOfDocumentNewline() {
        let newline = String(.lineFeed)

        let textView = TextViewStub(withHTML: "")

        textView.toggleOrderedList(range: .zero)

        textView.insertText(Constants.sampleText0)

        // Select the end of the document
        textView.selectedRange = textView.text.endOfStringNSRange()

        // Delete + Insert Newline
        textView.deleteBackward()
        textView.insertText(newline + Constants.sampleText1)

        // Verify it's still present
        let secondLineIndex = Constants.sampleText0.count + newline.count
        let secondLineRange = NSRange(location: secondLineIndex, length: Constants.sampleText1.count)

        let formatter = TextListFormatter(style: .ordered)
        let present = formatter.present(in: textView.storage, at: secondLineRange)

        XCTAssert(present)
    }

    /// Verifies that after selecting a newline below a TextList, TextView wil not render (nor carry over)
    /// the Text List formatting attributes.
    ///
    /// Input:
    ///     - Ordered List
    ///     - Selection of the `\n` at the EOD
    ///
    /// Ref. Scenario Mark V on Issue https://github.com/wordpress-mobile/AztecEditor-iOS/pull/425
    ///
    func testTypingAttributesLooseTextListWhenSelectingAnEmptyNewlineBelowTextList() {
        let textView = TextViewStub(withHTML: "")

        textView.toggleOrderedList(range: .zero)
        textView.selectedTextRange = textView.textRange(from: textView.endOfDocument, to: textView.endOfDocument)

        XCTAssertFalse(TextListFormatter.listsOfAnyKindPresent(in: textView.typingAttributes))
    }

    /// Verifies that a Text List gets removed, whenever the user types `\n` in an empty line.
    ///
    /// Input:
    ///     - Ordered List
    ///     - `\n` on the first line
    ///
    /// Ref. Scenario Mark IV on Issue https://github.com/wordpress-mobile/AztecEditor-iOS/pull/425
    ///
    func testListGetsRemovedWhenTypingNewLineOnAnEmptyBullet() {
        let textView = TextViewStub(withHTML: "")

        textView.toggleOrderedList(range: .zero)
        textView.insertText(String(.lineFeed))

        let formatter = TextListFormatter(style: .ordered)
        let attributedText = textView.attributedText!

        for location in 0 ..< attributedText.length {
            XCTAssertFalse(formatter.present(in: attributedText, at: location))
        }

        XCTAssertFalse(TextListFormatter.listsOfAnyKindPresent(in: textView.typingAttributes))
    }

    /// Verifies that toggling an Unordered List, when editing an empty document, inserts a Newline.
    ///
    /// Input:
    ///     - Unordered List
    ///
    /// Ref. Issue https://github.com/wordpress-mobile/AztecEditor-iOS/issues/414
    ///
    func testTogglingUnorderedListsOnEmptyDocumentsInsertsNewline() {
        let textView = TextViewStub(withHTML: "")

        textView.toggleUnorderedList(range: .zero)
        XCTAssert(textView.text.isEndOfLine())
    }

    /// Verifies that toggling an Unordered List, when editing the end of a non empty line should
    /// never insert a newline, but that a newline is inserted for an empty line.
    ///
    /// Input:
    ///     - "Something Here"
    ///     - Selection of the end of document
    ///     - Unordered List
    ///
    /// Ref. Issue https://github.com/wordpress-mobile/AztecEditor-iOS/issues/414
    ///
    func testTogglingUnorderedListsOnNonEmptyDocumentsWhenSelectedRangeIsAtTheEndOfDocumentWillInsertNewline() {
        let textView = TextViewStub(withHTML: Constants.sampleText0)

        textView.selectedTextRange = textView.textRange(from: textView.endOfDocument, to: textView.endOfDocument)
        textView.toggleUnorderedList(range: .zero)
        XCTAssertEqual(textView.text, Constants.sampleText0)

        textView.selectedTextRange = textView.textRange(from: textView.endOfDocument, to: textView.endOfDocument)
        textView.insertText(Constants.sampleText1)
        textView.insertText(String(.lineFeed))

        XCTAssertEqual(textView.text, Constants.sampleText0 + Constants.sampleText1 + String(.lineFeed) + String(.lineFeed) )
    }

    /// Verifies that toggling an Ordered List, when editing an empty document, inserts a Newline.
    ///
    /// Input:
    ///     - Ordered List
    ///
    /// Ref. Issue https://github.com/wordpress-mobile/AztecEditor-iOS/issues/414
    ///
    func testTogglingOrderedListsOnEmptyDocumentsInsertsNewline() {
        let textView = TextViewStub(withHTML: "")

        textView.toggleOrderedList(range: .zero)
        XCTAssert(textView.text.isEndOfLine())
    }

    /// Verifies that toggling an Ordered List, when editing the end of a non empty document, inserts a Newline.
    ///
    /// Input:
    ///     - "Something Here"
    ///     - Selection of the end of document
    ///     - Ordered List
    ///
    /// Ref. Issue https://github.com/wordpress-mobile/AztecEditor-iOS/issues/414
    ///
    func testTogglingOrderedListsOnNonEmptyDocumentsWhenSelectedRangeIsAtTheEndOfDocumentWillInsertNewline() {
        let textView = TextViewStub(withHTML: Constants.sampleText0)

        textView.selectedTextRange = textView.textRange(from: textView.endOfDocument, to: textView.endOfDocument)
        textView.toggleOrderedList(range: .zero)
        XCTAssertEqual(textView.text, Constants.sampleText0)

        textView.selectedTextRange = textView.textRange(from: textView.endOfDocument, to: textView.endOfDocument)
        textView.insertText(Constants.sampleText1)
        textView.insertText(String(.lineFeed))

        let expected = Constants.sampleText0 + Constants.sampleText1 + String(.lineFeed) + String(.lineFeed)
        
        XCTAssertEqual(textView.text, expected)
    }

    /// When deleting the newline between lines 1 and 2 in the following example:
    ///     Line 1: <empty>
    ///     Line 2: <empty> (with list style)
    ///     Line 3: <empty>
    ///
    /// Aztec tends to naturally maintain the list style alive, due to the newline between line 2 and
    /// 3, since line 1 has no paragraph style once its closing newline is removed.
    ///
    /// This test makes sure that removing the newline between line 1 and 2, also removes the list
    /// style in line 2.
    ///
    func testDeleteNewlineRemovesListStyleIfPreceededByAnEmptyLine() {
        let textView = TextViewStub()

        textView.insertText(String(.lineFeed))
        textView.toggleUnorderedList(range: textView.selectedRange)
        textView.deleteBackward()

        XCTAssertFalse(TextListFormatter.listsOfAnyKindPresent(in: textView.typingAttributes))
    }

    /// When the caret is positioned at both EoF and EoL, inserting a line separator (in most
    /// editors by pressing shift + enter) must not remove the list style.
    ///
    /// This test is to avoid regressions on:
    /// https://github.com/wordpress-mobile/AztecEditor-iOS/issues/594
    ///
    func testShiftEnterAtEndOfListAndEndOfFile() {
        let textView = TextViewStub()

        textView.insertText("First line")
        textView.toggleUnorderedList(range: textView.selectedRange)
        textView.insertText(String(.lineSeparator))

        let unorderedListFormatter = TextListFormatter(style: .unordered)

        XCTAssertTrue(unorderedListFormatter.present(in: textView.storage, at: 0))
        XCTAssertTrue(unorderedListFormatter.present(in: textView.storage, at: textView.selectedRange))
    }
    
    /// This test makes sure that lists are ended when the user presses ENTER twice.
    ///
    /// Related issue:
    /// https://github.com/wordpress-mobile/AztecEditor-iOS/issues/1012
    ///
    func testDoubleNewlineEndsList() {
        let textView = TextViewStub()
        let firstLine = "First Line"
        let secondLine = "Second Line"
        
        textView.insertText(firstLine)
        textView.toggleUnorderedList(range: textView.selectedRange)
        textView.insertText(String(.paragraphSeparator))
        textView.insertText(String(.paragraphSeparator))
        textView.insertText(secondLine)
        
        let firstLineParagraphStyle = textView.storage.attributes(at: 0, effectiveRange: nil).paragraphStyle()
        let secondLineParagraphStyle = textView.storage.attributes(at: firstLine.count + 1, effectiveRange: nil).paragraphStyle()
        
        XCTAssertTrue(firstLineParagraphStyle.properties.contains(where: { (property) -> Bool in
            return property is TextList || property is HTMLLi
        }))
        
        XCTAssertFalse(secondLineParagraphStyle.properties.contains(where: { (property) -> Bool in
            return property is TextList || property is HTMLLi
        }))
    }


    // MARK: - Blockquotes

    /// Verifies that a Blockquote does not get removed whenever the user presses backspace
    ///
    /// Input:
    ///     - Blockquote
    ///     - Text: Constants.sampleText0
    ///     - Backspace
    ///
    /// Ref. Issue https://github.com/wordpress-mobile/AztecEditor-iOS/issues/422
    ///
    func testBlockquoteDoesNotGetLostAfterPressingBackspace() {
        let textView = TextViewStub(withHTML: "")

        textView.toggleBlockquote(range: .zero)
        textView.insertText(Constants.sampleText0)
        textView.deleteBackward()

        let formatter = BlockquoteFormatter()
        let range = textView.storage.rangeOfEntireString

        XCTAssertTrue(formatter.present(in: textView.storage, at: range))
    }

    /// Verifies that the Blockquote gets nuked whenever the only `\n` present in the document is deleted.
    ///
    /// Input:
    ///     - Blockquote
    ///     - Selection of the EOD
    ///     - Backspace
    ///
    /// Ref. Issue https://github.com/wordpress-mobile/AztecEditor-iOS/issues/422
    ///
    func testEmptyBlockquoteGetsNukedWheneverTheOnlyNewlineCharacterInTheDocumentIsNuked() {
        let textView = TextViewStub(withHTML: "")

        textView.toggleBlockquote(range: .zero)
        textView.selectedRange = textView.text.endOfStringNSRange()
        textView.deleteBackward()

        let formatter = BlockquoteFormatter()

        XCTAssertFalse(formatter.present(in: textView.typingAttributes))
        XCTAssert(textView.storage.length == 0)
    }

    /// Verifies that New Line Characters get effectively inserted after a Blockquote.
    ///
    /// Input:
    ///     - Blockquote
    ///     - \n at the end of the document
    ///
    /// Ref. Issue https://github.com/wordpress-mobile/AztecEditor-iOS/issues/422
    ///
    func testNewLinesAreInsertedAfterEmptyBlockquote() {
        let newline = String(.lineFeed)
        let textView = TextViewStub(withHTML: "")

        textView.toggleBlockquote(range: .zero)
        textView.selectedTextRange = textView.textRange(from: textView.endOfDocument, to: textView.endOfDocument)

        var expectedLength = textView.text.count
        textView.insertText(newline)
        expectedLength += newline.count

        XCTAssertEqual(textView.text.count, expectedLength)
    }

    /// Verifies that New Blockquote Lines do get their style, even when the ending `\n` character was deleted.
    ///
    /// Input:
    ///     - Blockquote
    ///     - Text: Constants.sampleText0
    ///     - Selection of the `\n` at the EOD, and backspace
    ///     - Text: "\n"
    ///     - Text: Constants.sampleText1
    ///
    /// Ref. Issue https://github.com/wordpress-mobile/AztecEditor-iOS/issues/422
    ///
    func testNewLinesGetBlockquoteStyleEvenAfterDeletingEndOfDocumentNewline() {
        let newline = String(.lineFeed)

        let textView = TextViewStub(withHTML: "")

        textView.toggleBlockquote(range: .zero)
        textView.insertText(Constants.sampleText0)
        textView.selectedRange = textView.text.endOfStringNSRange()

        // Delete + Insert Newline
        textView.deleteBackward()
        textView.insertText(newline)
        textView.insertText(Constants.sampleText1)

        // Verify it's still present
        let secondLineIndex = Constants.sampleText0.count + newline.count
        let secondLineRange = NSRange(location: secondLineIndex, length: Constants.sampleText1.count)

        let formatter = BlockquoteFormatter()
        let present = formatter.present(in: textView.storage, at: secondLineRange)
        
        XCTAssert(present)
    }

    /// Verifies that after selecting a newline below a Blockquote, TextView wil not render (nor carry over)
    /// the Blockquote formatting attributes.
    ///
    /// Input:
    ///     - Blockquote
    ///     - Selection of the `\n` at the EOD
    ///
    /// Ref. Issue https://github.com/wordpress-mobile/AztecEditor-iOS/issues/422
    ///
    func testTypingAttributesLooseBlockquoteWhenSelectingAnEmptyNewlineBelowBlockquote() {
        let textView = TextViewStub(withHTML: "")

        textView.toggleBlockquote(range: .zero)
        textView.selectedTextRange = textView.textRange(from: textView.endOfDocument, to: textView.endOfDocument)

        XCTAssertFalse(BlockquoteFormatter().present(in: textView.typingAttributes))
    }

    /// Verifies that Blockquotes get removed whenever the user types `\n` in an empty line.
    ///
    /// Input:
    ///     - Ordered List
    ///     - `\n` on the first line
    ///
    /// Ref. Issue https://github.com/wordpress-mobile/AztecEditor-iOS/issues/422
    ///
    func testBlockquoteGetsRemovedWhenTypingNewLineOnAnEmptyBlockquoteLine() {
        let textView = TextViewStub(withHTML: "")

        textView.toggleBlockquote(range: .zero)
        textView.insertText(String(.lineFeed))

        let formatter = BlockquoteFormatter()
        let attributedText = textView.attributedText!

        for location in 0 ..< attributedText.length {
            XCTAssertFalse(formatter.present(in: attributedText, at: location))
        }

        XCTAssertFalse(formatter.present(in: textView.typingAttributes))
    }

    /// Verifies that toggling a Blockquote, when editing an empty document, inserts a Newline.
    ///
    /// Input:
    ///     - Blockquote
    ///
    /// Ref. Issue https://github.com/wordpress-mobile/AztecEditor-iOS/issues/422
    ///
    func testTogglingBlockquoteOnEmptyDocumentsInsertsNewline() {
        let textView = TextViewStub(withHTML: "")

        textView.toggleBlockquote(range: .zero)
        XCTAssertEqual(textView.text, String(.paragraphSeparator))
    }

    /// Verifies that toggling a Blockquote, when editing the end of a non empty document, inserts a Newline.
    ///
    /// Input:
    ///     - Text: Constants.sampleText0
    ///     - Selection of the end of document
    ///     - Blockquote
    ///     - Backspace
    ///     - Text: Constants.sampleText1
    ///     - Text: newline
    ///
    /// Ref. Issue https://github.com/wordpress-mobile/AztecEditor-iOS/issues/422
    ///
    func testTogglingBlockquoteOnNonEmptyDocumentsWhenSelectedRangeIsAtTheEndOfDocumentWillInsertNewline() {
        let textView = TextViewStub(withHTML: Constants.sampleText0)

        textView.selectedTextRange = textView.textRange(from: textView.endOfDocument, to: textView.endOfDocument)
        textView.toggleBlockquote(range: .zero)
        XCTAssertEqual(textView.text, Constants.sampleText0)

        textView.selectedTextRange = textView.textRange(from: textView.endOfDocument, to: textView.endOfDocument)
        textView.insertText(Constants.sampleText1)
        textView.insertText(String(.lineFeed))

        XCTAssertEqual(textView.text, Constants.sampleText0 + Constants.sampleText1 + String(.lineFeed) + String(.lineFeed))
    }


    // MARK: - Pre

    /// Verifies that a Pre does not get removed whenever the user presses backspace
    ///
    /// Input:
    ///     - Pre
    ///     - Text: Constants.sampleText0
    ///     - Backspace
    ///
    /// Ref. Issue https://github.com/wordpress-mobile/AztecEditor-iOS/issues/420
    ///
    func testPreDoesNotGetLostAfterPressingBackspace() {
        let textView = TextViewStub(withHTML: "")

        textView.togglePre(range: .zero)
        textView.insertText(Constants.sampleText0)
        textView.deleteBackward()

        let formatter = PreFormatter()
        let range = textView.storage.rangeOfEntireString

        XCTAssertTrue(formatter.present(in: textView.storage, at: range))
    }

    /// Verifies that the Pre Style gets nuked whenever the only `\n` present in the document is deleted.
    ///
    /// Input:
    ///     - Pre
    ///     - Selection of the EOD
    ///     - Backspace
    ///
    /// Ref. Issue https://github.com/wordpress-mobile/AztecEditor-iOS/issues/420
    ///
    func testEmptyPreGetsNukedWheneverTheOnlyNewlineCharacterInTheDocumentIsNuked() {
        let textView = TextViewStub(withHTML: "")

        textView.togglePre(range: .zero)
        textView.selectedRange = textView.text.endOfStringNSRange()
        textView.deleteBackward()

        let formatter = PreFormatter()

        XCTAssertFalse(formatter.present(in: textView.typingAttributes))
        XCTAssert(textView.storage.length == 0)
    }

    /// Verifies that New Line Characters get effectively inserted after a Pre.
    ///
    /// Input:
    ///     - Pre
    ///     - \n at the end of the document
    ///
    /// Ref. Issue https://github.com/wordpress-mobile/AztecEditor-iOS/issues/420
    ///
    func testNewLinesAreInsertedAfterEmptyPre() {
        let newline = String(.lineFeed)
        let textView = TextViewStub(withHTML: "")

        textView.togglePre(range: .zero)
        textView.selectedTextRange = textView.textRange(from: textView.endOfDocument, to: textView.endOfDocument)

        var expectedLength = textView.text.count
        textView.insertText(newline)
        expectedLength += newline.count

        XCTAssertEqual(textView.text.count, expectedLength)
    }

    /// Verifies that New Pre Lines do get their style, even when the ending `\n` character was deleted.
    ///
    /// Input:
    ///     - Blockquote
    ///     - Text: Constants.sampleText0
    ///     - Selection of the `\n` at the EOD, and backspace
    ///     - Text: "\n"
    ///     - Text: Constants.sampleText1
    ///
    /// Ref. Issue https://github.com/wordpress-mobile/AztecEditor-iOS/issues/420
    ///
    func testNewLinesGetPreStyleEvenAfterDeletingEndOfDocumentNewline() {
        let newline = String(.lineFeed)

        let textView = TextViewStub(withHTML: "")

        textView.togglePre(range: .zero)
        textView.insertText(Constants.sampleText0)
        textView.selectedRange = textView.text.endOfStringNSRange()

        // Delete + Insert Newline
        textView.deleteBackward()
        textView.insertText(newline)
        textView.insertText(Constants.sampleText1)

        // Verify it's still present
        let secondLineIndex = Constants.sampleText0.count + newline.count
        let secondLineRange = NSRange(location: secondLineIndex, length: Constants.sampleText1.count)

        let formatter = PreFormatter()
        let present = formatter.present(in: textView.storage, at: secondLineRange)

        XCTAssert(present)
    }

    /// Verifies that after selecting a newline below a Pre, TextView wil not render (nor carry over)
    /// the Pre formatting attributes.
    ///
    /// Input:
    ///     - Pre
    ///     - Selection of the `\n` at the EOD
    ///
    /// Ref. Issue https://github.com/wordpress-mobile/AztecEditor-iOS/issues/420
    ///
    func testTypingAttributesLoosePreWhenSelectingAnEmptyNewlineBelowPre() {
        let textView = TextViewStub(withHTML: "")

        textView.togglePre(range: .zero)
        textView.selectedTextRange = textView.textRange(from: textView.endOfDocument, to: textView.endOfDocument)

        XCTAssertFalse(PreFormatter().present(in: textView.typingAttributes))
    }

    /// Verifies that Pre get removed whenever the user types `\n` in an empty line.
    ///
    /// Input:
    ///     - Pre
    ///     - `\n` on the first line
    ///
    /// Ref. Issue https://github.com/wordpress-mobile/AztecEditor-iOS/issues/420
    ///
    func testPreGetsRemovedWhenTypingNewLineOnAnEmptyPreLine() {
        let textView = TextViewStub(withHTML: "")

        textView.togglePre(range: .zero)
        textView.insertText(String(.lineFeed))

        let formatter = PreFormatter()
        let attributedText = textView.attributedText!

        for location in 0 ..< attributedText.length {
            XCTAssertFalse(formatter.present(in: attributedText, at: location))
        }

        XCTAssertFalse(formatter.present(in: textView.typingAttributes))
    }

    /// Verifies that toggling a Pre, when editing an empty document, inserts a Newline.
    ///
    /// Input:
    ///     - Pre
    ///
    /// Ref. Issue https://github.com/wordpress-mobile/AztecEditor-iOS/issues/420
    ///
    func testTogglingPreOnEmptyDocumentsInsertsNewline() {
        let textView = TextViewStub(withHTML: "")

        textView.togglePre(range: .zero)
        XCTAssertEqual(textView.text, String(.paragraphSeparator))
    }

    /// Verifies that toggling a Pre, when editing the end of a non empty document, inserts a Newline.
    ///
    /// Input:
    ///     - Text: Constants.sampleText0
    ///     - Selection of the end of document
    ///     - Blockquote
    ///     - Backspace
    ///     - Text: Constants.sampleText1
    ///     - Text: newline
    ///
    /// Ref. Issue https://github.com/wordpress-mobile/AztecEditor-iOS/issues/420
    ///
    func testTogglingPreOnNonEmptyDocumentsWhenSelectedRangeIsAtTheEndOfDocumentWillInsertNewline() {
        let textView = TextViewStub(withHTML: Constants.sampleText0)

        textView.selectedTextRange = textView.textRange(from: textView.endOfDocument, to: textView.endOfDocument)
        textView.togglePre(range: .zero)
        XCTAssertEqual(textView.text, Constants.sampleText0)

        textView.selectedTextRange = textView.textRange(from: textView.endOfDocument, to: textView.endOfDocument)
        textView.insertText(Constants.sampleText1)
        textView.insertText(String(.lineFeed))
        
        XCTAssertEqual(textView.text, Constants.sampleText0 + Constants.sampleText1 + String(.lineFeed) + String(.lineFeed))
    }    

    // MARK: - Media: Images
    
    
    func testPasteImage() {
        let sourceTextView = TextViewStub(withHTML: "<em>This is an image </em>")
        let targetTextView = TextViewStub(withHTML: "<strong>Pasted: </strong>")
        
        let videoInsertionRange = NSRange(location: sourceTextView.text.count, length: 0)
        let _ = sourceTextView.replaceWithImage(at: videoInsertionRange, sourceURL: URL(string: "image.jpg")!, placeHolderImage: nil)
        
        sourceTextView.selectedRange = NSRange(location: 0, length: sourceTextView.text.count)
        sourceTextView.copy(nil)
        
        targetTextView.selectedRange = NSRange(location: targetTextView.text.count, length: 0)
        targetTextView.paste(nil)
        
        XCTAssertEqual(targetTextView.getHTML(), "<p><strong>Pasted: </strong><em>This is an image <img src=\"image.jpg\"></em></p>")
    }
    
    func testPasteImageWithoutFormatting() {
        let sourceTextView = TextViewStub(withHTML: "<em>This is an image </em>")
        let targetTextView = TextViewStub(withHTML: "<strong>Pasted: </strong>")
        
        let videoInsertionRange = NSRange(location: sourceTextView.text.count, length: 0)
        let _ = sourceTextView.replaceWithImage(at: videoInsertionRange, sourceURL: URL(string: "image.jpg")!, placeHolderImage: nil)
        
        sourceTextView.selectedRange = NSRange(location: 0, length: sourceTextView.text.count)
        sourceTextView.copy(nil)
        
        targetTextView.selectedRange = NSRange(location: targetTextView.text.count, length: 0)
        targetTextView.pasteWithoutFormatting(nil)
        
        XCTAssertEqual(targetTextView.getHTML(), "<p><strong>Pasted: This is an image <img src=\"image.jpg\"></strong></p>")
    }
    
    // MARK: - Media: Video

    func testInsertVideo() {
        let textView = TextViewStub()
        let _ = textView.replaceWithVideo(at: NSRange(location:0, length:0), sourceURL: URL(string: "video.mp4")!, posterURL: URL(string: "video.jpg"), placeHolderImage: nil)
        XCTAssertEqual(textView.getHTML(), "<p><video src=\"video.mp4\" poster=\"video.jpg\"></video></p>")
    }
    
    func testPasteVideo() {
        let sourceTextView = TextViewStub(withHTML: "<em>This is a video </em>")
        let targetTextView = TextViewStub(withHTML: "<strong>Pasted: </strong>")
        
        let videoInsertionRange = NSRange(location: sourceTextView.text.count, length: 0)
        let _ = sourceTextView.replaceWithVideo(at: videoInsertionRange, sourceURL: URL(string: "video.mp4")!, posterURL: URL(string: "video.jpg"), placeHolderImage: nil)
        
        sourceTextView.selectedRange = NSRange(location: 0, length: sourceTextView.text.count)
        sourceTextView.copy(nil)
        
        targetTextView.selectedRange = NSRange(location: targetTextView.text.count, length: 0)
        targetTextView.paste(nil)
        
        XCTAssertEqual(targetTextView.getHTML(), "<p><strong>Pasted: </strong><em>This is a video <video src=\"video.mp4\" poster=\"video.jpg\"></video></em></p>")
    }
    
    func testPasteVideoWithoutFormatting() {
        let sourceTextView = TextViewStub(withHTML: "<em>This is a video </em>")
        let targetTextView = TextViewStub(withHTML: "<strong>Pasted: </strong>")
        
        let videoInsertionRange = NSRange(location: sourceTextView.text.count, length: 0)
        let _ = sourceTextView.replaceWithVideo(at: videoInsertionRange, sourceURL: URL(string: "video.mp4")!, posterURL: URL(string: "video.jpg"), placeHolderImage: nil)
        
        sourceTextView.selectedRange = NSRange(location: 0, length: sourceTextView.text.count)
        sourceTextView.copy(nil)
        
        targetTextView.selectedRange = NSRange(location: targetTextView.text.count, length: 0)
        targetTextView.pasteWithoutFormatting(nil)
        
        XCTAssertEqual(targetTextView.getHTML(), "<p><strong>Pasted: This is a video <video src=\"video.mp4\" poster=\"video.jpg\"></video></strong></p>")
    }

    /// Verifies that any edition performed on VideoAttachment's srcURL attribute is properly serialized back,
    /// during the HTML generation step.
    ///
    func testEditingVideoAttachmentAttributesCausesAttributesToProperlySerializeBack() {
        let textView = TextViewStub(withHTML: "<video src=\"video.mp4\" poster=\"video.jpg\" alt=\"The video\"></video>")
        guard let videoAttachment = textView.storage.mediaAttachments.first! as? VideoAttachment else {
            fatalError()
        }

        videoAttachment.updateURL(URL(string:"newVideo.mp4")!)
        textView.refresh(videoAttachment)

        XCTAssertEqual(textView.getHTML(), "<p><video src=\"newVideo.mp4\" poster=\"video.jpg\" alt=\"The video\"></video></p>")
    }

    func testParseVideoWithExtraAttributes() {
        let videoHTML = "<video src=\"newVideo.mp4\" poster=\"video.jpg\" data-wpvideopress=\"videopress\"></video>"
        let textView = TextViewStub(withHTML: videoHTML)

        XCTAssertEqual(textView.getHTML(), "<p><video src=\"newVideo.mp4\" poster=\"video.jpg\" data-wpvideopress=\"videopress\"></video></p>")

        guard let attachment = textView.storage.mediaAttachments.first as? VideoAttachment else {
            XCTFail("An video attachment should be present")
            return
        }
        XCTAssertEqual(attachment.extraAttributes["data-wpvideopress"], Attribute.Value.string("videopress"))

        attachment.extraAttributes["data-wpvideopress"] = .string("ABCDE")

        XCTAssertEqual(textView.getHTML(), "<p><video src=\"newVideo.mp4\" poster=\"video.jpg\" data-wpvideopress=\"ABCDE\"></video></p>")
    }


    // MARK: - Comments

    /// This test check if the insertion of a Comment Attachment works correctly and the expected tag gets inserted
    ///
    func testInsertComment() {
        let textView = TextViewStub()

        textView.replace(.zero, withComment: "more")
        let html = textView.getHTML()

        XCTAssertEqual(html, "<p><!--more--></p>")
    }

    /// This test check if the insertion of a Comment Attachment works correctly and the expected tag gets inserted
    ///
    func testInsertCommentAttachmentDoNotCrashTheEditorWhenCalledSequentially() {
        let textView = TextViewStub()
        textView.replace(.zero, withComment: "more")
        textView.replace(.zero, withComment: "some other comment should go here")

        let html = textView.getHTML()

        XCTAssertEqual(html, "<p><!--some other comment should go here--><!--more--></p>")
    }


    // MARK: - HR

    /// This test check if the insertion of an horizontal ruler works correctly and the hr tag is inserted
    ///
    func testReplaceRangeWithHorizontalRuler() {
        let textView = TextViewStub()

        textView.replaceWithHorizontalRuler(at: .zero)
        let html = textView.getHTML(prettify: false)

        XCTAssertEqual(html, "<p><hr></p>")
    }

    /// This test check if the insertion of antwo horizontal ruler works correctly and the hr tag(s) are inserted
    ///
    func testReplaceRangeWithHorizontalRulerGeneratesExpectedHTMLWhenExecutedSequentially() {
        let textView = TextViewStub()

        textView.replaceWithHorizontalRuler(at: .zero)
        textView.replaceWithHorizontalRuler(at: .zero)
        let html = textView.getHTML(prettify: false)

        XCTAssertEqual(html, "<p><hr><hr></p>")
    }

    /// This test check if the insertion of an horizontal ruler over an image attachment works correctly and the hr tag is inserted
    ///
    func testReplaceRangeWithHorizontalRulerRulerOverImage() {
        let textView = TextViewStub()

        textView.replaceWithImage(at: .zero, sourceURL: URL(string:"https://wordpress.com")!, placeHolderImage: nil)
        textView.replaceWithHorizontalRuler(at: NSRange(location: 0, length:1))

        let html = textView.getHTML(prettify: false)
        
        XCTAssertEqual(html, "<p><hr></p>")
    }

    func testReplaceRangeWithAttachmentDontDisableDefaultParagraph() {
        let textView = TextViewStub()

        textView.replaceWithImage(at: .zero, sourceURL: URL(string:"https://wordpress.com")!, placeHolderImage: nil)

        let html = textView.getHTML()

        XCTAssertEqual(html, "<p><img src=\"https://wordpress.com\"></p>")

        textView.selectedRange = NSRange(location: NSAttributedString.lengthOfTextAttachment, length: 1)
        guard let font = textView.typingAttributes[.font] as? UIFont else {
            XCTFail("Font should be set")
            return
        }
        XCTAssertEqual(font, textView.defaultFont)
    }

    func testInsertEmojiKeepsDefaultFont() {
        let font = UIFont(name:"HelveticaNeue", size: 14)!
        let textView = TextViewStub(font: font)

        textView.insertText("😘")
<<<<<<< HEAD
        let currentTypingFont = textView.typingAttributes[.font] as! UIFont
        XCTAssertEqual(currentTypingFont, nonStandardSystemFont, "Font should be set to default")
=======
        let currentTypingFont = textView.typingAttributesSwifted[.font] as! UIFont
        XCTAssertEqual(currentTypingFont, font, "Font should be set to default")
>>>>>>> 07dfb305
    }

    func testRemovalOfAttachment() {
        let textView = TextViewStub()

        let attachment = textView.replaceWithImage(at: .zero, sourceURL: URL(string:"https://wordpress.com")!, placeHolderImage: nil)

        var html = textView.getHTML()

        XCTAssertEqual(html, "<p><img src=\"https://wordpress.com\"></p>")

        textView.remove(attachmentID: attachment.identifier)

        html = textView.getHTML()

        XCTAssertEqual(html, "")
    }

    /// This method test the parsing of img tag that contains attributes thar are not directly supported by Image attachments
    /// It also tests if changes on those attributes is correctly reflected on the generated HTML
    ///
    func testParseImageWithExtraAttributes() {
        let html = "<img src=\"image.jpg\" class=\"alignnone\" alt=\"Alt\" title=\"Title\">"
        let textView = TextViewStub(withHTML: html)

        XCTAssertEqual(textView.getHTML(), "<p><img src=\"image.jpg\" class=\"alignnone\" alt=\"Alt\" title=\"Title\"></p>")

        guard let attachment = textView.storage.mediaAttachments.first as? ImageAttachment else {
            XCTFail("An video attachment should be present")
            return
        }
        XCTAssertEqual(attachment.extraAttributes["alt"], .string("Alt"), "Alt Property should be available")
        XCTAssertEqual(attachment.extraAttributes["title"], .string("Title"), "Title Property should be available")

        attachment.extraAttributes["alt"] = .string("Changed Alt")
        attachment.extraAttributes["class"] = .string("wp-image-169")

        XCTAssertEqual(textView.getHTML(), "<p><img src=\"image.jpg\" class=\"alignnone wp-image-169\" alt=\"Changed Alt\" title=\"Title\"></p>")
    }


    // MARK: - Bugfixing

    /// This test verifies that the H1 Header does not get lost during the Rich <> Raw transitioning.
    ///
    func testToggleHtmlWithTwoEmptyLineBreaksDoesNotLooseHeaderStyle() {
        let pristineHTML = "<br><br><h1>Header</h1>"
        let textView = TextViewStub(withHTML: pristineHTML)
        let generatedHTML = textView.getHTML(prettify: false)

        XCTAssertEqual(generatedHTML, "<p><br><br></p><h1>Header</h1>")
    }

    /// This test verifies that the H1 Header does not get lost, in the scenario in which the H1 is contained
    /// within the second line of text (and thus, would be expected to get rendered below!).
    ///
    func testToggleHtmlWithTwoLineBreaksAndInlineHeaderDoesNotLooseHeaderStyle() {
        let pristineHTML = "<br>1<br>2<h1>Heder</h1>"
        let textView = TextViewStub(withHTML: pristineHTML)
        let generatedHTML = textView.getHTML(prettify: false)

        XCTAssertEqual(generatedHTML, "<p><br>1<br>2</p><h1>Heder</h1>")
    }

    /// This test verifies that img class attributes are not duplicated
    ///
    func testParseImageDoesntDuplicateExtraAttributes() {
        let html = "<img src=\"image.jpg\" class=\"alignnone wp-image-test\" title=\"Title\" alt=\"Alt\">"
        let textView = TextViewStub(withHTML: html)
        let generatedHTML = textView.getHTML()

        XCTAssertEqual(generatedHTML, "<p>\(html)</p>")
    }

    /// This test verifies that copying the Sample HTML Document does not trigger a crash.
    /// Ref. Issue #626: NSKeyedArchiver Crash
    ///
    func testCopyDoesNotCauseAztecToCrash() {
        let textView = TextViewStub(withSampleHTML: true)
        textView.selectedRange = textView.storage.rangeOfEntireString
        textView.copy(nil)
    }

    /// This test verifies that cutting the Sample HTML Document does not trigger a crash.
    /// Ref. Issue #626: NSKeyedArchiver Crash
    ///
    func testCutDoesNotCauseAztecToCrash() {
        let textView = TextViewStub(withSampleHTML: true)
        textView.selectedRange = textView.storage.rangeOfEntireString
        textView.cut(nil)
    }

    /// This test verifies that Japanese Characters do not get hexa encoded anymore, since we actually support UTF8!
    /// Ref. Issue #632: Stop encoding non-latin characters
    ///
    func testJapaneseCharactersWillNotGetEscaped() {
        let pristineJapanese = "国ドぼゆ九会以つまにの市賛済ツ聞数ナシ私35奨9企め全談ヱマヨワ全竹スレフヨ積済イナ続害ホテ" +
            "ソト聞長津装げ。16北夢みは殻容ク洋意能緯ざた投記ぐだもみ学徳局みそイし済更離ラレミネ展至察畑しのわぴ。航リむは" +
            "素希ホソ元不サト国十リ産望イげ地年ニヲネ将広ぴん器学サナチ者一か新米だしず災9識じざい総台男みのちフ。"

        let textView = TextViewStub(withHTML: pristineJapanese)
        XCTAssertEqual(textView.getHTML(), "<p>\(pristineJapanese)</p>")
    }

    /// This test verifies that Nested Text Lists are 'Grouped Together', and not simply appended at the end of
    /// the Properties collection. For instance, a 'broken' behavior would produce the following HTML:
    ///
    ///     <ol><li><blockquote><ol><li><ol><li>First Item</li></ol></li></ol></blockquote></li></ol>
    ///
    /// Ref. Issue #633: Hitting Tab causes the bullet to indent, but the blockquote is not moving
    ///
    func testNestedTextListsAreProperlyGroupedTogether() {
        let textView = TextViewStub(withHTML: "")

        textView.toggleOrderedList(range: .zero)
        textView.toggleBlockquote(range: .zero)
        textView.insertText("First Item")

        // Simulate TAB Event
        let command = textView.keyCommands?.first { command in
            return command.input == String(.tab) && command.modifierFlags.isEmpty
        }

        guard let tab = command else {
            XCTFail()
            return
        }

        // Insert Two Nested Levels
        textView.handleTab(command: tab)
        textView.handleTab(command: tab)

        // Verify!
        let expected = "<ol><li><ol><li><ol><li><blockquote>First Item</blockquote></li></ol></li></ol></li></ol>"
        XCTAssertEqual(textView.getHTML(prettify: false), expected)
    }

    /// This test verifies that the `deleteBackward` call does not result in loosing the Typing Attributes.
    /// Precisely, we'll ensure that the Italics style isn't lost after hitting backspace, and retyping the
    /// deleted character.
    ///
    /// Ref. Issue #749: Loosing Style after hitting Backspace
    ///
    func testDeleteBackwardsDoesNotEndUpLoosingItalicsStyle() {
        let textView = TextViewStub(withHTML: "")

        textView.toggleBoldface(self)
        textView.insertText("First Line")
        textView.insertText("\n")

        textView.toggleItalics(self)
        textView.insertText("Second")

        let expectedHTML = textView.getHTML()
        textView.deleteBackward()
        textView.insertText("d")

        XCTAssertEqual(textView.getHTML(), expectedHTML)
    }

    /// This test verifies that the *ACTUAL* Typing Attributes are retrieved whenever requested from within
    /// UITextView's `onDidChange` delegate callback.
    ///
    /// We're doing this because of (multiple) iOS 11 bugs in which Typing Attributes get lost.
    ///
    /// Ref. Issue #748: Format Bar: Active Style gets de-higlighted
    ///
    func testActiveStyleDoesNotGetLostWheneverOnDidChangeDelegateMethodIsCalled() {
        let textView = TextViewStub(withHTML: "")

        let delegate = TextViewStubDelegate()
        textView.delegate = delegate

        textView.toggleBoldface(self)
        textView.insertText("Bold")
        textView.insertText("\n")

        textView.toggleItalics(self)

        delegate.onDidChange = {
            let identifiers = textView.formatIdentifiersForTypingAttributes()

            XCTAssert(identifiers.contains(.bold))
            XCTAssert(identifiers.contains(.italic))
        }

        textView.insertText("Italics")
    }

    /// This test verifies that H1 Style doesn't turn rogue, and come back after editing a line of text that
    /// never had H1 style, to begin with!.
    ///
    /// Ref. Issue #747: Zombie H1 Style
    ///
    func testHeaderStyleDoesNotComeBackFromNonExistanceWheneverDeleteBackwardResultsInEmptyParagraph() {
        let textView = TextViewStub(withHTML: "")

        textView.toggleHeader(.h1, range: textView.selectedRange)
        textView.insertText("Header")
        textView.insertText("\n")

        textView.insertText("One Two")
        textView.insertText("\n")

        textView.insertText("T")
        textView.deleteBackward()

        textView.insertText("Three")

        let expected = "<h1>Header</h1><p>One Two</p><p>Three</p>"
        XCTAssertEqual(textView.getHTML(prettify: false), expected)
    }

    /// This test verifies that H1 Style doesn't turn rogue (Scenario #2), and come back after editing a line
    /// of text that never had H1 style, to begin with!.
    ///
    /// Ref. Issue #747: Zombie H1 Style
    ///
    func testHeaderStyleDoesNotComeBackFromNonExistanceWheneverDeleteBackwardResultsInEmptyParagraphBeforeHeaderStyle() {
        let textView = TextViewStub(withHTML: "")

        textView.toggleHeader(.h1, range: textView.selectedRange)
        textView.insertText("Header")
        textView.insertText("\n")

        textView.insertText("1")
        textView.deleteBackward()

        textView.insertText("1")

        let expected = "<h1>Header</h1><p>1</p>"
        XCTAssertEqual(textView.getHTML(prettify: false), expected)
    }

    /// This test verifies that attributes on media attachment are being removed properly.
    /// of text that never had H1 style, to begin with!.
    ///
    func testAttributesOnMediaAttachmentsAreRemoved() {
        let textView = TextViewStub(withHTML: "<img src=\"http://placeholder\" data-wp_upload_id=\"ABCDE\" >")

        guard let attachment = textView.storage.mediaAttachments.first else {
            XCTFail("There must be an attachment")
            return
        }

        guard let attributedValue = attachment.extraAttributes["data-wp_upload_id"] else {
            XCTFail("There must be an attribute with the name data-wp_upload_i")
            return
        }

        XCTAssertEqual(attributedValue, .string("ABCDE"))

        // Remove attribute
        attachment.extraAttributes["data-wp_upload_id"] = nil

        let html = textView.getHTML()

        XCTAssertEqual(html, "<p><img src=\"http://placeholder\"></p>" )
    }

    /// This test makes sure that if an `<hr>` was in the original HTML, it will still get output after our processing.
    func testHRPeristsAfterAztec() {
        let textView = TextViewStub(withHTML: "<h1>Header</h1><p>test<hr></p>")

        let html = textView.getHTML(prettify: false)

        XCTAssertEqual(html, "<h1>Header</h1><p>test</p><p><hr></p>")
    }

    /// This test makes sure that if an auto replacement is made with smaller text, for example an emoji, things work correctly
    func testAutoCompletionReplacementHackWhenUsingEmoji() {
        let textView = TextViewStub(withHTML: "Love")
        let uiTextRange = textView.textRange(from: textView.beginningOfDocument, to: textView.endOfDocument)!
        textView.replaceRangeWithTextWithoutClosingTyping(uiTextRange, replacementText:"😘")
        let html = textView.getHTML()

        XCTAssertEqual(html, "<p>😘</p>")
    }

    func testMultipleFigureCaptionAreProperlyParsed() {
        let originalHTML = """
<figure><img src=\"a.png\" class=\"alignnone\"><figcaption>caption a</figcaption></figure><figure><img src=\"b.png\" class=\"alignnone\"><figcaption>caption b</figcaption></figure>
"""
        let textView = TextViewStub(withHTML: originalHTML)

        XCTAssertEqual(textView.getHTML(prettify: false), originalHTML)
    }

}<|MERGE_RESOLUTION|>--- conflicted
+++ resolved
@@ -1626,13 +1626,9 @@
         let textView = TextViewStub(font: font)
 
         textView.insertText("😘")
-<<<<<<< HEAD
+
         let currentTypingFont = textView.typingAttributes[.font] as! UIFont
-        XCTAssertEqual(currentTypingFont, nonStandardSystemFont, "Font should be set to default")
-=======
-        let currentTypingFont = textView.typingAttributesSwifted[.font] as! UIFont
         XCTAssertEqual(currentTypingFont, font, "Font should be set to default")
->>>>>>> 07dfb305
     }
 
     func testRemovalOfAttachment() {
