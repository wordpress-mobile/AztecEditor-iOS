--- conflicted
+++ resolved
@@ -1611,7 +1611,18 @@
         textView.cut(nil)
     }
 
-<<<<<<< HEAD
+    /// This test verifies that Japanese Characters do not get hexa encoded anymore, since we actually support UTF8!
+    /// Ref. Issue #632: Stop encoding non-latin characters
+    ///
+    func testJapaneseCharactersWillNotGetEscaped() {
+        let pristineJapanese = "国ドぼゆ九会以つまにの市賛済ツ聞数ナシ私35奨9企め全談ヱマヨワ全竹スレフヨ積済イナ続害ホテ" +
+            "ソト聞長津装げ。16北夢みは殻容ク洋意能緯ざた投記ぐだもみ学徳局みそイし済更離ラレミネ展至察畑しのわぴ。航リむは" +
+            "素希ホソ元不サト国十リ産望イげ地年ニヲネ将広ぴん器学サナチ者一か新米だしず災9識じざい総台男みのちフ。"
+
+        let textView = createTextView(withHTML: pristineJapanese)
+        XCTAssertEqual(textView.getHTML(), pristineJapanese)
+    }
+
     /// This test verifies that Nested Text Lists are 'Grouped Together', and not simply appended at the end of
     /// the Properties collection. For instance, a 'broken' behavior would produce the following HTML:
     ///
@@ -1643,17 +1654,5 @@
         // Verify!
         let expected = "<ol><li><ol><li><ol><li><blockquote>First Item</blockquote></li></ol></li></ol></li></ol>"
         XCTAssert(textView.getHTML() == expected)
-=======
-    /// This test verifies that Japanese Characters do not get hexa encoded anymore, since we actually support UTF8!
-    /// Ref. Issue #632: Stop encoding non-latin characters
-    ///
-    func testJapaneseCharactersWillNotGetEscaped() {
-        let pristineJapanese = "国ドぼゆ九会以つまにの市賛済ツ聞数ナシ私35奨9企め全談ヱマヨワ全竹スレフヨ積済イナ続害ホテ" +
-            "ソト聞長津装げ。16北夢みは殻容ク洋意能緯ざた投記ぐだもみ学徳局みそイし済更離ラレミネ展至察畑しのわぴ。航リむは" +
-            "素希ホソ元不サト国十リ産望イげ地年ニヲネ将広ぴん器学サナチ者一か新米だしず災9識じざい総台男みのちフ。"
-
-        let textView = createTextView(withHTML: pristineJapanese)
-        XCTAssertEqual(textView.getHTML(), pristineJapanese)
->>>>>>> 47769b49
     }
 }