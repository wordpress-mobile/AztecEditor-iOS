import XCTest
@testable import Aztec

class TextViewTests: XCTestCase {

    struct Constants {
        static let sampleText0 = "Lorem ipsum sarasum naradum taradum insumun"
        static let sampleText1 = " patronum sitanum elanum zoipancoiamum."
    }

    let attachmentDelegate = TextViewStubAttachmentDelegate()

    override func setUp() {
        super.setUp()
        // Put setup code here. This method is called before the invocation of each test method in the class.
    }
    
    override func tearDown() {
        // Put teardown code here. This method is called after the invocation of each test method in the class.
        super.tearDown()
    }


    // MARK: - TextView construction

    func createEmptyTextView() -> TextView {
        let richTextView = Aztec.TextView(
            defaultFont: UIFont.systemFont(ofSize: 14),
            defaultMissingImage: UIImage())
        
        richTextView.textAttachmentDelegate = attachmentDelegate
        richTextView.registerAttachmentImageProvider(attachmentDelegate)
        
        return richTextView
    }

    func createTextView(withHTML html: String, prettyPrint: Bool = false) -> TextView {
        let richTextView = Aztec.TextView(defaultFont: UIFont.systemFont(ofSize: 14), defaultMissingImage: UIImage())
        
        richTextView.textAttachmentDelegate = attachmentDelegate
        richTextView.registerAttachmentImageProvider(attachmentDelegate)
        richTextView.setHTML(html)

        return richTextView
    }

    let nonStandardSystemFont = UIFont(name:"HelveticaNeue", size: 14)!

    func createEmptyTextViewWithNonStandardSystemFont() -> Aztec.TextView {
        let richTextView = Aztec.TextView(defaultFont: nonStandardSystemFont, defaultMissingImage: UIImage())
        richTextView.textAttachmentDelegate = attachmentDelegate
        richTextView.registerAttachmentImageProvider(attachmentDelegate)
        return richTextView
    }

    func createTextViewWithContent() -> TextView {
        let paragraph = "Lorem ipsum dolar sit amet.\n"
        let richTextView = Aztec.TextView(defaultFont: UIFont.systemFont(ofSize: 14), defaultMissingImage: UIImage())
        richTextView.textAttachmentDelegate = attachmentDelegate
        let attributes = [NSAttributedStringKey.paragraphStyle : NSParagraphStyle()]
        let templateString = NSMutableAttributedString(string: paragraph, attributes: attributes)

        let attrStr = NSMutableAttributedString()
        attrStr.append(templateString)
        attrStr.append(templateString)
        attrStr.append(templateString)
        richTextView.attributedText = attrStr
        
        return richTextView
    }

    func createTextViewWithSampleHTML() -> TextView {
        return createTextView(withHTML: loadSampleHTML())
    }


    // MARK: - Sample HTML Retrieval

    func loadSampleHTML() -> String {
        guard let path = Bundle(for: type(of: self)).path(forResource: "content", ofType: "html"),
            let sample = try? String(contentsOfFile: path)
        else {
            fatalError()
        }

        return sample
    }


    // Confirm the composed textView is property configured.

    func testTextViewReferencesStorage() {

        let textView = Aztec.TextView(defaultFont: UIFont.systemFont(ofSize: 14), defaultMissingImage: UIImage())

        textView.text = "Foo"
        XCTAssert(textView.text == "Foo")
        XCTAssert(textView.text == textView.textStorage.string)
        XCTAssert(textView.attributedText == textView.textStorage)

        textView.attributedText = NSAttributedString(string: "Bar")
        XCTAssert(textView.text == "Bar")
        XCTAssert(textView.text == textView.textStorage.string)
        XCTAssert(textView.attributedText == textView.textStorage)

        XCTAssert(textView.textStorage == textView.layoutManager.textStorage)
        XCTAssert(textView.textStorage == textView.textContainer.layoutManager!.textStorage)
        XCTAssert(textView.textStorage.isKind(of: TextStorage.self))
    }


    // MARK: - Test Index Wrangling

    func testMaxIndex() {
        let textView = Aztec.TextView(defaultFont: UIFont.systemFont(ofSize: 14), defaultMissingImage: UIImage())

        textView.text = "foo"

        let count = textView.text!.count
        let maxIndex = count - 1

        // Test upper and lower bounds
        XCTAssert(maxIndex == textView.maxIndex(100))
        XCTAssert(0 == textView.maxIndex(0))
    }

    func testAdjustedIndex() {
        let textView = Aztec.TextView(defaultFont: UIFont.systemFont(ofSize: 14), defaultMissingImage: UIImage())

        textView.text = "foobarbaz"

        let count = textView.text!.count
        let maxIndex = count - 1

        // Test upper and lower bounds.
        // Remember that an adjusted character index should be one less than 
        // the NSRange.location.
        XCTAssert(maxIndex - 1 == textView.adjustedIndex(100))
        XCTAssert(0 == textView.adjustedIndex(0))
        XCTAssert(0 == textView.adjustedIndex(1))
        XCTAssert(1 == textView.adjustedIndex(2))
    }

    // MARK: - Retrieve Format Identifiers

    func testFormatIdentifiersSpanningRange() {
        let textView = createTextView(withHTML: "foo<b>bar</b>baz")

        let range = NSRange(location: 3, length: 3)
        let identifiers = textView.formatIdentifiersSpanningRange(range)

        XCTAssert(identifiers.count == 1)
        XCTAssert(identifiers.contains(.bold))
    }

    func testFormatIdentifiersAtIndex() {
        let textView = createTextView(withHTML: "foo<b>bar</b>baz")

        var identifiers = textView.formatIdentifiersAtIndex(4)
        XCTAssert(identifiers.count == 1)
        XCTAssert(identifiers.contains(.bold))

        identifiers = textView.formatIdentifiersAtIndex(5)
        XCTAssert(identifiers.count == 1)
        XCTAssert(identifiers.contains(.bold))

        identifiers = textView.formatIdentifiersAtIndex(6)
        XCTAssert(identifiers.count == 1)
        XCTAssert(identifiers.contains(.bold))


        identifiers = textView.formatIdentifiersAtIndex(0)
        XCTAssert(identifiers.count == 0)

        identifiers = textView.formatIdentifiersAtIndex(3)
        XCTAssert(identifiers.count == 0)

        identifiers = textView.formatIdentifiersAtIndex(7)
        XCTAssert(identifiers.count == 0)
    }


    // MARK: - Toggle Attributes

    func testToggleBold() {
        let textView = createTextView(withHTML: "foo<b>bar</b>baz")
        let range = NSRange(location: 3, length: 3)

        XCTAssert(textView.formatIdentifiersSpanningRange(range).contains(.bold))

        textView.toggleBold(range: range)

        XCTAssert(!textView.formatIdentifiersSpanningRange(range).contains(.bold))

        textView.toggleBold(range: range)

        XCTAssert(textView.formatIdentifiersSpanningRange(range).contains(.bold))
    }

    func testToggleItalic() {
        let textView = createTextView(withHTML: "foo<i>bar</i>baz")
        let range = NSRange(location: 3, length: 3)

        XCTAssert(textView.formatIdentifiersSpanningRange(range).contains(.italic))

        textView.toggleItalic(range: range)

        XCTAssert(!textView.formatIdentifiersSpanningRange(range).contains(.italic))

        textView.toggleItalic(range: range)

        XCTAssert(textView.formatIdentifiersSpanningRange(range).contains(.italic))
    }

    func testToggleUnderline() {
        let textView = createTextView(withHTML: "foo<u>bar</u>baz")
        let range = NSRange(location: 3, length: 3)

        XCTAssert(textView.formatIdentifiersSpanningRange(range).contains(.underline))

        textView.toggleUnderline(range: range)

        XCTAssert(!textView.formatIdentifiersSpanningRange(range).contains(.underline))

        textView.toggleUnderline(range: range)

        XCTAssert(textView.formatIdentifiersSpanningRange(range).contains(.underline))
    }

    func testToggleStrike() {
        let textView = createTextView(withHTML: "foo<strike>bar</strike>baz")
        let range = NSRange(location: 3, length: 3)

        XCTAssert(textView.formatIdentifiersSpanningRange(range).contains(.strikethrough))

        textView.toggleStrikethrough(range: range)

        XCTAssert(!textView.formatIdentifiersSpanningRange(range).contains(.strikethrough))

        textView.toggleStrikethrough(range: range)

        XCTAssert(textView.formatIdentifiersSpanningRange(range).contains(.strikethrough))
    }

    func testToggleBlockquote() {
        let textView = createTextViewWithContent()
        let length = textView.text.count
        let range = NSRange(location: 0, length: length)

        textView.toggleBlockquote(range: range)

        XCTAssert(textView.formatIdentifiersAtIndex(1).contains(.blockquote))
        XCTAssert(textView.formatIdentifiersSpanningRange(range).contains(.blockquote))

        textView.toggleBlockquote(range: range)

        XCTAssert(!textView.formatIdentifiersAtIndex(1).contains(.blockquote))
        XCTAssert(!textView.formatIdentifiersSpanningRange(range).contains(.blockquote))
    }

    func testToggleOrderedList() {
        let textView = createTextViewWithContent()
        let length = textView.text.count
        let range = NSRange(location: 0, length: length)

        textView.toggleOrderedList(range: range)

        XCTAssert(textView.formatIdentifiersAtIndex(0).contains(.orderedlist))
        XCTAssert(textView.formatIdentifiersSpanningRange(range).contains(.orderedlist))

        textView.toggleOrderedList(range: range)

        XCTAssert(!textView.formatIdentifiersAtIndex(0).contains(.orderedlist))
        XCTAssert(!textView.formatIdentifiersSpanningRange(range).contains(.orderedlist))
    }

    func testToggleUnorderedList() {
        let textView = createTextViewWithContent()
        let length = textView.text.count
        let range = NSRange(location: 0, length: length)

        textView.toggleUnorderedList(range: range)

        XCTAssert(textView.formatIdentifiersAtIndex(0).contains(.unorderedlist))
        XCTAssert(textView.formatIdentifiersSpanningRange(range).contains(.unorderedlist))

        textView.toggleOrderedList(range: range)

        XCTAssert(!textView.formatIdentifiersAtIndex(0).contains(.unorderedlist))
        XCTAssert(!textView.formatIdentifiersSpanningRange(range).contains(.unorderedlist))
    }

    /// This test was created to prevent regressions related to this issue:
    /// https://github.com/wordpress-mobile/WordPress-Aztec-iOS/issues/350
    ///
    func testToggleBlockquoteAndStrikethrough() {
        let textView = createEmptyTextView()

        textView.toggleStrikethrough(range: NSRange.zero)
        textView.toggleBlockquote(range: NSRange.zero)

        // The test not crashing would be successful.
    }


    // MARK: - Test Attributes Exist

    func check(textView: TextView, range:NSRange, forIndentifier identifier: FormattingIdentifier) -> Bool {
        return textView.formatIdentifiersSpanningRange(range).contains(identifier)
    }

    func testBoldSpansRange() {
        let textView = createTextView(withHTML: "foo<b>bar</b>baz")

        XCTAssert(textView.formatIdentifiersSpanningRange(NSRange(location: 3, length: 3)).contains(.bold))
        XCTAssert(textView.formatIdentifiersSpanningRange(NSRange(location: 3, length: 2)).contains(.bold))
        XCTAssert(textView.formatIdentifiersSpanningRange(NSRange(location: 3, length: 1)).contains(.bold))

        XCTAssert(!textView.formatIdentifiersSpanningRange(NSRange(location: 2, length: 3)).contains(.bold))
        XCTAssert(!textView.formatIdentifiersSpanningRange(NSRange(location: 4, length: 3)).contains(.bold))
    }

    func testItalicSpansRange() {
        let textView = createTextView(withHTML: "foo<i>bar</i>baz")

        XCTAssert(textView.formatIdentifiersSpanningRange(NSRange(location: 3, length: 3)).contains(.italic))
        XCTAssert(textView.formatIdentifiersSpanningRange(NSRange(location: 3, length: 2)).contains(.italic))
        XCTAssert(textView.formatIdentifiersSpanningRange(NSRange(location: 3, length: 1)).contains(.italic))

        XCTAssert(!textView.formatIdentifiersSpanningRange(NSRange(location: 2, length: 3)).contains(.italic))
        XCTAssert(!textView.formatIdentifiersSpanningRange(NSRange(location: 4, length: 3)).contains(.italic))
    }

    func testUnderlineSpansRange() {
        let textView = createTextView(withHTML: "foo<u>bar</u>baz")

        XCTAssert(textView.formatIdentifiersSpanningRange(NSRange(location: 3, length: 3)).contains(.underline))
        XCTAssert(textView.formatIdentifiersSpanningRange(NSRange(location: 3, length: 2)).contains(.underline))
        XCTAssert(textView.formatIdentifiersSpanningRange(NSRange(location: 3, length: 1)).contains(.underline))

        XCTAssert(!textView.formatIdentifiersSpanningRange(NSRange(location: 2, length: 3)).contains(.underline))
        XCTAssert(!textView.formatIdentifiersSpanningRange(NSRange(location: 4, length: 3)).contains(.underline))
    }

    func testStrikethroughSpansRange() {
        let textView = createTextView(withHTML: "foo<strike>bar</strike>baz")

        XCTAssert(textView.formatIdentifiersSpanningRange(NSRange(location: 3, length: 3)).contains(.strikethrough))
        XCTAssert(textView.formatIdentifiersSpanningRange(NSRange(location: 3, length: 2)).contains(.strikethrough))
        XCTAssert(textView.formatIdentifiersSpanningRange(NSRange(location: 3, length: 1)).contains(.strikethrough))

        XCTAssert(!textView.formatIdentifiersSpanningRange(NSRange(location: 2, length: 3)).contains(.strikethrough))
        XCTAssert(!textView.formatIdentifiersSpanningRange(NSRange(location: 4, length: 3)).contains(.strikethrough))
    }

    func testBlockquoteSpansRange() {
        let textView = createTextViewWithContent()
        let range = NSRange(location: 0, length: 1)
        let length = "Lorem ipsum dolar sit amet.\n".count

        textView.toggleBlockquote(range: range)

        XCTAssert(textView.formatIdentifiersSpanningRange(NSRange(location: 0, length: length)).contains(.blockquote))
        XCTAssert(!textView.formatIdentifiersSpanningRange(NSRange(location: 0, length: length + 1)).contains(.blockquote))
        XCTAssert(!textView.formatIdentifiersSpanningRange(NSRange(location: 1, length: length)).contains(.blockquote))
    }

    func testBoldAtIndex() {
        let textView = createTextView(withHTML: "foo<b>bar</b>baz")

        XCTAssert(textView.formatIdentifiersAtIndex(4).contains(.bold))
        XCTAssert(textView.formatIdentifiersAtIndex(5).contains(.bold))
        XCTAssert(textView.formatIdentifiersAtIndex(6).contains(.bold))

        XCTAssert(!textView.formatIdentifiersAtIndex(2).contains(.bold))
        XCTAssert(!textView.formatIdentifiersAtIndex(7).contains(.bold))
    }

    func testItalicAtIndex() {
        let textView = createTextView(withHTML: "foo<i>bar</i>baz")

        XCTAssert(textView.formatIdentifiersAtIndex(4).contains(.italic))
        XCTAssert(textView.formatIdentifiersAtIndex(5).contains(.italic))
        XCTAssert(textView.formatIdentifiersAtIndex(6).contains(.italic))

        XCTAssert(!textView.formatIdentifiersAtIndex(2).contains(.italic))
        XCTAssert(!textView.formatIdentifiersAtIndex(7).contains(.italic))
    }

    func testUnderlineAtIndex() {
        let textView = createTextView(withHTML: "foo<u>bar</u>baz")

        XCTAssert(textView.formatIdentifiersAtIndex(4).contains(.underline))
        XCTAssert(textView.formatIdentifiersAtIndex(5).contains(.underline))
        XCTAssert(textView.formatIdentifiersAtIndex(6).contains(.underline))

        XCTAssert(!textView.formatIdentifiersAtIndex(2).contains(.underline))
        XCTAssert(!textView.formatIdentifiersAtIndex(7).contains(.underline))
    }

    func testStrikethroughAtIndex() {
        let textView = createTextView(withHTML: "foo<strike>bar</strike>baz")

        XCTAssert(textView.formatIdentifiersAtIndex(4).contains(.strikethrough))
        XCTAssert(textView.formatIdentifiersAtIndex(5).contains(.strikethrough))
        XCTAssert(textView.formatIdentifiersAtIndex(6).contains(.strikethrough))

        XCTAssert(!textView.formatIdentifiersAtIndex(2).contains(.strikethrough))
        XCTAssert(!textView.formatIdentifiersAtIndex(7).contains(.strikethrough))
    }

    func testBlockquoteAtIndex() {
        let textView = createTextViewWithContent()
        let range = NSRange(location: 0, length: 1)

        XCTAssert(!textView.formatIdentifiersAtIndex(1).contains(.blockquote))

        textView.toggleBlockquote(range: range)

        XCTAssert(textView.formatIdentifiersAtIndex(1).contains(.blockquote))

        textView.toggleBlockquote(range: range)

        XCTAssert(!textView.formatIdentifiersAtIndex(1).contains(.blockquote))
    }


    // MARK: - Adding newlines

    /// Tests that entering a newline in an empty editor does not crash it.
    ///
    /// Added to avoid regressions to the bug reported here:
    /// https://github.com/wordpress-mobile/WordPress-Aztec-iOS/issues/352
    ///
    func testAddingNewlineOnEmptyEditor() {
        let textView = createTextView(withHTML: "")

        textView.insertText("\n")
    }

    /// Tests that a visual newline is not added at EoF
    ///
    func testNewlineNotAddedAtEof() {
        let textView = createTextView(withHTML: "<p>Testing <b>bold</b> newlines</p>")

        XCTAssertEqual(textView.text, "Testing bold newlines")
    }

    /// Tests that the visual newline is shown at the correct position.
    ///
    /// Added to avoid regressions to the bug reported here:
    /// https://github.com/wordpress-mobile/WordPress-Aztec-iOS/issues/387
    ///
    func testNewlineRenderedAtTheCorrectPosition() {
        let textView = createTextView(withHTML: "<p>Testing <b>bold</b> newlines</p>Hey!")

        XCTAssertEqual(textView.text, "Testing bold newlines\(String(.paragraphSeparator))Hey!")
    }


    // MARK: - Deleting newlines

    /// Tests that deleting a newline works by merging the component around it.
    ///
    /// Input:
    ///     - Initial HTML: "<p>Hello</p><p>World!</p>"
    ///     - Deletion range: (loc: 5, len 1)
    ///
    /// Output:
    ///     - Final HTML: "<p>HelloWorld!</p>"
    ///
    func testDeleteNewline() {

        let textView = createTextView(withHTML: "<p>Hello</p><p>World!</p>")

        let rangeStart = textView.position(from: textView.beginningOfDocument, offset: 5)!
        let rangeEnd = textView.position(from: rangeStart, offset: 1)!
        let range = textView.textRange(from: rangeStart, to: rangeEnd)!

        textView.replace(range, withText: "")

        XCTAssertEqual(textView.getHTML(), "<p>HelloWorld!</p>")
    }

    /// Tests that deleting a newline works by merging the component around it.
    ///
    /// Input:
    ///     - Initial HTML: "Hello<p>World!</p>"
    ///     - Deletion range: (loc: 5, len 1)
    ///
    /// Output:
    ///     - Final HTML: "HelloWorld!"
    ///
    func testDeleteNewline2() {

        let textView = createTextView(withHTML: "Hello<p>World!</p>")

        let rangeStart = textView.position(from: textView.beginningOfDocument, offset: 5)!
        let rangeEnd = textView.position(from: rangeStart, offset: 1)!
        let range = textView.textRange(from: rangeStart, to: rangeEnd)!

        textView.replace(range, withText: "")

        XCTAssertEqual(textView.getHTML(), "<p>HelloWorld!</p>")
    }

    /// Tests that deleting a newline works by merging the component around it.
    ///
    /// Input:
    ///     - Initial HTML: "<blockquote>Hello</blockquote><p>World!</p>"
    ///     - Deletion range: (loc: 5, len 1)
    ///
    /// Output:
    ///     - Final HTML: "<blockquote>HelloWorld!</blockquote>"
    ///
    func testDeleteNewline3() {

        let textView = createTextView(withHTML: "<blockquote>Hello</blockquote><p>World!</p>")

        let rangeStart = textView.position(from: textView.beginningOfDocument, offset: 5)!
        let rangeEnd = textView.position(from: rangeStart, offset: 1)!
        let range = textView.textRange(from: rangeStart, to: rangeEnd)!

        textView.replace(range, withText: "")

        XCTAssertEqual(textView.getHTML(), "<blockquote>HelloWorld!</blockquote>")
    }

    /// Tests that deleting a newline works by merging the component around it.
    ///
    /// Input:
    ///     - Initial HTML: "<p>Hello</p>World!"
    ///     - Deletion range: (loc: 5, len 1)
    ///
    /// Output:
    ///     - Final HTML: "<p>HelloWorld!</p>"
    ///
    func testDeleteNewline4() {

        let textView = createTextView(withHTML: "<p>Hello</p>World!")

        let rangeStart = textView.position(from: textView.beginningOfDocument, offset: 5)!
        let rangeEnd = textView.position(from: rangeStart, offset: 1)!
        let range = textView.textRange(from: rangeStart, to: rangeEnd)!

        textView.replace(range, withText: "")

        XCTAssertEqual(textView.getHTML(), "<p>HelloWorld!</p>")
    }

    /// Tests that deleting a newline works by merging the component around it.
    ///
    /// Input:
    ///     - Initial HTML: "List<ul><li>first</li><li>second</li><li>third</li></ul>"
    ///     - Deletion range: (loc: 4, len 1)
    ///     - Second deletion range: (loc: 9, len: 1)
    ///     - Third deletion range: (loc: 15, len: 1)
    ///
    /// Output:
    ///     - Final HTML: "Listfirstsecond"
    ///
    func testDeleteNewline5() {

        let textView = createTextView(withHTML: "List<ul><li>first</li><li>second</li><li>third</li></ul>")

        let rangeStart = textView.position(from: textView.beginningOfDocument, offset: 4)!
        let rangeEnd = textView.position(from: rangeStart, offset: 1)!
        let range = textView.textRange(from: rangeStart, to: rangeEnd)!

        textView.replace(range, withText: "")
        
        XCTAssertEqual(textView.getHTML(prettify: false), "<p>Listfirst</p><ul><li>second</li><li>third</li></ul>")

        let rangeStart2 = textView.position(from: textView.beginningOfDocument, offset: 9)!
        let rangeEnd2 = textView.position(from: rangeStart2, offset: 1)!
        let range2 = textView.textRange(from: rangeStart2, to: rangeEnd2)!

        textView.replace(range2, withText: "")

        XCTAssertEqual(textView.getHTML(prettify: false), "<p>Listfirstsecond</p><ul><li>third</li></ul>")

        let rangeStart3 = textView.position(from: textView.beginningOfDocument, offset: 15)!
        let rangeEnd3 = textView.position(from: rangeStart3, offset: 1)!
        let range3 = textView.textRange(from: rangeStart3, to: rangeEnd3)!

        textView.replace(range3, withText: "")

        XCTAssertEqual(textView.getHTML(prettify: false), "<p>Listfirstsecondthird</p>")
    }

    /// Tests that deleting a newline works by merging the component around it.
    ///
    /// Input:
    ///     - Initial HTML: "<ol><li>First</li><li>Second</li></ol><ul><li>Third</li><li>Fourth</li></ul>"
    ///     - Deletion range: (loc: 12, len 1)
    ///
    /// Output:
    ///     - Final HTML: "<ol><li>First</li><li>Second</li><li>Third</li></ol><ul><li>Fourth</li></u"
    ///
    func testDeleteNewline6() {

        let textView = createTextView(withHTML: "<ol><li>First</li><li>Second</li></ol>Ahoi<br>Arr!")

        let rangeStart = textView.position(from: textView.beginningOfDocument, offset: 12)!
        let rangeEnd = textView.position(from: rangeStart, offset: 1)!
        let range = textView.textRange(from: rangeStart, to: rangeEnd)!

        textView.replace(range, withText: "")

        XCTAssertEqual(textView.getHTML(prettify: false), "<ol><li>First</li><li>SecondAhoi<br>Arr!</li></ol>")
    }

    /// Tests that deleting a newline works at the end of text with paragraph with header before works.
    ///
    /// Input:
    ///     - Initial HTML: "<h1>Header</h1><br>"
    ///     - Deletion range: (loc: 5, len 1)
    ///
    /// Output:
    ///     - Final HTML: "<h1>Header</h1>"
    ///
    func testDeleteNewlineAtEndOfText() {
        let html = "<h1>Header</h1><br>"
        let textView = createTextView(withHTML: html)

        let range = NSRange(location: textView.text.count, length:0)
        textView.selectedRange = range
        textView.deleteBackward()

        XCTAssertEqual(textView.getHTML(), "<h1>Header</h1>")
    }

    // MARK: - Backspace

    /// Makes sure that backspacing in the middle of a paragraph doesn't cause any issues with the
    /// paragraph.
    ///
    /// Introduced to avoid regressions with:
    /// https://github.com/wordpress-mobile/AztecEditor-iOS/issues/457
    ///
    func testBackspaceInMiddleOfParagraph() {
        let html = "<p>Hello 🌎 there!</p>"
        let textView = createTextView(withHTML: html)

        let newSelectedRange = NSRange(location: 6, length: 1)

        textView.selectedRange = textView.text.utf16NSRange(from: newSelectedRange)
        textView.deleteBackward()
        textView.deleteBackward()

        XCTAssertEqual(textView.getHTML(), "<p>Hello there!</p>")
    }

    // MARK: - Insert links

    /// Tests that inserting a link on an empty textView works.  Also that it doesn't crash the
    /// textView (which was the reason why this test was first introduced).
    ///
    /// Input:
    ///     - Link URL is: "www.wordpress.com"
    ///     - Link Title: "WordPress.com"
    ///     - Insertion range: (loc: 0, len: 0)
    ///
    func testInsertingLinkWorks() {

        let linkUrl = "www.wordpress.com"
        let linkTitle = "WordPress.com"
        let insertionRange = NSRange(location: 0, length: 0)

        let textView = createTextView(withHTML: "")
        let url = URL(string: linkUrl)!

        textView.setLink(url, title: linkTitle, inRange: insertionRange)

        XCTAssertEqual(textView.getHTML(), "<p><a href=\"\(linkUrl)\">\(linkTitle)</a></p>")
    }

    /// Tests that inserting a link on the same place twice works properly
    ///
    func testSetLinkTwiceInSameRangeWorks() {

        let linkUrl = "www.wordpress.com"
        let linkTitle = "WordPress.com"
        let insertionRange = NSRange(location: 0, length: linkTitle.utf8.count)

        let textView = createTextView(withHTML: linkTitle)
        let url = URL(string: linkUrl)!

        textView.setLink(url, inRange: insertionRange)
        XCTAssertEqual(textView.getHTML(), "<p><a href=\"\(linkUrl)\">\(linkTitle)</a></p>")
        textView.setLink(url, inRange: insertionRange)

        XCTAssertEqual(textView.getHTML(), "<p><a href=\"\(linkUrl)\">\(linkTitle)</a></p>")
    }

    /// Tests that removing a link on the same place twice works properly
    ///
    func testRemoveLinkTwiceInSameRangeWorks() {

        let linkUrl = "www.wordpress.com"
        let linkTitle = "WordPress.com"
        let insertionRange = NSRange(location: 0, length: linkTitle.utf8.count)

        let textView = createTextView(withHTML: linkTitle)
        let url = URL(string: linkUrl)!

        textView.setLink(url, inRange: insertionRange)
        XCTAssertEqual(textView.getHTML(), "<p><a href=\"\(linkUrl)\">\(linkTitle)</a></p>")
        textView.removeLink(inRange: insertionRange)
        XCTAssertEqual(textView.getHTML(), "<p>\(linkTitle)</p>")
        textView.removeLink(inRange: insertionRange)

        XCTAssertEqual(textView.getHTML(), "<p>\(linkTitle)</p>")
    }

    func testParsingOfInvalidLink() {
        let html = "<p><a href=\"\\http:\\badlink&?\">link</a></p>"
        let textView = createTextView(withHTML: html)

        XCTAssertEqual(textView.getHTML(), html)
    }

    func testToggleBlockquoteWriteOneCharAndDelete() {
        let textView = createEmptyTextView()

        textView.toggleBlockquote(range: NSRange.zero)
        textView.insertText("A")
        textView.deleteBackward()
        // The test not crashing would be successful.
    }

    /// Tests that there is no content loss, when switching to HTML mode, after toggling H1 Style.
    ///
    /// Input:
    ///     - "Header" (inserted character by character).
    ///
    /// Ref.: https://github.com/wordpress-mobile/WordPress-Aztec-iOS/issues/404
    ///
    func testToggleHeader1DoesNotLooseTheFirstCharacter() {
        let textView = createTextView(withHTML: "")

        textView.toggleHeader(.h1, range: .zero)
        textView.insertText("H")
        textView.insertText("e")
        textView.insertText("a")
        textView.insertText("d")
        textView.insertText("e")
        textView.insertText("r")

        XCTAssertEqual(textView.getHTML(), "<h1>Header</h1>")
    }

    /// Tests that there is no HTML Corruption when editing text, after toggling H1 and entering two lines of text.
    ///
    /// Input:
    ///     - "Header\n12" (Inserted character by character)
    ///     - Delete Backwards event.
    ///
    /// Ref. https://github.com/wordpress-mobile/WordPress-Aztec-iOS/issues/407
    ///
    func testDeletingBackwardAfterTogglingHeaderDoesNotTriggerInvalidHTML() {
        let textView = createTextView(withHTML: "")

        textView.toggleHeader(.h1, range: .zero)
        textView.insertText("H")
        textView.insertText("e")
        textView.insertText("a")
        textView.insertText("d")
        textView.insertText("e")
        textView.insertText("r")
        textView.insertText("\n")
        textView.insertText("1")
        textView.insertText("2")
        textView.deleteBackward()

        XCTAssertEqual(textView.getHTML(prettify: false), "<h1>Header</h1><p>1</p>")
    }

    /// Tests that Newline Characters inserted at the middle of a H1 String will cause the newline to loose the style.
    ///
    /// Input:
    ///     - "Header Header"
    ///     - "\n" inserted in between the two words
    /// Ref. https://github.com/wordpress-mobile/AztecEditor-iOS/issues/466
    ///
    func testInsertingNewlineAtTheMiddleOfHeaderDoesNotLooseHeaderStyleOnNewline() {
        let textView = createTextView(withHTML: "")

        textView.toggleHeader(.h1, range: .zero)
        textView.insertText("Header Header")

        textView.selectedRange = NSMakeRange("Header".count, 0)
        textView.insertText("\n")

        let identifiers = textView.formatIdentifiersAtIndex(textView.selectedRange.location)
        XCTAssert(identifiers.contains(.header1))

        XCTAssertEqual(textView.getHTML(prettify: false), "<h1>Header</h1><h1> Header</h1>")
    }


    // MARK: - Unicode tests

    /// Tests that applying bold to a string with unicode characters doesn't crash the app.
    ///
    /// This test was crashing the app as of 2017/04/18.
    ///
    func testBoldWithUnicodeCharacter() {
        let string = "Hello 🌎!"
        let textView = createTextView(withHTML: string)
        let swiftRange = NSRange(location: 0, length: string.count)
        let utf16Range = string.utf16NSRange(from: swiftRange)

        textView.toggleBold(range: utf16Range)
    }

    // MARK: - Lists

    /// Verifies that a Text List does not get removed, whenever the user presses backspace
    ///
    /// Input:
    ///     - Ordered List
    ///     - "First Item"
    ///     - Backspace
    ///
    /// Ref. Scenario Mark I on Issue https://github.com/wordpress-mobile/AztecEditor-iOS/pull/425
    ///
    func testListDoesNotGetLostAfterPressingBackspace() {
        let textView = createTextView(withHTML: "")


        textView.toggleOrderedList(range: .zero)
        textView.insertText("First Item")
        textView.deleteBackward()

        let formatter = TextListFormatter(style: .ordered)
        let range = textView.storage.rangeOfEntireString
        let present = formatter.present(in: textView.storage, at: range)

        XCTAssertTrue(present)
    }

    /// Verifies that the List gets nuked whenever the only `\n` present in the document is deleted.
    ///
    /// Input:
    ///     - Ordered List
    ///     - Selection of the EOD
    ///     - Backspace
    ///
    /// Ref. Scenario Mark II on Issue https://github.com/wordpress-mobile/AztecEditor-iOS/pull/425
    ///
    func testEmptyListGetsNukedWheneverTheOnlyNewlineCharacterInTheDocumentIsNuked() {
        let textView = createTextView(withHTML: "")

        textView.toggleOrderedList(range: .zero)
        textView.selectedRange = textView.text.endOfStringNSRange()
        textView.deleteBackward()

        XCTAssertFalse(TextListFormatter.listsOfAnyKindPresent(in: textView.typingAttributesSwifted))
        XCTAssert(textView.storage.length == 0)
    }

    /// Verifies that New Line Characters get effectively inserted after a Text List.
    ///
    /// Input:
    ///     - Ordered List
    ///     - \n at the end of the document
    ///
    /// Ref. Scenario Mark III on Issue https://github.com/wordpress-mobile/AztecEditor-iOS/pull/425
    ///
    func testNewLinesAreInsertedAfterEmptyList() {
        let newline = String(.lineFeed)
        let textView = createTextView(withHTML: "")

        // Toggle List + Move the selection to the EOD
        textView.toggleOrderedList(range: .zero)
        textView.selectedTextRange = textView.textRange(from: textView.endOfDocument, to: textView.endOfDocument)

        // Insert Newline
        var expectedLength = textView.text.count
        textView.insertText(newline)
        expectedLength += newline.count

        XCTAssertEqual(textView.text.count, expectedLength)
    }

    /// Verifies that New List Items do get their bullet, even when the ending `\n` character was deleted.
    ///
    /// Input:
    ///     - Ordered List
    ///     - Text: Constants.sampleText0
    ///     - Selection of the `\n` at the EOD, and backspace
    ///     - Text: "\n"
    ///     - Text: Constants.sampleText1
    ///
    /// Ref. Scenario Mark IV on Issue https://github.com/wordpress-mobile/AztecEditor-iOS/pull/425
    ///
    func testNewLinesGetBulletStyleEvenAfterDeletingEndOfDocumentNewline() {
        let newline = String(.lineFeed)

        let textView = createTextView(withHTML: "")

        textView.toggleOrderedList(range: .zero)

        textView.insertText(Constants.sampleText0)

        // Select the end of the document
        textView.selectedRange = textView.text.endOfStringNSRange()

        // Delete + Insert Newline
        textView.deleteBackward()
        textView.insertText(newline + Constants.sampleText1)

        // Verify it's still present
        let secondLineIndex = Constants.sampleText0.count + newline.count
        let secondLineRange = NSRange(location: secondLineIndex, length: Constants.sampleText1.count)

        let formatter = TextListFormatter(style: .ordered)
        let present = formatter.present(in: textView.storage, at: secondLineRange)

        XCTAssert(present)
    }

    /// Verifies that after selecting a newline below a TextList, TextView wil not render (nor carry over)
    /// the Text List formatting attributes.
    ///
    /// Input:
    ///     - Ordered List
    ///     - Selection of the `\n` at the EOD
    ///
    /// Ref. Scenario Mark V on Issue https://github.com/wordpress-mobile/AztecEditor-iOS/pull/425
    ///
    func testTypingAttributesLooseTextListWhenSelectingAnEmptyNewlineBelowTextList() {
        let textView = createTextView(withHTML: "")

        textView.toggleOrderedList(range: .zero)
        textView.selectedTextRange = textView.textRange(from: textView.endOfDocument, to: textView.endOfDocument)

        XCTAssertFalse(TextListFormatter.listsOfAnyKindPresent(in: textView.typingAttributesSwifted))
    }

    /// Verifies that a Text List gets removed, whenever the user types `\n` in an empty line.
    ///
    /// Input:
    ///     - Ordered List
    ///     - `\n` on the first line
    ///
    /// Ref. Scenario Mark IV on Issue https://github.com/wordpress-mobile/AztecEditor-iOS/pull/425
    ///
    func testListGetsRemovedWhenTypingNewLineOnAnEmptyBullet() {
        let textView = createTextView(withHTML: "")

        textView.toggleOrderedList(range: .zero)
        textView.insertText(String(.lineFeed))

        let formatter = TextListFormatter(style: .ordered)
        let attributedText = textView.attributedText!

        for location in 0 ..< attributedText.length {
            XCTAssertFalse(formatter.present(in: attributedText, at: location))
        }

        XCTAssertFalse(TextListFormatter.listsOfAnyKindPresent(in: textView.typingAttributesSwifted))
    }

    /// Verifies that toggling an Unordered List, when editing an empty document, inserts a Newline.
    ///
    /// Input:
    ///     - Unordered List
    ///
    /// Ref. Issue https://github.com/wordpress-mobile/AztecEditor-iOS/issues/414
    ///
    func testTogglingUnorderedListsOnEmptyDocumentsInsertsNewline() {
        let textView = createTextView(withHTML: "")

        textView.toggleUnorderedList(range: .zero)
        XCTAssert(textView.text.isEndOfLine())
    }

    /// Verifies that toggling an Unordered List, when editing the end of a non empty line should
    /// never insert a newline, but that a newline is inserted for an empty line.
    ///
    /// Input:
    ///     - "Something Here"
    ///     - Selection of the end of document
    ///     - Unordered List
    ///
    /// Ref. Issue https://github.com/wordpress-mobile/AztecEditor-iOS/issues/414
    ///
    func testTogglingUnorderedListsOnNonEmptyDocumentsWhenSelectedRangeIsAtTheEndOfDocumentWillInsertNewline() {
        let textView = createTextView(withHTML: Constants.sampleText0)

        textView.selectedTextRange = textView.textRange(from: textView.endOfDocument, to: textView.endOfDocument)
        textView.toggleUnorderedList(range: .zero)
        XCTAssertEqual(textView.text, Constants.sampleText0)

        textView.selectedTextRange = textView.textRange(from: textView.endOfDocument, to: textView.endOfDocument)
        textView.insertText(Constants.sampleText1)
        textView.insertText(String(.lineFeed))

        XCTAssertEqual(textView.text, Constants.sampleText0 + Constants.sampleText1 + String(.lineFeed) + String(.lineFeed) )
    }

    /// Verifies that toggling an Ordered List, when editing an empty document, inserts a Newline.
    ///
    /// Input:
    ///     - Ordered List
    ///
    /// Ref. Issue https://github.com/wordpress-mobile/AztecEditor-iOS/issues/414
    ///
    func testTogglingOrderedListsOnEmptyDocumentsInsertsNewline() {
        let textView = createTextView(withHTML: "")

        textView.toggleOrderedList(range: .zero)
        XCTAssert(textView.text.isEndOfLine())
    }

    /// Verifies that toggling an Ordered List, when editing the end of a non empty document, inserts a Newline.
    ///
    /// Input:
    ///     - "Something Here"
    ///     - Selection of the end of document
    ///     - Ordered List
    ///
    /// Ref. Issue https://github.com/wordpress-mobile/AztecEditor-iOS/issues/414
    ///
    func testTogglingOrderedListsOnNonEmptyDocumentsWhenSelectedRangeIsAtTheEndOfDocumentWillInsertNewline() {
        let textView = createTextView(withHTML: Constants.sampleText0)

        textView.selectedTextRange = textView.textRange(from: textView.endOfDocument, to: textView.endOfDocument)
        textView.toggleOrderedList(range: .zero)
        XCTAssertEqual(textView.text, Constants.sampleText0)

        textView.selectedTextRange = textView.textRange(from: textView.endOfDocument, to: textView.endOfDocument)
        textView.insertText(Constants.sampleText1)
        textView.insertText(String(.lineFeed))

        let expected = Constants.sampleText0 + Constants.sampleText1 + String(.lineFeed) + String(.lineFeed)
        
        XCTAssertEqual(textView.text, expected)
    }

    /// When deleting the newline between lines 1 and 2 in the following example:
    ///     Line 1: <empty>
    ///     Line 2: <empty> (with list style)
    ///     Line 3: <empty>
    ///
    /// Aztec tends to naturally maintain the list style alive, due to the newline between line 2 and
    /// 3, since line 1 has no paragraph style once its closing newline is removed.
    ///
    /// This test makes sure that removing the newline between line 1 and 2, also removes the list
    /// style in line 2.
    ///
    func testDeleteNewlineRemovesListStyleIfPreceededByAnEmptyLine() {
        let textView = createEmptyTextView()

        textView.insertText(String(.lineFeed))
        textView.toggleUnorderedList(range: textView.selectedRange)
        textView.deleteBackward()

        XCTAssertFalse(TextListFormatter.listsOfAnyKindPresent(in: textView.typingAttributesSwifted))
    }

    /// When the caret is positioned at both EoF and EoL, inserting a line separator (in most
    /// editors by pressing shift + enter) must not remove the list style.
    ///
    /// This test is to avoid regressions on:
    /// https://github.com/wordpress-mobile/AztecEditor-iOS/issues/594
    ///
    func testShiftEnterAtEndOfListAndEndOfFile() {
        let textView = createEmptyTextView()

        textView.insertText("First line")
        textView.toggleUnorderedList(range: textView.selectedRange)
        textView.insertText(String(.lineSeparator))

        let unorderedListFormatter = TextListFormatter(style: .unordered)

        XCTAssertTrue(unorderedListFormatter.present(in: textView.storage, at: 0))
        XCTAssertTrue(unorderedListFormatter.present(in: textView.storage, at: textView.selectedRange))
    }


    // MARK: - Blockquotes

    /// Verifies that a Blockquote does not get removed whenever the user presses backspace
    ///
    /// Input:
    ///     - Blockquote
    ///     - Text: Constants.sampleText0
    ///     - Backspace
    ///
    /// Ref. Issue https://github.com/wordpress-mobile/AztecEditor-iOS/issues/422
    ///
    func testBlockquoteDoesNotGetLostAfterPressingBackspace() {
        let textView = createTextView(withHTML: "")

        textView.toggleBlockquote(range: .zero)
        textView.insertText(Constants.sampleText0)
        textView.deleteBackward()

        let formatter = BlockquoteFormatter()
        let range = textView.storage.rangeOfEntireString

        XCTAssertTrue(formatter.present(in: textView.storage, at: range))
    }

    /// Verifies that the Blockquote gets nuked whenever the only `\n` present in the document is deleted.
    ///
    /// Input:
    ///     - Blockquote
    ///     - Selection of the EOD
    ///     - Backspace
    ///
    /// Ref. Issue https://github.com/wordpress-mobile/AztecEditor-iOS/issues/422
    ///
    func testEmptyBlockquoteGetsNukedWheneverTheOnlyNewlineCharacterInTheDocumentIsNuked() {
        let textView = createTextView(withHTML: "")

        textView.toggleBlockquote(range: .zero)
        textView.selectedRange = textView.text.endOfStringNSRange()
        textView.deleteBackward()

        let formatter = BlockquoteFormatter()

        XCTAssertFalse(formatter.present(in: textView.typingAttributesSwifted))
        XCTAssert(textView.storage.length == 0)
    }

    /// Verifies that New Line Characters get effectively inserted after a Blockquote.
    ///
    /// Input:
    ///     - Blockquote
    ///     - \n at the end of the document
    ///
    /// Ref. Issue https://github.com/wordpress-mobile/AztecEditor-iOS/issues/422
    ///
    func testNewLinesAreInsertedAfterEmptyBlockquote() {
        let newline = String(.lineFeed)
        let textView = createTextView(withHTML: "")

        textView.toggleBlockquote(range: .zero)
        textView.selectedTextRange = textView.textRange(from: textView.endOfDocument, to: textView.endOfDocument)

        var expectedLength = textView.text.count
        textView.insertText(newline)
        expectedLength += newline.count

        XCTAssertEqual(textView.text.count, expectedLength)
    }

    /// Verifies that New Blockquote Lines do get their style, even when the ending `\n` character was deleted.
    ///
    /// Input:
    ///     - Blockquote
    ///     - Text: Constants.sampleText0
    ///     - Selection of the `\n` at the EOD, and backspace
    ///     - Text: "\n"
    ///     - Text: Constants.sampleText1
    ///
    /// Ref. Issue https://github.com/wordpress-mobile/AztecEditor-iOS/issues/422
    ///
    func testNewLinesGetBlockquoteStyleEvenAfterDeletingEndOfDocumentNewline() {
        let newline = String(.lineFeed)

        let textView = createTextView(withHTML: "")

        textView.toggleBlockquote(range: .zero)
        textView.insertText(Constants.sampleText0)
        textView.selectedRange = textView.text.endOfStringNSRange()

        // Delete + Insert Newline
        textView.deleteBackward()
        textView.insertText(newline)
        textView.insertText(Constants.sampleText1)

        // Verify it's still present
        let secondLineIndex = Constants.sampleText0.count + newline.count
        let secondLineRange = NSRange(location: secondLineIndex, length: Constants.sampleText1.count)

        let formatter = BlockquoteFormatter()
        let present = formatter.present(in: textView.storage, at: secondLineRange)
        
        XCTAssert(present)
    }

    /// Verifies that after selecting a newline below a Blockquote, TextView wil not render (nor carry over)
    /// the Blockquote formatting attributes.
    ///
    /// Input:
    ///     - Blockquote
    ///     - Selection of the `\n` at the EOD
    ///
    /// Ref. Issue https://github.com/wordpress-mobile/AztecEditor-iOS/issues/422
    ///
    func testTypingAttributesLooseBlockquoteWhenSelectingAnEmptyNewlineBelowBlockquote() {
        let textView = createTextView(withHTML: "")

        textView.toggleBlockquote(range: .zero)
        textView.selectedTextRange = textView.textRange(from: textView.endOfDocument, to: textView.endOfDocument)

        XCTAssertFalse(BlockquoteFormatter().present(in: textView.typingAttributesSwifted))
    }

    /// Verifies that Blockquotes get removed whenever the user types `\n` in an empty line.
    ///
    /// Input:
    ///     - Ordered List
    ///     - `\n` on the first line
    ///
    /// Ref. Issue https://github.com/wordpress-mobile/AztecEditor-iOS/issues/422
    ///
    func testBlockquoteGetsRemovedWhenTypingNewLineOnAnEmptyBlockquoteLine() {
        let textView = createTextView(withHTML: "")

        textView.toggleBlockquote(range: .zero)
        textView.insertText(String(.lineFeed))

        let formatter = BlockquoteFormatter()
        let attributedText = textView.attributedText!

        for location in 0 ..< attributedText.length {
            XCTAssertFalse(formatter.present(in: attributedText, at: location))
        }

        XCTAssertFalse(formatter.present(in: textView.typingAttributesSwifted))
    }

    /// Verifies that toggling a Blockquote, when editing an empty document, inserts a Newline.
    ///
    /// Input:
    ///     - Blockquote
    ///
    /// Ref. Issue https://github.com/wordpress-mobile/AztecEditor-iOS/issues/422
    ///
    func testTogglingBlockquoteOnEmptyDocumentsInsertsNewline() {
        let textView = createTextView(withHTML: "")

        textView.toggleBlockquote(range: .zero)
        XCTAssertEqual(textView.text, String(.paragraphSeparator))
    }

    /// Verifies that toggling a Blockquote, when editing the end of a non empty document, inserts a Newline.
    ///
    /// Input:
    ///     - Text: Constants.sampleText0
    ///     - Selection of the end of document
    ///     - Blockquote
    ///     - Backspace
    ///     - Text: Constants.sampleText1
    ///     - Text: newline
    ///
    /// Ref. Issue https://github.com/wordpress-mobile/AztecEditor-iOS/issues/422
    ///
    func testTogglingBlockquoteOnNonEmptyDocumentsWhenSelectedRangeIsAtTheEndOfDocumentWillInsertNewline() {
        let textView = createTextView(withHTML: Constants.sampleText0)

        textView.selectedTextRange = textView.textRange(from: textView.endOfDocument, to: textView.endOfDocument)
        textView.toggleBlockquote(range: .zero)
        XCTAssertEqual(textView.text, Constants.sampleText0)

        textView.selectedTextRange = textView.textRange(from: textView.endOfDocument, to: textView.endOfDocument)
        textView.insertText(Constants.sampleText1)
        textView.insertText(String(.lineFeed))

        XCTAssertEqual(textView.text, Constants.sampleText0 + Constants.sampleText1 + String(.lineFeed) + String(.lineFeed))
    }


    // MARK: - Pre

    /// Verifies that a Pre does not get removed whenever the user presses backspace
    ///
    /// Input:
    ///     - Pre
    ///     - Text: Constants.sampleText0
    ///     - Backspace
    ///
    /// Ref. Issue https://github.com/wordpress-mobile/AztecEditor-iOS/issues/420
    ///
    func testPreDoesNotGetLostAfterPressingBackspace() {
        let textView = createTextView(withHTML: "")

        textView.togglePre(range: .zero)
        textView.insertText(Constants.sampleText0)
        textView.deleteBackward()

        let formatter = PreFormatter()
        let range = textView.storage.rangeOfEntireString

        XCTAssertTrue(formatter.present(in: textView.storage, at: range))
    }

    /// Verifies that the Pre Style gets nuked whenever the only `\n` present in the document is deleted.
    ///
    /// Input:
    ///     - Pre
    ///     - Selection of the EOD
    ///     - Backspace
    ///
    /// Ref. Issue https://github.com/wordpress-mobile/AztecEditor-iOS/issues/420
    ///
    func testEmptyPreGetsNukedWheneverTheOnlyNewlineCharacterInTheDocumentIsNuked() {
        let textView = createTextView(withHTML: "")

        textView.togglePre(range: .zero)
        textView.selectedRange = textView.text.endOfStringNSRange()
        textView.deleteBackward()

        let formatter = PreFormatter()

        XCTAssertFalse(formatter.present(in: textView.typingAttributesSwifted))
        XCTAssert(textView.storage.length == 0)
    }

    /// Verifies that New Line Characters get effectively inserted after a Pre.
    ///
    /// Input:
    ///     - Pre
    ///     - \n at the end of the document
    ///
    /// Ref. Issue https://github.com/wordpress-mobile/AztecEditor-iOS/issues/420
    ///
    func testNewLinesAreInsertedAfterEmptyPre() {
        let newline = String(.lineFeed)
        let textView = createTextView(withHTML: "")

        textView.togglePre(range: .zero)
        textView.selectedTextRange = textView.textRange(from: textView.endOfDocument, to: textView.endOfDocument)

        var expectedLength = textView.text.count
        textView.insertText(newline)
        expectedLength += newline.count

        XCTAssertEqual(textView.text.count, expectedLength)
    }

    /// Verifies that New Pre Lines do get their style, even when the ending `\n` character was deleted.
    ///
    /// Input:
    ///     - Blockquote
    ///     - Text: Constants.sampleText0
    ///     - Selection of the `\n` at the EOD, and backspace
    ///     - Text: "\n"
    ///     - Text: Constants.sampleText1
    ///
    /// Ref. Issue https://github.com/wordpress-mobile/AztecEditor-iOS/issues/420
    ///
    func testNewLinesGetPreStyleEvenAfterDeletingEndOfDocumentNewline() {
        let newline = String(.lineFeed)

        let textView = createTextView(withHTML: "")

        textView.togglePre(range: .zero)
        textView.insertText(Constants.sampleText0)
        textView.selectedRange = textView.text.endOfStringNSRange()

        // Delete + Insert Newline
        textView.deleteBackward()
        textView.insertText(newline)
        textView.insertText(Constants.sampleText1)

        // Verify it's still present
        let secondLineIndex = Constants.sampleText0.count + newline.count
        let secondLineRange = NSRange(location: secondLineIndex, length: Constants.sampleText1.count)

        let formatter = PreFormatter()
        let present = formatter.present(in: textView.storage, at: secondLineRange)

        XCTAssert(present)
    }

    /// Verifies that after selecting a newline below a Pre, TextView wil not render (nor carry over)
    /// the Pre formatting attributes.
    ///
    /// Input:
    ///     - Pre
    ///     - Selection of the `\n` at the EOD
    ///
    /// Ref. Issue https://github.com/wordpress-mobile/AztecEditor-iOS/issues/420
    ///
    func testTypingAttributesLoosePreWhenSelectingAnEmptyNewlineBelowPre() {
        let textView = createTextView(withHTML: "")

        textView.togglePre(range: .zero)
        textView.selectedTextRange = textView.textRange(from: textView.endOfDocument, to: textView.endOfDocument)

        XCTAssertFalse(PreFormatter().present(in: textView.typingAttributesSwifted))
    }

    /// Verifies that Pre get removed whenever the user types `\n` in an empty line.
    ///
    /// Input:
    ///     - Pre
    ///     - `\n` on the first line
    ///
    /// Ref. Issue https://github.com/wordpress-mobile/AztecEditor-iOS/issues/420
    ///
    func testPreGetsRemovedWhenTypingNewLineOnAnEmptyPreLine() {
        let textView = createTextView(withHTML: "")

        textView.togglePre(range: .zero)
        textView.insertText(String(.lineFeed))

        let formatter = PreFormatter()
        let attributedText = textView.attributedText!

        for location in 0 ..< attributedText.length {
            XCTAssertFalse(formatter.present(in: attributedText, at: location))
        }

        XCTAssertFalse(formatter.present(in: textView.typingAttributesSwifted))
    }

    /// Verifies that toggling a Pre, when editing an empty document, inserts a Newline.
    ///
    /// Input:
    ///     - Pre
    ///
    /// Ref. Issue https://github.com/wordpress-mobile/AztecEditor-iOS/issues/420
    ///
    func testTogglingPreOnEmptyDocumentsInsertsNewline() {
        let textView = createTextView(withHTML: "")

        textView.togglePre(range: .zero)
        XCTAssertEqual(textView.text, String(.paragraphSeparator))
    }

    /// Verifies that toggling a Pre, when editing the end of a non empty document, inserts a Newline.
    ///
    /// Input:
    ///     - Text: Constants.sampleText0
    ///     - Selection of the end of document
    ///     - Blockquote
    ///     - Backspace
    ///     - Text: Constants.sampleText1
    ///     - Text: newline
    ///
    /// Ref. Issue https://github.com/wordpress-mobile/AztecEditor-iOS/issues/420
    ///
    func testTogglingPreOnNonEmptyDocumentsWhenSelectedRangeIsAtTheEndOfDocumentWillInsertNewline() {
        let textView = createTextView(withHTML: Constants.sampleText0)

        textView.selectedTextRange = textView.textRange(from: textView.endOfDocument, to: textView.endOfDocument)
        textView.togglePre(range: .zero)
        XCTAssertEqual(textView.text, Constants.sampleText0)

        textView.selectedTextRange = textView.textRange(from: textView.endOfDocument, to: textView.endOfDocument)
        textView.insertText(Constants.sampleText1)
        textView.insertText(String(.lineFeed))
        
        XCTAssertEqual(textView.text, Constants.sampleText0 + Constants.sampleText1 + String(.lineFeed) + String(.lineFeed))
    }


    // MARK: - Media

    func testInsertVideo() {
        let textView = createEmptyTextView()
        let _ = textView.replaceWithVideo(at: NSRange(location:0, length:0), sourceURL: URL(string: "video.mp4")!, posterURL: URL(string: "video.jpg"), placeHolderImage: nil)
        XCTAssertEqual(textView.getHTML(), "<p><video src=\"video.mp4\" poster=\"video.jpg\"></video></p>")
    }

    /// Verifies that any edition performed on VideoAttachment's srcURL attribute is properly serialized back,
    /// during the HTML generation step.
    ///
    func testEditingVideoAttachmentAttributesCausesAttributesToProperlySerializeBack() {
        let textView = createTextView(withHTML: "<video src=\"video.mp4\" poster=\"video.jpg\" alt=\"The video\"></video>")
        guard let videoAttachment = textView.storage.mediaAttachments.first! as? VideoAttachment else {
            fatalError()
        }

        videoAttachment.srcURL = URL(string:"newVideo.mp4")!
        textView.refresh(videoAttachment)

        XCTAssertEqual(textView.getHTML(), "<p><video src=\"newVideo.mp4\" poster=\"video.jpg\" alt=\"The video\"></video></p>")
    }

    func testParseVideoWithExtraAttributes() {
        let videoHTML = "<video src=\"newVideo.mp4\" poster=\"video.jpg\" data-wpvideopress=\"videopress\"></video>"
        let textView = createTextView(withHTML: videoHTML)

        XCTAssertEqual(textView.getHTML(), "<p><video src=\"newVideo.mp4\" poster=\"video.jpg\" data-wpvideopress=\"videopress\"></video></p>")

        guard let attachment = textView.storage.mediaAttachments.first as? VideoAttachment else {
            XCTFail("An video attachment should be present")
            return
        }
        XCTAssertEqual(attachment.extraAttributes["data-wpvideopress"], "videopress", "Property should be available")

        attachment.extraAttributes["data-wpvideopress"] = "ABCDE"

        XCTAssertEqual(textView.getHTML(), "<p><video src=\"newVideo.mp4\" poster=\"video.jpg\" data-wpvideopress=\"ABCDE\"></video></p>")
    }


    // MARK: - Comments

    /// This test check if the insertion of a Comment Attachment works correctly and the expected tag gets inserted
    ///
    func testInsertComment() {
        let textView = createEmptyTextView()

        textView.replace(.zero, withComment: "more")
        let html = textView.getHTML()

        XCTAssertEqual(html, "<p><!--more--></p>")
    }

    /// This test check if the insertion of a Comment Attachment works correctly and the expected tag gets inserted
    ///
    func testInsertCommentAttachmentDoNotCrashTheEditorWhenCalledSequentially() {
        let textView = createEmptyTextView()
        textView.replace(.zero, withComment: "more")
        textView.replace(.zero, withComment: "some other comment should go here")

        let html = textView.getHTML()

        XCTAssertEqual(html, "<p><!--some other comment should go here--><!--more--></p>")
    }


    // MARK: - HR

    /// This test check if the insertion of an horizontal ruler works correctly and the hr tag is inserted
    ///
    func testReplaceRangeWithHorizontalRuler() {
        let textView = createEmptyTextView()

        textView.replaceWithHorizontalRuler(at: .zero)
        let html = textView.getHTML(prettify: false)

        XCTAssertEqual(html, "<p><hr></p>")
    }

    /// This test check if the insertion of antwo horizontal ruler works correctly and the hr tag(s) are inserted
    ///
    func testReplaceRangeWithHorizontalRulerGeneratesExpectedHTMLWhenExecutedSequentially() {
        let textView = createEmptyTextView()

        textView.replaceWithHorizontalRuler(at: .zero)
        textView.replaceWithHorizontalRuler(at: .zero)
        let html = textView.getHTML(prettify: false)

        XCTAssertEqual(html, "<p><hr><hr></p>")
    }

    /// This test check if the insertion of an horizontal ruler over an image attachment works correctly and the hr tag is inserted
    ///
    func testReplaceRangeWithHorizontalRulerRulerOverImage() {
        let textView = createEmptyTextView()

        textView.replaceWithImage(at: .zero, sourceURL: URL(string:"https://wordpress.com")!, placeHolderImage: nil)
        textView.replaceWithHorizontalRuler(at: NSRange(location: 0, length:1))

        let html = textView.getHTML(prettify: false)
        
        XCTAssertEqual(html, "<p><hr></p>")
    }

    func testReplaceRangeWithAttachmentDontDisableDefaultParagraph() {
        let textView = createEmptyTextView()

        textView.replaceWithImage(at: .zero, sourceURL: URL(string:"https://wordpress.com")!, placeHolderImage: nil)

        let html = textView.getHTML()

        XCTAssertEqual(html, "<p><img src=\"https://wordpress.com\" class=\"alignnone\"></p>")

        textView.selectedRange = NSRange(location: NSAttributedString.lengthOfTextAttachment, length: 1)
        guard let font = textView.typingAttributesSwifted[.font] as? UIFont else {
            XCTFail("Font should be set")
            return
        }
        XCTAssertEqual(font, textView.defaultFont)
    }

    func testInsertEmojiKeepsDefaultFont() {
        let textView = createEmptyTextViewWithNonStandardSystemFont()

        textView.insertText("😘")
        let currentTypingFont = textView.typingAttributesSwifted[.font] as! UIFont
        XCTAssertEqual(currentTypingFont, nonStandardSystemFont, "Font should be set to default")
    }



    func testRemovalOfAttachment() {
        let textView = createEmptyTextView()

        let attachment = textView.replaceWithImage(at: .zero, sourceURL: URL(string:"https://wordpress.com")!, placeHolderImage: nil)

        var html = textView.getHTML()

        XCTAssertEqual(html, "<p><img src=\"https://wordpress.com\" class=\"alignnone\"></p>")

        textView.remove(attachmentID: attachment.identifier)

        html = textView.getHTML()

        XCTAssertEqual(html, "")
    }

    /// This method test the parsing of img tag that contains attributes thar are not directly supported by Image attachments
    /// It also tests if changes on those attributes is correctly reflected on the generated HTML
    ///
    func testParseImageWithExtraAttributes() {
        let html = "<img src=\"image.jpg\" class=\"alignnone\" alt=\"Alt\" title=\"Title\">"
        let textView = createTextView(withHTML: html)

        XCTAssertEqual(textView.getHTML(), "<p><img src=\"image.jpg\" class=\"alignnone\" title=\"Title\" alt=\"Alt\"></p>")

        guard let attachment = textView.storage.mediaAttachments.first as? ImageAttachment else {
            XCTFail("An video attachment should be present")
            return
        }
        XCTAssertEqual(attachment.extraAttributes["alt"], "Alt", "Alt Property should be available")
        XCTAssertEqual(attachment.extraAttributes["title"], "Title", "Title Property should be available")

        attachment.extraAttributes["alt"] = "Changed Alt"
        attachment.extraAttributes["class"] = "wp-image-169"

        XCTAssertEqual(textView.getHTML(), "<p><img src=\"image.jpg\" class=\"alignnone wp-image-169\" title=\"Title\" alt=\"Changed Alt\"></p>")
    }


    // MARK: - Bugfixing

    /// This test verifies that the H1 Header does not get lost during the Rich <> Raw transitioning.
    ///
    func testToggleHtmlWithTwoEmptyLineBreaksDoesNotLooseHeaderStyle() {
        let pristineHTML = "<br><br><h1>Header</h1>"
        let textView = createTextView(withHTML: pristineHTML)
        let generatedHTML = textView.getHTML(prettify: false)

        XCTAssertEqual(generatedHTML, "<p><br><br></p><h1>Header</h1>")
    }

    /// This test verifies that the H1 Header does not get lost, in the scenario in which the H1 is contained
    /// within the second line of text (and thus, would be expected to get rendered below!).
    ///
    func testToggleHtmlWithTwoLineBreaksAndInlineHeaderDoesNotLooseHeaderStyle() {
        let pristineHTML = "<br>1<br>2<h1>Heder</h1>"
        let textView = createTextView(withHTML: pristineHTML)
        let generatedHTML = textView.getHTML(prettify: false)

        XCTAssertEqual(generatedHTML, "<p><br>1<br>2</p><h1>Heder</h1>")
    }

    /// This test verifies that img class attributes are not duplicated
    ///
    func testParseImageDoesntDuplicateExtraAttributes() {
        let html = "<img src=\"image.jpg\" class=\"alignnone wp-image-test\" title=\"Title\" alt=\"Alt\">"
        let textView = createTextView(withHTML: html)
        let generatedHTML = textView.getHTML()

        XCTAssertEqual(generatedHTML, "<p>\(html)</p>")
    }

    /// This test verifies that copying the Sample HTML Document does not trigger a crash.
    /// Ref. Issue #626: NSKeyedArchiver Crash
    ///
    func testCopyDoesNotCauseAztecToCrash() {
        let textView = createTextViewWithSampleHTML()
        textView.selectedRange = textView.storage.rangeOfEntireString
        textView.copy(nil)
    }

    /// This test verifies that cutting the Sample HTML Document does not trigger a crash.
    /// Ref. Issue #626: NSKeyedArchiver Crash
    ///
    func testCutDoesNotCauseAztecToCrash() {
        let textView = createTextViewWithSampleHTML()
        textView.selectedRange = textView.storage.rangeOfEntireString
        textView.cut(nil)
    }

    /// This test verifies that Japanese Characters do not get hexa encoded anymore, since we actually support UTF8!
    /// Ref. Issue #632: Stop encoding non-latin characters
    ///
    func testJapaneseCharactersWillNotGetEscaped() {
        let pristineJapanese = "国ドぼゆ九会以つまにの市賛済ツ聞数ナシ私35奨9企め全談ヱマヨワ全竹スレフヨ積済イナ続害ホテ" +
            "ソト聞長津装げ。16北夢みは殻容ク洋意能緯ざた投記ぐだもみ学徳局みそイし済更離ラレミネ展至察畑しのわぴ。航リむは" +
            "素希ホソ元不サト国十リ産望イげ地年ニヲネ将広ぴん器学サナチ者一か新米だしず災9識じざい総台男みのちフ。"

        let textView = createTextView(withHTML: pristineJapanese)
        XCTAssertEqual(textView.getHTML(), "<p>\(pristineJapanese)</p>")
    }

    /// This test verifies that Nested Text Lists are 'Grouped Together', and not simply appended at the end of
    /// the Properties collection. For instance, a 'broken' behavior would produce the following HTML:
    ///
    ///     <ol><li><blockquote><ol><li><ol><li>First Item</li></ol></li></ol></blockquote></li></ol>
    ///
    /// Ref. Issue #633: Hitting Tab causes the bullet to indent, but the blockquote is not moving
    ///
    func testNestedTextListsAreProperlyGroupedTogether() {
        let textView = createTextView(withHTML: "")

        textView.toggleOrderedList(range: .zero)
        textView.toggleBlockquote(range: .zero)
        textView.insertText("First Item")

        // Simulate TAB Event
        let command = textView.keyCommands?.first { command in
            return command.input == String(.tab) && command.modifierFlags.isEmpty
        }

        guard let tab = command else {
            XCTFail()
            return
        }

        // Insert Two Nested Levels
        textView.handleTab(command: tab)
        textView.handleTab(command: tab)

        // Verify!
        let expected = "<ol><li><ol><li><ol><li><blockquote>First Item</blockquote></li></ol></li></ol></li></ol>"
        XCTAssert(textView.getHTML(prettify: false) == expected)
    }

    /// This test verifies that the `deleteBackward` call does not result in loosing the Typing Attributes.
    /// Precisely, we'll ensure that the Italics style isn't lost after hitting backspace, and retyping the
    /// deleted character.
    ///
    /// Ref. Issue #749: Loosing Style after hitting Backspace
    ///
    func testDeleteBackwardsDoesNotEndUpLoosingItalicsStyle() {
        let textView = createTextView(withHTML: "")

        textView.toggleBoldface(self)
        textView.insertText("First Line")
        textView.insertText("\n")

        textView.toggleItalics(self)
        textView.insertText("Second")

        let expectedHTML = textView.getHTML()
        textView.deleteBackward()
        textView.insertText("d")

        XCTAssertEqual(textView.getHTML(), expectedHTML)
    }

    /// This test verifies that the *ACTUAL* Typing Attributes are retrieved whenever requested from within
    /// UITextView's `onDidChange` delegate callback.
    ///
    /// We're doing this because of (multiple) iOS 11 bugs in which Typing Attributes get lost.
    ///
    /// Ref. Issue #748: Format Bar: Active Style gets de-higlighted
    ///
    func testActiveStyleDoesNotGetLostWheneverOnDidChangeDelegateMethodIsCalled() {
        let textView = createTextView(withHTML: "")

        let delegate = TextViewStubDelegate()
        textView.delegate = delegate

        textView.toggleBoldface(self)
        textView.insertText("Bold")
        textView.insertText("\n")

        textView.toggleItalics(self)

        delegate.onDidChange = {
            let identifiers = textView.formatIdentifiersForTypingAttributes()

            XCTAssert(identifiers.contains(.bold))
            XCTAssert(identifiers.contains(.italic))
        }

        textView.insertText("Italics")
    }

    /// This test verifies that H1 Style doesn't turn rogue, and come back after editing a line of text that
    /// never had H1 style, to begin with!.
    ///
    /// Ref. Issue #747: Zombie H1 Style
    ///
    func testHeaderStyleDoesNotComeBackFromNonExistanceWheneverDeleteBackwardResultsInEmptyParagraph() {
        let textView = createTextView(withHTML: "")

        textView.toggleHeader(.h1, range: textView.selectedRange)
        textView.insertText("Header")
        textView.insertText("\n")

        textView.insertText("One Two")
        textView.insertText("\n")

        textView.insertText("T")
        textView.deleteBackward()

        textView.insertText("Three")

        let expected = "<h1>Header</h1><p>One Two</p><p>Three</p>"
        XCTAssertEqual(textView.getHTML(prettify: false), expected)
    }

    /// This test verifies that H1 Style doesn't turn rogue (Scenario #2), and come back after editing a line
    /// of text that never had H1 style, to begin with!.
    ///
    /// Ref. Issue #747: Zombie H1 Style
    ///
    func testHeaderStyleDoesNotComeBackFromNonExistanceWheneverDeleteBackwardResultsInEmptyParagraphBeforeHeaderStyle() {
        let textView = createTextView(withHTML: "")

        textView.toggleHeader(.h1, range: textView.selectedRange)
        textView.insertText("Header")
        textView.insertText("\n")

        textView.insertText("1")
        textView.deleteBackward()

        textView.insertText("1")

        let expected = "<h1>Header</h1><p>1</p>"
        XCTAssertEqual(textView.getHTML(prettify: false), expected)
    }

    /// This test verifies that attributes on media attachment are being removed properly.
    /// of text that never had H1 style, to begin with!.
    ///
    func testAttributesOnMediaAttachmentsAreRemoved() {
        let textView = createTextView(withHTML: "<img src=\"http://placeholder\" data-wp_upload_id=\"ABCDE\" >")

        guard let attachment = textView.storage.mediaAttachments.first else {
            XCTFail("There must be an attachment")
            return
        }

        guard let attributedValue = attachment.extraAttributes["data-wp_upload_id"] else {
            XCTFail("There must be an attribute with the name data-wp_upload_i")
            return
        }

        XCTAssertEqual(attributedValue, "ABCDE")

        // Remove attribute
        attachment.extraAttributes["data-wp_upload_id"] = nil

        let html = textView.getHTML()

        XCTAssertEqual(html, "<p><img src=\"http://placeholder\" class=\"alignnone\"></p>" )
    }

    /// This test makes sure that if an `<hr>` was in the original HTML, it will still get output after our processing.
    func testHRPeristsAfterAztec() {
        let textView = createTextView(withHTML: "<h1>Header</h1><p>test<hr></p>")

        let html = textView.getHTML(prettify: false)

        XCTAssertEqual(html, "<h1>Header</h1><p>test</p><p><hr></p>")
    }

<<<<<<< HEAD
    /// This test makes sure that if two images with captions are properly parsed
    func testMultipleFigureCaptionAreProperlyParsed() {
        let originalHTML = "<figure><img src=\"a.png\" class=\"alignnone\"><figcaption>caption a</figcaption></figure><figure><img src=\"b.png\" class=\"alignnone\"><figcaption>caption b</figcaption></figure>"
        let textView = createTextView(withHTML: originalHTML)

        XCTAssertEqual(textView.getHTML(), originalHTML)
=======
    /// This test makes sure that if an auto replacement is made with smaller text, for example an emoji, things work correctly
    func testAutoCompletionReplacementHackWhenUsingEmoji() {
        let textView = createTextView(withHTML: "Love")
        let uiTextRange = textView.textRange(from: textView.beginningOfDocument, to: textView.endOfDocument)!
        textView.replaceRangeWithTextWithoutClosingTyping(uiTextRange, replacementText:"😘")
        let html = textView.getHTML()

        XCTAssertEqual(html, "<p>😘</p>")
>>>>>>> fd27f54a
    }

}<|MERGE_RESOLUTION|>--- conflicted
+++ resolved
@@ -1852,14 +1852,6 @@
         XCTAssertEqual(html, "<h1>Header</h1><p>test</p><p><hr></p>")
     }
 
-<<<<<<< HEAD
-    /// This test makes sure that if two images with captions are properly parsed
-    func testMultipleFigureCaptionAreProperlyParsed() {
-        let originalHTML = "<figure><img src=\"a.png\" class=\"alignnone\"><figcaption>caption a</figcaption></figure><figure><img src=\"b.png\" class=\"alignnone\"><figcaption>caption b</figcaption></figure>"
-        let textView = createTextView(withHTML: originalHTML)
-
-        XCTAssertEqual(textView.getHTML(), originalHTML)
-=======
     /// This test makes sure that if an auto replacement is made with smaller text, for example an emoji, things work correctly
     func testAutoCompletionReplacementHackWhenUsingEmoji() {
         let textView = createTextView(withHTML: "Love")
@@ -1868,7 +1860,14 @@
         let html = textView.getHTML()
 
         XCTAssertEqual(html, "<p>😘</p>")
->>>>>>> fd27f54a
+    }
+
+    /// This test makes sure that if two images with captions are properly parsed
+    func testMultipleFigureCaptionAreProperlyParsed() {
+        let originalHTML = "<figure><img src=\"a.png\" class=\"alignnone\"><figcaption>caption a</figcaption></figure><figure><img src=\"b.png\" class=\"alignnone\"><figcaption>caption b</figcaption></figure>"
+        let textView = createTextView(withHTML: originalHTML)
+
+        XCTAssertEqual(textView.getHTML(), originalHTML)
     }
 
 }