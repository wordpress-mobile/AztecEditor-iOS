import Foundation
import XCTest
@testable import Aztec


class TextStorageTests: XCTestCase {

    /// Test Storage
    ///
    var storage: TextStorage!

    /// HTML Serializer
    ///
    let serializer = DefaultHTMLSerializer()

    /// Test Attachments Delegate
    ///
    var mockDelegate: MockAttachmentsDelegate!

    /// Default Text Attributes
    ///
    let defaultAttributes: [NSAttributedStringKey: Any] = [.foregroundColor: UIColor.black,
                                                           .font: UIFont.systemFont(ofSize: 14),
                                                           .paragraphStyle: ParagraphStyle.default]

    override func setUp() {
        super.setUp()

        mockDelegate = MockAttachmentsDelegate()
        storage = TextStorage()
        storage.attachmentsDelegate = mockDelegate
    }


    // MARK: - Test Traits

    func testFontTraitExistsAtIndex() {
        let attributes: [AttributedStringKey: Any] = [
            .font: UIFont.boldSystemFont(ofSize: 10)
        ]

        storage.append(NSAttributedString(string: "foo"))
        storage.append(NSAttributedString(string: "bar", attributes: attributes))
        storage.append(NSAttributedString(string: "baz"))

        // Foo
        XCTAssert(!storage.fontTrait(.traitBold, existsAtIndex: 0))
        XCTAssert(!storage.fontTrait(.traitBold, existsAtIndex: 2))
        // Bar
        XCTAssert(storage.fontTrait(.traitBold, existsAtIndex: 3))
        XCTAssert(storage.fontTrait(.traitBold, existsAtIndex: 4))
        XCTAssert(storage.fontTrait(.traitBold, existsAtIndex: 5))
        // Baz
        XCTAssert(!storage.fontTrait(.traitBold, existsAtIndex: 6))
        XCTAssert(!storage.fontTrait(.traitBold, existsAtIndex: 8))
    }

    func testFontTraitSpansRange() {
        let attributes: [AttributedStringKey: Any] = [
            .font: UIFont.boldSystemFont(ofSize: 10)
        ]

        storage.append(NSAttributedString(string: "foo"))
        storage.append(NSAttributedString(string: "bar", attributes: attributes))
        storage.append(NSAttributedString(string: "baz"))

        XCTAssert(storage.fontTrait(.traitBold, spansRange: NSRange(location: 3, length: 3)))
        XCTAssert(!storage.fontTrait(.traitBold, spansRange: NSRange(location: 0, length: 9)))

    }

    func testToggleTraitInRange() {
        let attributes: [AttributedStringKey: Any] = [.font: UIFont.boldSystemFont(ofSize: 10)]

        storage.append(NSAttributedString(string: "foo"))
        storage.append(NSAttributedString(string: "bar", attributes: attributes))
        storage.append(NSAttributedString(string: "baz"))

        let range = NSRange(location: 3, length: 3)

        // Confirm the trait exists
        XCTAssert(storage.fontTrait(.traitBold, spansRange: range))

        // Toggle it.
        storage.toggle(.traitBold, inRange: range)

        // Confirm the trait does not exist.
        XCTAssert(!storage.fontTrait(.traitBold, spansRange: range))

        // Toggle it again.
        storage.toggle(.traitBold, inRange: range)

        // Confirm the trait was restored
        XCTAssert(storage.fontTrait(.traitBold, spansRange: range))
    }

    func testDelegateCallbackWhenAttachmentRemoved() {
        let attachment = ImageAttachment(identifier: UUID().uuidString, url: URL(string:"test://")!)
        storage.replaceCharacters(in: NSRange(location:0, length: 0), with: NSAttributedString(attachment: attachment))

        storage.replaceCharacters(in: NSRange(location: 0, length: 1) , with: NSAttributedString(string:""))

        XCTAssertTrue(mockDelegate.deletedAttachmendIDCalledWithString == attachment.identifier)
    }

    class MockAttachmentsDelegate: TextStorageAttachmentsDelegate {

        var deletedAttachmendIDCalledWithString: String?

        func storage(_ storage: TextStorage, deletedAttachmentWith attachmentID: String) {
            deletedAttachmendIDCalledWithString = attachmentID
        }

        func storage(_ storage: TextStorage, urlFor imageAttachment: ImageAttachment) -> URL? {
            return URL(string:"test://")
        }

        func storage(_ storage: TextStorage, placeholderFor attachment: NSTextAttachment) -> UIImage {
            return UIImage()
        }

        func storage(_ storage: TextStorage, attachment: NSTextAttachment, imageFor url: URL, onSuccess success: @escaping (UIImage) -> (), onFailure failure: @escaping () -> ()) {
            // NO OP
        }

        func storage(_ storage: TextStorage, boundsFor attachment: NSTextAttachment, with lineFragment: CGRect) -> CGRect {
            return .zero
        }

        func storage(_ storage: TextStorage, imageFor attachment: NSTextAttachment, with size: CGSize) -> UIImage? {
            return UIImage()
        }
    }    

    func testInsertImage() {
        let attachment = ImageAttachment(identifier: UUID().uuidString, url: URL(string:"https://wordpress.com")!)
        storage.replaceCharacters(in: NSRange(location:0, length: 0), with: NSAttributedString(attachment: attachment))

        let html = storage.getHTML(serializer: serializer)

        XCTAssertEqual(attachment.url, URL(string: "https://wordpress.com"))
        XCTAssertEqual(html, "<p><img src=\"https://wordpress.com\"></p>")
    }

    /// Verifies that any edition performed on ImageAttachment attributes is properly serialized back during
    /// the HTML generation step.
    ///
    func testEditingImageAttachmentAfterItHasBeenInsertedCausesItsAttributesToProperlySerialize() {
        let url = URL(string: "https://wordpress.com")!
        let attachment = ImageAttachment(identifier: UUID().uuidString, url: url)

        storage.replaceCharacters(in: NSRange(location:0, length: 0), with: NSAttributedString(attachment: attachment))

        attachment.alignment = .left
        attachment.size = .medium

        let html = storage.getHTML(serializer: serializer)
        XCTAssertEqual(attachment.url, url)
        XCTAssertEqual(html, "<p><img src=\"https://wordpress.com\" class=\"alignleft size-medium\"></p>")
    }

    /// Verifies that any edition performed on HTMLttachment attributes is properly serialized back during
    /// the HTML generation step.
    ///
    func testUpdatingHtmlAttachmentEffectivelyUpdatesTheDom() {
        let initialHTML = "<unknown>html</unknown>"
        let updatedHTML = "<updated>NEW HTML</updated>"
        let finalHTML = "<p>\(updatedHTML)</p>"

        // Setup
        let defaultAttributes: [AttributedStringKey: Any] = [.font: UIFont.systemFont(ofSize: 14),
                                                             .paragraphStyle: ParagraphStyle.default]
        
        storage.setHTML(initialHTML, defaultAttributes: defaultAttributes)

        // Find the Attachment
        var theAttachment: HTMLAttachment!
        storage.enumerateAttachmentsOfType(HTMLAttachment.self, range: nil) { (attachment, _, _) in
            theAttachment = attachment
        }

        // Update
        XCTAssertNotNil(theAttachment)
        theAttachment.rawHTML = updatedHTML

        // Verify
        XCTAssertEqual(storage.getHTML(serializer: serializer), finalHTML)
    }

    func testBlockquoteToggle1() {
        storage.append(NSAttributedString(string: "Apply a blockquote"))

        let blockquoteFormatter = BlockquoteFormatter()
        storage.toggle(formatter: blockquoteFormatter, at: storage.rangeOfEntireString)

        var html = storage.getHTML(serializer: serializer)

        XCTAssertEqual(html, "<blockquote>Apply a blockquote</blockquote>")

        storage.toggle(formatter: blockquoteFormatter, at: storage.rangeOfEntireString)

        html = storage.getHTML(serializer: serializer)

        XCTAssertEqual(html, "<p>Apply a blockquote</p>")
    }

    func testBlockquoteToggle2() {
        storage.append(NSAttributedString(string: "Hello 🌎!\nApply a blockquote!"))
        let blockquoteFormatter = BlockquoteFormatter()

        let range = NSRange(location: 9, length: 19)
        let utf16Range = storage.string.utf16NSRange(from: range)

        storage.toggle(formatter: blockquoteFormatter, at: utf16Range)

        let html = storage.getHTML(serializer: serializer)

        XCTAssertEqual(html, "<p>Hello 🌎!</p><blockquote>Apply a blockquote!</blockquote>")
    }

    func testLinkInsert() {
        storage.append(NSAttributedString(string: "Apply a link"))
        let linkFormatter = LinkFormatter()
        linkFormatter.attributeValue = URL(string: "www.wordpress.com")!
        storage.toggle(formatter: linkFormatter, at: storage.rangeOfEntireString)

        var html = storage.getHTML(serializer: serializer)

        XCTAssertEqual(html, "<p><a href=\"www.wordpress.com\">Apply a link</a></p>")

        storage.toggle(formatter:linkFormatter, at: storage.rangeOfEntireString)

        html = storage.getHTML(serializer: serializer)

        XCTAssertEqual(html, "<p>Apply a link</p>")
    }

    func testHeaderToggle() {
        storage.append(NSAttributedString(string: "Apply a header"))
        let formatter = HeaderFormatter(headerLevel: .h1)
        storage.toggle(formatter: formatter, at: storage.rangeOfEntireString)

        var html = storage.getHTML(serializer: serializer)

        XCTAssertEqual(html, "<h1>Apply a header</h1>")

        storage.toggle(formatter:formatter, at: storage.rangeOfEntireString)

        html = storage.getHTML(serializer: serializer)

        XCTAssertEqual(html, "Apply a header")
    }

    /// This test verifies that after merging two lines with different Header Format, the Font Size will
    /// be unified across them.
    ///
    func testHeaderFontSizeIsFixedAfterTwoLinesAreMerged() {
        let l1String = NSAttributedString(string: "H1 Line")
        let l2String = NSAttributedString(string: "\nNormal Line")

        storage.append(l1String)
        storage.append(l2String)

        // #Line 1 > H1
        // #Line 2 > H2
        let h1formatter = HeaderFormatter(headerLevel: .h1)
        let h2formatter = HeaderFormatter(headerLevel: .h2)

        let l1Range = NSRange(location: 0, length: l1String.length)
        let newlineRange = NSRange(location: l1Range.length, length: 1)
        let l2Range = NSRange(location: newlineRange.location + newlineRange.length, length: l2String.length - newlineRange.length)

        storage.toggle(formatter: h1formatter, at: l1Range)
        storage.toggle(formatter: h2formatter, at: l2Range)

        // Verify HTML so Far
        let html = storage.getHTML(serializer: serializer)
        XCTAssertEqual(html, "<h1>H1 Line</h1><h2>Normal Line</h2>")

        // Nuke the Newline Character
        storage.deleteCharacters(in: newlineRange)

        // Verify HTML
        let fixedHTML = storage.getHTML(serializer: serializer)
        XCTAssertEqual(fixedHTML, "<h1>H1 LineNormal Line</h1>")

        // Verify Font
        var oldFont: UIFont?

        for i in 0 ..< storage.length {
            let currentFont = storage.attribute(.font, at: i, effectiveRange: nil) as? UIFont
            XCTAssert(oldFont == nil || oldFont == currentFont)
            oldFont = currentFont
        }
    }

    /// This test ensures that when applying a header style on top of another style the replacement occurs correctly.
    ///
    func testSwitchHeaderStyleToggle() {
        storage.append(NSAttributedString(string: "Apply a header"))
        let formatterH1 = HeaderFormatter(headerLevel: .h1)
        let formatterH2 = HeaderFormatter(headerLevel: .h2)
        storage.toggle(formatter: formatterH1, at: storage.rangeOfEntireString)

        var html = storage.getHTML(serializer: serializer)

        XCTAssertEqual(html, "<h1>Apply a header</h1>")

        storage.toggle(formatter:formatterH2, at: storage.rangeOfEntireString)

        html = storage.getHTML(serializer: serializer)

        XCTAssertEqual(html, "<h2>Apply a header</h2>")
    }

    /// This test check if the insertion of two images one after the other works correctly and to img tag are inserted
    ///
    func testInsertOneImageAfterTheOther() {
        let firstAttachment = ImageAttachment(identifier: UUID().uuidString, url: URL(string:"https://wordpress.com")!)
        storage.replaceCharacters(in: NSRange(location:0, length: 0), with: NSAttributedString(attachment: firstAttachment))

        let secondAttachment = ImageAttachment(identifier: UUID().uuidString, url: URL(string:"https://wordpress.org")!)
        storage.replaceCharacters(in: NSRange(location:1, length: 0), with: NSAttributedString(attachment: secondAttachment))

        let html = storage.getHTML(serializer: serializer)

        XCTAssertEqual(firstAttachment.url, URL(string: "https://wordpress.com"))
        XCTAssertEqual(secondAttachment.url, URL(string: "https://wordpress.org"))
        XCTAssertEqual(html, "<p><img src=\"https://wordpress.com\"><img src=\"https://wordpress.org\"></p>")
    }

    /// This test check if the insertion of two images one after the other works correctly and to img tag are inserted
    ///
    func testInsertSameImageAfterTheOther() {
        let firstAttachment = ImageAttachment(identifier: UUID().uuidString, url: URL(string:"https://wordpress.com")!)
        storage.replaceCharacters(in: NSRange(location:0, length: 0), with: NSAttributedString(attachment: firstAttachment))

        let secondAttachment = ImageAttachment(identifier: UUID().uuidString, url: URL(string:"https://wordpress.com")!)
        storage.replaceCharacters(in: NSRange(location:1, length: 0), with: NSAttributedString(attachment: secondAttachment))
        let html = storage.getHTML(serializer: serializer)

        XCTAssertEqual(firstAttachment.url, URL(string: "https://wordpress.com"))
        XCTAssertEqual(secondAttachment.url, URL(string: "https://wordpress.com"))
        XCTAssertEqual(html, "<p><img src=\"https://wordpress.com\"><img src=\"https://wordpress.com\"></p>")
    }

    /// This test verifies if the `removeTextAttachements` call effectively nukes all of the TextAttachments present
    /// in the storage.
    ///
    func testRemoveAllTextAttachmentsNukeTextAttachmentInstances() {
        let sample = NSMutableAttributedString(string: "Some string here")
        storage.append(sample)

        // New string with 10 attachments
        var identifiers = [String]()
        let count = 10

        for _ in 0 ..< count {
            let sourceURL = URL(string:"test://")!
            let attachment = ImageAttachment(identifier: UUID().uuidString, url: sourceURL)
            storage.replaceCharacters(in: NSRange(location:0, length: 0), with: NSAttributedString(attachment: attachment))

            identifiers.append(attachment.identifier)
        }


        // Verify the attachments are there
        for identifier in identifiers {
            XCTAssertNotNil(storage.attachment(withId: identifier))
        }

        // Nuke
        storage.removeMediaAttachments()

        // Verify the attachments are there
        for identifier in identifiers {
            XCTAssertNil(storage.attachment(withId: identifier))
        }
    }

    /// This test verifies if we can delete all the content from a storage object that has html with a comment
    ///
    func testDeleteAllSelectionWhenContentHasComments() {
        let commentString = "This is a comment"
        let html = "<!--\(commentString)-->"

<<<<<<< HEAD
=======
        let defaultAttributes: [AttributedStringKey: Any] = [.font: UIFont.systemFont(ofSize: 14),
                                                             .paragraphStyle: ParagraphStyle.default]
        
>>>>>>> d50f029e
        storage.setHTML(html, defaultAttributes: defaultAttributes)
        storage.replaceCharacters(in: NSRange(location: 0, length: 1), with: NSAttributedString(string: ""))

        let resultHTML = storage.getHTML(serializer: serializer)

        XCTAssertEqual(String(), resultHTML)
    }

    /// This test verifies that, whenever a NSAttributedString is inserted inline (and has a different font), the ParagraphStyle
    /// attribute will be 'fixed'. This translates into: there won't be different instances of ParagraphStyle for characters in the same line.
    /// This has been tracked to be causing display issues when using the `Chinese (Simplified) Pinyin` keyboard.
    ///
    /// Reference: https://github.com/wordpress-mobile/AztecEditor-iOS/issues/811
    ///
    func testAttributesAreFixedWheneverStringsWithDifferentAttributesAreInsertedOnTheSameLine() {

        /// Attributes
        ///
        let formatterH1 = HeaderFormatter(headerLevel: .h1)
        let headerAttributes = formatterH1.apply(to: defaultAttributes, andStore: nil)

        /// Precondition: Newline at the top
        ///
        let newlineString = NSAttributedString(string: "\n", attributes: defaultAttributes)

        storage.replaceCharacters(in: .zero, with: newlineString)

        /// Insert + Replace: with H1 Attributes
        ///
        let insertionRange1 = NSRange(location: 1, length: 0)
        let characterRange1 = NSRange(location: 1, length: 1)

        let chineseStringH1 = NSAttributedString(string: "上", attributes: headerAttributes)
        let regularStringH1 = NSAttributedString(string: "s", attributes: headerAttributes)

        storage.replaceCharacters(in: insertionRange1, with: regularStringH1)
        storage.replaceCharacters(in: characterRange1, with: chineseStringH1)

        /// After the two calls above, when typing, TextView will not relay properly apply the `H1` attributes. We'll simulate that:
        ///
        let chineseStringNormal = NSAttributedString(string: "上", attributes: defaultAttributes)
        let regularStringNormal = NSAttributedString(string: "s", attributes: defaultAttributes)

        let insertionRange2 = NSRange(location: 2, length: 0)
        let characterRange2 = NSRange(location: 2, length: 1)

        storage.replaceCharacters(in: insertionRange2, with: regularStringNormal)
        storage.replaceCharacters(in: characterRange2, with: chineseStringNormal)

        /// Context:
        /// storage.string at this point contains "\n上上"
        ///
        /// PROBLEM:
        /// If characters 1 and 2 have different paragraphStyles, the second character may not get properly displayed by the TextView.
        ///
        let paragraphStyle1 = storage.attribute(.paragraphStyle, at: characterRange1.location, effectiveRange: nil) as! NSParagraphStyle
        let paragraphStyle2 = storage.attribute(.paragraphStyle, at: characterRange2.location, effectiveRange: nil) as! NSParagraphStyle

        XCTAssertEqual(paragraphStyle1, paragraphStyle2)
    }
}<|MERGE_RESOLUTION|>--- conflicted
+++ resolved
@@ -167,10 +167,7 @@
         let updatedHTML = "<updated>NEW HTML</updated>"
         let finalHTML = "<p>\(updatedHTML)</p>"
 
-        // Setup
-        let defaultAttributes: [AttributedStringKey: Any] = [.font: UIFont.systemFont(ofSize: 14),
-                                                             .paragraphStyle: ParagraphStyle.default]
-        
+        // Setup        
         storage.setHTML(initialHTML, defaultAttributes: defaultAttributes)
 
         // Find the Attachment
@@ -384,12 +381,9 @@
         let commentString = "This is a comment"
         let html = "<!--\(commentString)-->"
 
-<<<<<<< HEAD
-=======
         let defaultAttributes: [AttributedStringKey: Any] = [.font: UIFont.systemFont(ofSize: 14),
                                                              .paragraphStyle: ParagraphStyle.default]
-        
->>>>>>> d50f029e
+
         storage.setHTML(html, defaultAttributes: defaultAttributes)
         storage.replaceCharacters(in: NSRange(location: 0, length: 1), with: NSAttributedString(string: ""))
 
