import XCTest
@testable import Aztec

class TextViewTests: XCTestCase {

    struct Constants {
        static let sampleText0 = "Lorem ipsum sarasum naradum taradum insumun"
        static let sampleText1 = " patronum sitanum elanum zoipancoiamum."
    }

    let attachmentDelegate = TextViewStubAttachmentDelegate()

    override func setUp() {
        super.setUp()
        // Put setup code here. This method is called before the invocation of each test method in the class.
    }
    
    override func tearDown() {
        // Put teardown code here. This method is called after the invocation of each test method in the class.
        super.tearDown()
    }


    // MARK: - TextView construction

    func createEmptyTextView() -> TextView {
        let richTextView = Aztec.TextView(defaultFont: UIFont.systemFont(ofSize: 14), defaultMissingImage: UIImage())
        richTextView.textAttachmentDelegate = attachmentDelegate
        richTextView.registerAttachmentImageProvider(attachmentDelegate)
        return richTextView
    }

    func createTextView(withHTML html: String) -> TextView {
        let richTextView = Aztec.TextView(defaultFont: UIFont.systemFont(ofSize: 14), defaultMissingImage: UIImage())
        richTextView.textAttachmentDelegate = attachmentDelegate
        richTextView.setHTML(html)

        return richTextView
    }

    let nonStandardSystemFont = UIFont(name:"HelveticaNeue", size: 14)!

    func createEmptyTextViewWithNonStandardSystemFont() -> Aztec.TextView {
        let richTextView = Aztec.TextView(defaultFont: nonStandardSystemFont, defaultMissingImage: UIImage())
        richTextView.textAttachmentDelegate = attachmentDelegate
        richTextView.registerAttachmentImageProvider(attachmentDelegate)
        return richTextView
    }

    func createTextViewWithContent() -> TextView {
        let paragraph = "Lorem ipsum dolar sit amet.\n"
        let richTextView = Aztec.TextView(defaultFont: UIFont.systemFont(ofSize: 14), defaultMissingImage: UIImage())
        richTextView.textAttachmentDelegate = attachmentDelegate
        let attributes = [NSParagraphStyleAttributeName : NSParagraphStyle()]
        let templateString = NSMutableAttributedString(string: paragraph, attributes: attributes)

        let attrStr = NSMutableAttributedString()
        attrStr.append(templateString)
        attrStr.append(templateString)
        attrStr.append(templateString)
        richTextView.attributedText = attrStr
        
        return richTextView
    }

    func createTextViewWithSampleHTML() -> TextView {
        return createTextView(withHTML: loadSampleHTML())
    }


    // MARK: - Sample HTML Retrieval

    func loadSampleHTML() -> String {
        guard let path = Bundle(for: type(of: self)).path(forResource: "content", ofType: "html"),
            let sample = try? String(contentsOfFile: path)
        else {
            fatalError()
        }

        return sample
    }


    // Confirm the composed textView is property configured.

    func testTextViewReferencesStorage() {

        let textView = Aztec.TextView(defaultFont: UIFont.systemFont(ofSize: 14), defaultMissingImage: UIImage())

        textView.text = "Foo"
        XCTAssert(textView.text == "Foo")
        XCTAssert(textView.text == textView.textStorage.string)
        XCTAssert(textView.attributedText == textView.textStorage)

        textView.attributedText = NSAttributedString(string: "Bar")
        XCTAssert(textView.text == "Bar")
        XCTAssert(textView.text == textView.textStorage.string)
        XCTAssert(textView.attributedText == textView.textStorage)

        XCTAssert(textView.textStorage == textView.layoutManager.textStorage)
        XCTAssert(textView.textStorage == textView.textContainer.layoutManager!.textStorage)
        XCTAssert(textView.textStorage.isKind(of: TextStorage.self))
    }


    // MARK: - Test Index Wrangling

    func testMaxIndex() {
        let textView = Aztec.TextView(defaultFont: UIFont.systemFont(ofSize: 14), defaultMissingImage: UIImage())

        textView.text = "foo"

        let count = textView.text!.characters.count
        let maxIndex = count - 1

        // Test upper and lower bounds
        XCTAssert(maxIndex == textView.maxIndex(100))
        XCTAssert(0 == textView.maxIndex(0))
    }

    func testAdjustedIndex() {
        let textView = Aztec.TextView(defaultFont: UIFont.systemFont(ofSize: 14), defaultMissingImage: UIImage())

        textView.text = "foobarbaz"

        let count = textView.text!.characters.count
        let maxIndex = count - 1

        // Test upper and lower bounds.
        // Remember that an adjusted character index should be one less than 
        // the NSRange.location.
        XCTAssert(maxIndex - 1 == textView.adjustedIndex(100))
        XCTAssert(0 == textView.adjustedIndex(0))
        XCTAssert(0 == textView.adjustedIndex(1))
        XCTAssert(1 == textView.adjustedIndex(2))
    }

    // MARK: - Retrieve Format Identifiers

    func testFormatIdentifiersSpanningRange() {
        let textView = createTextView(withHTML: "foo<b>bar</b>baz")

        let range = NSRange(location: 3, length: 3)
        let identifiers = textView.formatIdentifiersSpanningRange(range)

        XCTAssert(identifiers.count == 1)
        XCTAssert(identifiers[0] == .bold)
    }

    func testFormatIdentifiersAtIndex() {
        let textView = createTextView(withHTML: "foo<b>bar</b>baz")

        var identifiers = textView.formatIdentifiersAtIndex(4)
        XCTAssert(identifiers.count == 1)
        XCTAssert(identifiers[0] == .bold)

        identifiers = textView.formatIdentifiersAtIndex(5)
        XCTAssert(identifiers.count == 1)
        XCTAssert(identifiers[0] == .bold)

        identifiers = textView.formatIdentifiersAtIndex(6)
        XCTAssert(identifiers.count == 1)
        XCTAssert(identifiers[0] == .bold)


        identifiers = textView.formatIdentifiersAtIndex(0)
        XCTAssert(identifiers.count == 0)

        identifiers = textView.formatIdentifiersAtIndex(3)
        XCTAssert(identifiers.count == 0)

        identifiers = textView.formatIdentifiersAtIndex(7)
        XCTAssert(identifiers.count == 0)
    }


    // MARK: - Toggle Attributes

    func testToggleBold() {
        let textView = createTextView(withHTML: "foo<b>bar</b>baz")
        let range = NSRange(location: 3, length: 3)

        XCTAssert(textView.formatIdentifiersSpanningRange(range).contains(.bold))

        textView.toggleBold(range: range)

        XCTAssert(!textView.formatIdentifiersSpanningRange(range).contains(.bold))

        textView.toggleBold(range: range)

        XCTAssert(textView.formatIdentifiersSpanningRange(range).contains(.bold))
    }

    func testToggleItalic() {
        let textView = createTextView(withHTML: "foo<i>bar</i>baz")
        let range = NSRange(location: 3, length: 3)

        XCTAssert(textView.formatIdentifiersSpanningRange(range).contains(.italic))

        textView.toggleItalic(range: range)

        XCTAssert(!textView.formatIdentifiersSpanningRange(range).contains(.italic))

        textView.toggleItalic(range: range)

        XCTAssert(textView.formatIdentifiersSpanningRange(range).contains(.italic))
    }

    func testToggleUnderline() {
        let textView = createTextView(withHTML: "foo<u>bar</u>baz")
        let range = NSRange(location: 3, length: 3)

        XCTAssert(textView.formatIdentifiersSpanningRange(range).contains(.underline))

        textView.toggleUnderline(range: range)

        XCTAssert(!textView.formatIdentifiersSpanningRange(range).contains(.underline))

        textView.toggleUnderline(range: range)

        XCTAssert(textView.formatIdentifiersSpanningRange(range).contains(.underline))
    }

    func testToggleStrike() {
        let textView = createTextView(withHTML: "foo<strike>bar</strike>baz")
        let range = NSRange(location: 3, length: 3)

        XCTAssert(textView.formatIdentifiersSpanningRange(range).contains(.strikethrough))

        textView.toggleStrikethrough(range: range)

        XCTAssert(!textView.formatIdentifiersSpanningRange(range).contains(.strikethrough))

        textView.toggleStrikethrough(range: range)

        XCTAssert(textView.formatIdentifiersSpanningRange(range).contains(.strikethrough))
    }

    func testToggleBlockquote() {
        let textView = createTextViewWithContent()
        let length = textView.text.characters.count
        let range = NSRange(location: 0, length: length)

        textView.toggleBlockquote(range: range)

        XCTAssert(textView.formatIdentifiersAtIndex(1).contains(.blockquote))
        XCTAssert(textView.formatIdentifiersSpanningRange(range).contains(.blockquote))

        textView.toggleBlockquote(range: range)

        XCTAssert(!textView.formatIdentifiersAtIndex(1).contains(.blockquote))
        XCTAssert(!textView.formatIdentifiersSpanningRange(range).contains(.blockquote))
    }

    func testToggleOrderedList() {
        let textView = createTextViewWithContent()
        let length = textView.text.characters.count
        let range = NSRange(location: 0, length: length)

        textView.toggleOrderedList(range: range)

        XCTAssert(textView.formatIdentifiersAtIndex(0).contains(.orderedlist))
        XCTAssert(textView.formatIdentifiersSpanningRange(range).contains(.orderedlist))

        textView.toggleOrderedList(range: range)

        XCTAssert(!textView.formatIdentifiersAtIndex(0).contains(.orderedlist))
        XCTAssert(!textView.formatIdentifiersSpanningRange(range).contains(.orderedlist))
    }

    func testToggleUnorderedList() {
        let textView = createTextViewWithContent()
        let length = textView.text.characters.count
        let range = NSRange(location: 0, length: length)

        textView.toggleUnorderedList(range: range)

        XCTAssert(textView.formatIdentifiersAtIndex(0).contains(.unorderedlist))
        XCTAssert(textView.formatIdentifiersSpanningRange(range).contains(.unorderedlist))

        textView.toggleOrderedList(range: range)

        XCTAssert(!textView.formatIdentifiersAtIndex(0).contains(.unorderedlist))
        XCTAssert(!textView.formatIdentifiersSpanningRange(range).contains(.unorderedlist))
    }

    /// This test was created to prevent regressions related to this issue:
    /// https://github.com/wordpress-mobile/WordPress-Aztec-iOS/issues/350
    ///
    func testToggleBlockquoteAndStrikethrough() {
        let textView = createEmptyTextView()

        textView.toggleStrikethrough(range: NSRange.zero)
        textView.toggleBlockquote(range: NSRange.zero)

        // The test not crashing would be successful.
    }


    // MARK: - Test Attributes Exist

    func check(textView: TextView, range:NSRange, forIndentifier identifier: FormattingIdentifier) -> Bool {
        return textView.formatIdentifiersSpanningRange(range).contains(identifier)
    }

    func testBoldSpansRange() {
        let textView = createTextView(withHTML: "foo<b>bar</b>baz")

        XCTAssert(textView.formatIdentifiersSpanningRange(NSRange(location: 3, length: 3)).contains(.bold))
        XCTAssert(textView.formatIdentifiersSpanningRange(NSRange(location: 3, length: 2)).contains(.bold))
        XCTAssert(textView.formatIdentifiersSpanningRange(NSRange(location: 3, length: 1)).contains(.bold))

        XCTAssert(!textView.formatIdentifiersSpanningRange(NSRange(location: 2, length: 3)).contains(.bold))
        XCTAssert(!textView.formatIdentifiersSpanningRange(NSRange(location: 4, length: 3)).contains(.bold))
    }

    func testItalicSpansRange() {
        let textView = createTextView(withHTML: "foo<i>bar</i>baz")

        XCTAssert(textView.formatIdentifiersSpanningRange(NSRange(location: 3, length: 3)).contains(.italic))
        XCTAssert(textView.formatIdentifiersSpanningRange(NSRange(location: 3, length: 2)).contains(.italic))
        XCTAssert(textView.formatIdentifiersSpanningRange(NSRange(location: 3, length: 1)).contains(.italic))

        XCTAssert(!textView.formatIdentifiersSpanningRange(NSRange(location: 2, length: 3)).contains(.italic))
        XCTAssert(!textView.formatIdentifiersSpanningRange(NSRange(location: 4, length: 3)).contains(.italic))
    }

    func testUnderlineSpansRange() {
        let textView = createTextView(withHTML: "foo<u>bar</u>baz")

        XCTAssert(textView.formatIdentifiersSpanningRange(NSRange(location: 3, length: 3)).contains(.underline))
        XCTAssert(textView.formatIdentifiersSpanningRange(NSRange(location: 3, length: 2)).contains(.underline))
        XCTAssert(textView.formatIdentifiersSpanningRange(NSRange(location: 3, length: 1)).contains(.underline))

        XCTAssert(!textView.formatIdentifiersSpanningRange(NSRange(location: 2, length: 3)).contains(.underline))
        XCTAssert(!textView.formatIdentifiersSpanningRange(NSRange(location: 4, length: 3)).contains(.underline))
    }

    func testStrikethroughSpansRange() {
        let textView = createTextView(withHTML: "foo<strike>bar</strike>baz")

        XCTAssert(textView.formatIdentifiersSpanningRange(NSRange(location: 3, length: 3)).contains(.strikethrough))
        XCTAssert(textView.formatIdentifiersSpanningRange(NSRange(location: 3, length: 2)).contains(.strikethrough))
        XCTAssert(textView.formatIdentifiersSpanningRange(NSRange(location: 3, length: 1)).contains(.strikethrough))

        XCTAssert(!textView.formatIdentifiersSpanningRange(NSRange(location: 2, length: 3)).contains(.strikethrough))
        XCTAssert(!textView.formatIdentifiersSpanningRange(NSRange(location: 4, length: 3)).contains(.strikethrough))
    }

    func testBlockquoteSpansRange() {
        let textView = createTextViewWithContent()
        let range = NSRange(location: 0, length: 1)
        let length = "Lorem ipsum dolar sit amet.\n".characters.count

        textView.toggleBlockquote(range: range)

        XCTAssert(textView.formatIdentifiersSpanningRange(NSRange(location: 0, length: length)).contains(.blockquote))
        XCTAssert(!textView.formatIdentifiersSpanningRange(NSRange(location: 0, length: length + 1)).contains(.blockquote))
        XCTAssert(!textView.formatIdentifiersSpanningRange(NSRange(location: 1, length: length)).contains(.blockquote))
    }

    func testBoldAtIndex() {
        let textView = createTextView(withHTML: "foo<b>bar</b>baz")

        XCTAssert(textView.formatIdentifiersAtIndex(4).contains(.bold))
        XCTAssert(textView.formatIdentifiersAtIndex(5).contains(.bold))
        XCTAssert(textView.formatIdentifiersAtIndex(6).contains(.bold))

        XCTAssert(!textView.formatIdentifiersAtIndex(2).contains(.bold))
        XCTAssert(!textView.formatIdentifiersAtIndex(7).contains(.bold))
    }

    func testItalicAtIndex() {
        let textView = createTextView(withHTML: "foo<i>bar</i>baz")

        XCTAssert(textView.formatIdentifiersAtIndex(4).contains(.italic))
        XCTAssert(textView.formatIdentifiersAtIndex(5).contains(.italic))
        XCTAssert(textView.formatIdentifiersAtIndex(6).contains(.italic))

        XCTAssert(!textView.formatIdentifiersAtIndex(2).contains(.italic))
        XCTAssert(!textView.formatIdentifiersAtIndex(7).contains(.italic))
    }

    func testUnderlineAtIndex() {
        let textView = createTextView(withHTML: "foo<u>bar</u>baz")

        XCTAssert(textView.formatIdentifiersAtIndex(4).contains(.underline))
        XCTAssert(textView.formatIdentifiersAtIndex(5).contains(.underline))
        XCTAssert(textView.formatIdentifiersAtIndex(6).contains(.underline))

        XCTAssert(!textView.formatIdentifiersAtIndex(2).contains(.underline))
        XCTAssert(!textView.formatIdentifiersAtIndex(7).contains(.underline))
    }

    func testStrikethroughAtIndex() {
        let textView = createTextView(withHTML: "foo<strike>bar</strike>baz")

        XCTAssert(textView.formatIdentifiersAtIndex(4).contains(.strikethrough))
        XCTAssert(textView.formatIdentifiersAtIndex(5).contains(.strikethrough))
        XCTAssert(textView.formatIdentifiersAtIndex(6).contains(.strikethrough))

        XCTAssert(!textView.formatIdentifiersAtIndex(2).contains(.strikethrough))
        XCTAssert(!textView.formatIdentifiersAtIndex(7).contains(.strikethrough))
    }

    func testBlockquoteAtIndex() {
        let textView = createTextViewWithContent()
        let range = NSRange(location: 0, length: 1)

        XCTAssert(!textView.formatIdentifiersAtIndex(1).contains(.blockquote))

        textView.toggleBlockquote(range: range)

        XCTAssert(textView.formatIdentifiersAtIndex(1).contains(.blockquote))

        textView.toggleBlockquote(range: range)

        XCTAssert(!textView.formatIdentifiersAtIndex(1).contains(.blockquote))
    }


    // MARK: - Adding newlines

    /// Tests that entering a newline in an empty editor does not crash it.
    ///
    /// Added to avoid regressions to the bug reported here:
    /// https://github.com/wordpress-mobile/WordPress-Aztec-iOS/issues/352
    ///
    func testAddingNewlineOnEmptyEditor() {
        let textView = createTextView(withHTML: "")

        textView.insertText("\n")
    }

    /// Tests that a visual newline is not added at EoF
    ///
    func testNewlineNotAddedAtEof() {
        let textView = createTextView(withHTML: "<p>Testing <b>bold</b> newlines</p>")

        XCTAssertEqual(textView.text, "Testing bold newlines")
    }

    /// Tests that the visual newline is shown at the correct position.
    ///
    /// Added to avoid regressions to the bug reported here:
    /// https://github.com/wordpress-mobile/WordPress-Aztec-iOS/issues/387
    ///
    func testNewlineRenderedAtTheCorrectPosition() {
        let textView = createTextView(withHTML: "<p>Testing <b>bold</b> newlines</p>Hey!")

        XCTAssertEqual(textView.text, "Testing bold newlines\(String(.paragraphSeparator))Hey!")
    }


    // MARK: - Deleting newlines

    /// Tests that deleting a newline works by merging the component around it.
    ///
    /// Input:
    ///     - Initial HTML: "<p>Hello</p><p>World!</p>"
    ///     - Deletion range: (loc: 5, len 1)
    ///
    /// Output:
    ///     - Final HTML: "<p>HelloWorld!</p>"
    ///
    func testDeleteNewline() {

        let textView = createTextView(withHTML: "<p>Hello</p><p>World!</p>")

        print(textView.storage.getHTML())

        let rangeStart = textView.position(from: textView.beginningOfDocument, offset: 5)!
        let rangeEnd = textView.position(from: rangeStart, offset: 1)!
        let range = textView.textRange(from: rangeStart, to: rangeEnd)!

        textView.replace(range, withText: "")

        XCTAssertEqual(textView.getHTML(), "<p>HelloWorld!</p>")
    }

    /// Tests that deleting a newline works by merging the component around it.
    ///
    /// Input:
    ///     - Initial HTML: "Hello<p>World!</p>"
    ///     - Deletion range: (loc: 5, len 1)
    ///
    /// Output:
    ///     - Final HTML: "HelloWorld!"
    ///
    func testDeleteNewline2() {

        let textView = createTextView(withHTML: "Hello<p>World!</p>")

        let rangeStart = textView.position(from: textView.beginningOfDocument, offset: 5)!
        let rangeEnd = textView.position(from: rangeStart, offset: 1)!
        let range = textView.textRange(from: rangeStart, to: rangeEnd)!

        textView.replace(range, withText: "")

        XCTAssertEqual(textView.getHTML(), "HelloWorld!")
    }

    /// Tests that deleting a newline works by merging the component around it.
    ///
    /// Input:
    ///     - Initial HTML: "<blockquote>Hello</blockquote><p>World!</p>"
    ///     - Deletion range: (loc: 5, len 1)
    ///
    /// Output:
    ///     - Final HTML: "<blockquote>HelloWorld!</blockquote>"
    ///
    func testDeleteNewline3() {

        let textView = createTextView(withHTML: "<blockquote>Hello</blockquote><p>World!</p>")

        let rangeStart = textView.position(from: textView.beginningOfDocument, offset: 5)!
        let rangeEnd = textView.position(from: rangeStart, offset: 1)!
        let range = textView.textRange(from: rangeStart, to: rangeEnd)!

        textView.replace(range, withText: "")

        XCTAssertEqual(textView.getHTML(), "<blockquote>HelloWorld!</blockquote>")
    }

    /// Tests that deleting a newline works by merging the component around it.
    ///
    /// Input:
    ///     - Initial HTML: "<p>Hello</p>World!"
    ///     - Deletion range: (loc: 5, len 1)
    ///
    /// Output:
    ///     - Final HTML: "<p>HelloWorld!</p>"
    ///
    func testDeleteNewline4() {

        let textView = createTextView(withHTML: "<p>Hello</p>World!")

        let rangeStart = textView.position(from: textView.beginningOfDocument, offset: 5)!
        let rangeEnd = textView.position(from: rangeStart, offset: 1)!
        let range = textView.textRange(from: rangeStart, to: rangeEnd)!

        textView.replace(range, withText: "")

        XCTAssertEqual(textView.getHTML(), "<p>HelloWorld!</p>")
    }

    /// Tests that deleting a newline works by merging the component around it.
    ///
    /// Input:
    ///     - Initial HTML: "List<ul><li>first</li><li>second</li><li>third</li></ul>"
    ///     - Deletion range: (loc: 4, len 1)
    ///     - Second deletion range: (loc: 9, len: 1)
    ///     - Third deletion range: (loc: 15, len: 1)
    ///
    /// Output:
    ///     - Final HTML: "Listfirstsecond"
    ///
    func testDeleteNewline5() {

        let textView = createTextView(withHTML: "List<ul><li>first</li><li>second</li><li>third</li></ul>")

        let rangeStart = textView.position(from: textView.beginningOfDocument, offset: 4)!
        let rangeEnd = textView.position(from: rangeStart, offset: 1)!
        let range = textView.textRange(from: rangeStart, to: rangeEnd)!

        textView.replace(range, withText: "")

        XCTAssertEqual(textView.getHTML(), "Listfirst<ul><li>second</li><li>third</li></ul>")

        let rangeStart2 = textView.position(from: textView.beginningOfDocument, offset: 9)!
        let rangeEnd2 = textView.position(from: rangeStart2, offset: 1)!
        let range2 = textView.textRange(from: rangeStart2, to: rangeEnd2)!

        textView.replace(range2, withText: "")

        XCTAssertEqual(textView.getHTML(), "Listfirstsecond<ul><li>third</li></ul>")

        let rangeStart3 = textView.position(from: textView.beginningOfDocument, offset: 15)!
        let rangeEnd3 = textView.position(from: rangeStart3, offset: 1)!
        let range3 = textView.textRange(from: rangeStart3, to: rangeEnd3)!

        textView.replace(range3, withText: "")

        XCTAssertEqual(textView.getHTML(), "Listfirstsecondthird")
    }

    /// Tests that deleting a newline works by merging the component around it.
    ///
    /// Input:
    ///     - Initial HTML: "<ol><li>First</li><li>Second</li></ol><ul><li>Third</li><li>Fourth</li></ul>"
    ///     - Deletion range: (loc: 12, len 1)
    ///
    /// Output:
    ///     - Final HTML: "<ol><li>First</li><li>Second</li><li>Third</li></ol><ul><li>Fourth</li></u"
    ///
    func testDeleteNewline6() {

        let textView = createTextView(withHTML: "<ol><li>First</li><li>Second</li></ol>Ahoi<br>Arr!")

        let rangeStart = textView.position(from: textView.beginningOfDocument, offset: 12)!
        let rangeEnd = textView.position(from: rangeStart, offset: 1)!
        let range = textView.textRange(from: rangeStart, to: rangeEnd)!

        textView.replace(range, withText: "")

        XCTAssertEqual(textView.getHTML(), "<ol><li>First</li><li>SecondAhoi</li></ol>Arr!")
    }

    /// Tests that deleting a newline works at the end of text with paragraph with header before works.
    ///
    /// Input:
    ///     - Initial HTML: "<h1>Header</h1><br>"
    ///     - Deletion range: (loc: 5, len 1)
    ///
    /// Output:
    ///     - Final HTML: "<h1>Header</h1>"
    ///
    func testDeleteNewlineAtEndOfText() {
        let html = "<h1>Header</h1><br>"
        let textView = createTextView(withHTML: html)

        let range = NSRange(location: textView.text.characters.count, length:0)
        textView.selectedRange = range
        textView.deleteBackward()

        XCTAssertEqual(textView.getHTML(), "<h1>Header</h1>")
    }

    // MARK: - Backspace

    /// Makes sure that backspacing in the middle of a paragraph doesn't cause any issues with the
    /// paragraph.
    ///
    /// Introduced to avoid regressions with:
    /// https://github.com/wordpress-mobile/AztecEditor-iOS/issues/457
    ///
    func testBackspaceInMiddleOfParagraph() {
        let html = "<p>Hello 🌎 there!</p>"
        let textView = createTextView(withHTML: html)

        let newSelectedRange = NSRange(location: 6, length: 1)

        textView.selectedRange = textView.text.utf16NSRange(from: newSelectedRange)
        textView.deleteBackward()
        textView.deleteBackward()

        XCTAssertEqual(textView.getHTML(), "<p>Hello there!</p>")
    }

    // MARK: - Insert links

    /// Tests that inserting a link on an empty textView works.  Also that it doesn't crash the
    /// textView (which was the reason why this test was first introduced).
    ///
    /// Input:
    ///     - Link URL is: "www.wordpress.com"
    ///     - Link Title: "WordPress.com"
    ///     - Insertion range: (loc: 0, len: 0)
    ///
    func testInsertingLinkWorks() {

        let linkUrl = "www.wordpress.com"
        let linkTitle = "WordPress.com"
        let insertionRange = NSRange(location: 0, length: 0)

        let textView = createTextView(withHTML: "")
        let url = URL(string: linkUrl)!

        textView.setLink(url, title: linkTitle, inRange: insertionRange)

        XCTAssertEqual(textView.getHTML(), "<a href=\"\(linkUrl)\">\(linkTitle)</a>")
    }

    func testToggleBlockquoteWriteOneCharAndDelete() {
        let textView = createEmptyTextView()

        textView.toggleBlockquote(range: NSRange.zero)
        textView.insertText("A")
        textView.deleteBackward()
        // The test not crashing would be successful.
    }

    /// Tests that there is no content loss, when switching to HTML mode, after toggling H1 Style.
    ///
    /// Input:
    ///     - "Header" (inserted character by character).
    ///
    /// Ref.: https://github.com/wordpress-mobile/WordPress-Aztec-iOS/issues/404
    ///
    func testToggleHeader1DoesNotLooseTheFirstCharacter() {
        let textView = createTextView(withHTML: "")

        textView.toggleHeader(.h1, range: .zero)
        textView.insertText("H")
        textView.insertText("e")
        textView.insertText("a")
        textView.insertText("d")
        textView.insertText("e")
        textView.insertText("r")

        XCTAssertEqual(textView.getHTML(), "<h1>Header</h1>")
    }

    /// Tests that there is no HTML Corruption when editing text, after toggling H1 and entering two lines of text.
    ///
    /// Input:
    ///     - "Header\n12" (Inserted character by character)
    ///     - Delete Backwards event.
    ///
    /// Ref. https://github.com/wordpress-mobile/WordPress-Aztec-iOS/issues/407
    ///
    func testDeletingBackwardAfterTogglingHeaderDoesNotTriggerInvalidHTML() {
        let textView = createTextView(withHTML: "")

        textView.toggleHeader(.h1, range: .zero)
        textView.insertText("H")
        textView.insertText("e")
        textView.insertText("a")
        textView.insertText("d")
        textView.insertText("e")
        textView.insertText("r")
        textView.insertText("\n")
        textView.insertText("1")
        textView.insertText("2")
        textView.deleteBackward()

        XCTAssertEqual(textView.getHTML(), "<h1>Header</h1>1")
    }

    /// Tests that Newline Characters inserted at the middle of a H1 String won't cause the newline to loose the style.
    ///
    /// Input:
    ///     - "Header Header"
    ///     - "\n" inserted in between the two words
    /// Ref. https://github.com/wordpress-mobile/AztecEditor-iOS/issues/466
    ///
    func testInsertingNewlineAtTheMiddleOfHeaderDoesNotLooseHeaderStyleOnNewline() {
        let textView = createTextView(withHTML: "")

        textView.toggleHeader(.h1, range: .zero)
        textView.insertText("Header Header")

        textView.selectedRange = NSMakeRange("Header".characters.count, 0)
        textView.insertText("\n")

        let identifiers = textView.formatIdentifiersAtIndex(textView.selectedRange.location)
        XCTAssert(identifiers.contains(.header1))

        XCTAssertEqual(textView.getHTML(), "<h1>Header</h1><h1> Header</h1>")
    }


    // MARK: - Unicode tests

    /// Tests that applying bold to a string with unicode characters doesn't crash the app.
    ///
    /// This test was crashing the app as of 2017/04/18.
    ///
    func testBoldWithUnicodeCharacter() {
        let string = "Hello 🌎!"
        let textView = createTextView(withHTML: string)
        let swiftRange = NSRange(location: 0, length: string.characters.count)
        let utf16Range = string.utf16NSRange(from: swiftRange)

        textView.toggleBold(range: utf16Range)
    }

    // MARK: - Lists

    /// Verifies that a Text List does not get removed, whenever the user presses backspace
    ///
    /// Input:
    ///     - Ordered List
    ///     - "First Item"
    ///     - Backspace
    ///
    /// Ref. Scenario Mark I on Issue https://github.com/wordpress-mobile/AztecEditor-iOS/pull/425
    ///
    func testListDoesNotGetLostAfterPressingBackspace() {
        let textView = createTextView(withHTML: "")


        textView.toggleOrderedList(range: .zero)
        textView.insertText("First Item")
        textView.deleteBackward()

        let formatter = TextListFormatter(style: .ordered)
        let range = textView.storage.rangeOfEntireString
        let present = formatter.present(in: textView.storage, at: range)

        XCTAssertTrue(present)
    }

    /// Verifies that the List gets nuked whenever the only `\n` present in the document is deleted.
    ///
    /// Input:
    ///     - Ordered List
    ///     - Selection of the EOD
    ///     - Backspace
    ///
    /// Ref. Scenario Mark II on Issue https://github.com/wordpress-mobile/AztecEditor-iOS/pull/425
    ///
    func testEmptyListGetsNukedWheneverTheOnlyNewlineCharacterInTheDocumentIsNuked() {
        let textView = createTextView(withHTML: "")

        textView.toggleOrderedList(range: .zero)
        textView.selectedRange = textView.text.endOfStringNSRange()
        textView.deleteBackward()

        XCTAssertFalse(TextListFormatter.listsOfAnyKindPresent(in: textView.typingAttributes))
        XCTAssert(textView.storage.length == 0)
    }

    /// Verifies that New Line Characters get effectively inserted after a Text List.
    ///
    /// Input:
    ///     - Ordered List
    ///     - \n at the end of the document
    ///
    /// Ref. Scenario Mark III on Issue https://github.com/wordpress-mobile/AztecEditor-iOS/pull/425
    ///
    func testNewLinesAreInsertedAfterEmptyList() {
        let newline = String(.lineFeed)
        let textView = createTextView(withHTML: "")

        // Toggle List + Move the selection to the EOD
        textView.toggleOrderedList(range: .zero)
        textView.selectedTextRange = textView.textRange(from: textView.endOfDocument, to: textView.endOfDocument)

        // Insert Newline
        var expectedLength = textView.text.characters.count
        textView.insertText(newline)
        expectedLength += newline.characters.count

        XCTAssertEqual(textView.text.characters.count, expectedLength)
    }

    /// Verifies that New List Items do get their bullet, even when the ending `\n` character was deleted.
    ///
    /// Input:
    ///     - Ordered List
    ///     - Text: Constants.sampleText0
    ///     - Selection of the `\n` at the EOD, and backspace
    ///     - Text: "\n"
    ///     - Text: Constants.sampleText1
    ///
    /// Ref. Scenario Mark IV on Issue https://github.com/wordpress-mobile/AztecEditor-iOS/pull/425
    ///
    func testNewLinesGetBulletStyleEvenAfterDeletingEndOfDocumentNewline() {
        let newline = String(.lineFeed)

        let textView = createTextView(withHTML: "")

        textView.toggleOrderedList(range: .zero)

        textView.insertText(Constants.sampleText0)

        // Select the end of the document
        textView.selectedRange = textView.text.endOfStringNSRange()

        // Delete + Insert Newline
        textView.deleteBackward()
        textView.insertText(newline + Constants.sampleText1)

        // Verify it's still present
        let secondLineIndex = Constants.sampleText0.characters.count + newline.characters.count
        let secondLineRange = NSRange(location: secondLineIndex, length: Constants.sampleText1.characters.count)

        let formatter = TextListFormatter(style: .ordered)
        let present = formatter.present(in: textView.storage, at: secondLineRange)

        XCTAssert(present)
    }

    /// Verifies that after selecting a newline below a TextList, TextView wil not render (nor carry over)
    /// the Text List formatting attributes.
    ///
    /// Input:
    ///     - Ordered List
    ///     - Selection of the `\n` at the EOD
    ///
    /// Ref. Scenario Mark V on Issue https://github.com/wordpress-mobile/AztecEditor-iOS/pull/425
    ///
    func testTypingAttributesLooseTextListWhenSelectingAnEmptyNewlineBelowTextList() {
        let textView = createTextView(withHTML: "")

        textView.toggleOrderedList(range: .zero)
        textView.selectedTextRange = textView.textRange(from: textView.endOfDocument, to: textView.endOfDocument)

        XCTAssertFalse(TextListFormatter.listsOfAnyKindPresent(in: textView.typingAttributes))
    }

    /// Verifies that a Text List gets removed, whenever the user types `\n` in an empty line.
    ///
    /// Input:
    ///     - Ordered List
    ///     - `\n` on the first line
    ///
    /// Ref. Scenario Mark IV on Issue https://github.com/wordpress-mobile/AztecEditor-iOS/pull/425
    ///
    func testListGetsRemovedWhenTypingNewLineOnAnEmptyBullet() {
        let textView = createTextView(withHTML: "")

        textView.toggleOrderedList(range: .zero)
        textView.insertText(String(.lineFeed))

        let formatter = TextListFormatter(style: .ordered)
        let attributedText = textView.attributedText!

        for location in 0 ..< attributedText.length {
            XCTAssertFalse(formatter.present(in: attributedText, at: location))
        }

        XCTAssertFalse(TextListFormatter.listsOfAnyKindPresent(in: textView.typingAttributes))
    }

    /// Verifies that toggling an Unordered List, when editing an empty document, inserts a Newline.
    ///
    /// Input:
    ///     - Unordered List
    ///
    /// Ref. Issue https://github.com/wordpress-mobile/AztecEditor-iOS/issues/414
    ///
    func testTogglingUnorderedListsOnEmptyDocumentsInsertsNewline() {
        let textView = createTextView(withHTML: "")

        textView.toggleUnorderedList(range: .zero)
        XCTAssert(textView.text.isEndOfLine())
    }

    /// Verifies that toggling an Unordered List, when editing the end of a non empty line should
    /// never insert a newline, but that a newline is inserted for an empty line.
    ///
    /// Input:
    ///     - "Something Here"
    ///     - Selection of the end of document
    ///     - Unordered List
    ///
    /// Ref. Issue https://github.com/wordpress-mobile/AztecEditor-iOS/issues/414
    ///
    func testTogglingUnorderedListsOnNonEmptyDocumentsWhenSelectedRangeIsAtTheEndOfDocumentWillInsertNewline() {
        let textView = createTextView(withHTML: Constants.sampleText0)

        textView.selectedTextRange = textView.textRange(from: textView.endOfDocument, to: textView.endOfDocument)
        textView.toggleUnorderedList(range: .zero)
        XCTAssertEqual(textView.text, Constants.sampleText0)

        textView.selectedTextRange = textView.textRange(from: textView.endOfDocument, to: textView.endOfDocument)
        textView.insertText(Constants.sampleText1)
        textView.insertText(String(.lineFeed))

        XCTAssertEqual(textView.text, Constants.sampleText0 + Constants.sampleText1 + String(.lineFeed) + String(.paragraphSeparator) )
    }

    /// Verifies that toggling an Ordered List, when editing an empty document, inserts a Newline.
    ///
    /// Input:
    ///     - Ordered List
    ///
    /// Ref. Issue https://github.com/wordpress-mobile/AztecEditor-iOS/issues/414
    ///
    func testTogglingOrderedListsOnEmptyDocumentsInsertsNewline() {
        let textView = createTextView(withHTML: "")

        textView.toggleOrderedList(range: .zero)
        XCTAssert(textView.text.isEndOfLine())
    }

    /// Verifies that toggling an Ordered List, when editing the end of a non empty document, inserts a Newline.
    ///
    /// Input:
    ///     - "Something Here"
    ///     - Selection of the end of document
    ///     - Ordered List
    ///
    /// Ref. Issue https://github.com/wordpress-mobile/AztecEditor-iOS/issues/414
    ///
    func testTogglingOrderedListsOnNonEmptyDocumentsWhenSelectedRangeIsAtTheEndOfDocumentWillInsertNewline() {
        let textView = createTextView(withHTML: Constants.sampleText0)

        textView.selectedTextRange = textView.textRange(from: textView.endOfDocument, to: textView.endOfDocument)
        textView.toggleOrderedList(range: .zero)
        XCTAssertEqual(textView.text, Constants.sampleText0)

        textView.selectedTextRange = textView.textRange(from: textView.endOfDocument, to: textView.endOfDocument)
        textView.insertText(Constants.sampleText1)
        textView.insertText(String(.lineFeed))

        XCTAssertEqual(textView.text, Constants.sampleText0 + Constants.sampleText1 + String(.lineFeed) + String(.paragraphSeparator))
    }

    /// When deleting the newline between lines 1 and 2 in the following example:
    ///     Line 1: <empty>
    ///     Line 2: <empty> (with list style)
    ///     Line 3: <empty>
    ///
    /// Aztec tends to naturally maintain the list style alive, due to the newline between line 2 and
    /// 3, since line 1 has no paragraph style once its closing newline is removed.
    ///
    /// This test makes sure that removing the newline between line 1 and 2, also removes the list
    /// style in line 2.
    ///
    func testDeleteNewlineRemovesListStyleIfPreceededByAnEmptyLine() {
        let textView = createEmptyTextView()

        textView.insertText(String(.lineFeed))
        textView.toggleUnorderedList(range: textView.selectedRange)
        textView.deleteBackward()

        XCTAssertFalse(TextListFormatter.listsOfAnyKindPresent(in: textView.typingAttributes))
    }

    /// When the caret is positioned at both EoF and EoL, inserting a line separator (in most
    /// editors by pressing shift + enter) must not remove the list style.
    ///
    /// This test is to avoid regressions on:
    /// https://github.com/wordpress-mobile/AztecEditor-iOS/issues/594
    ///
    func testShiftEnterAtEndOfListAndEndOfFile() {
        let textView = createEmptyTextView()

        textView.insertText("First line")
        textView.toggleUnorderedList(range: textView.selectedRange)
        textView.insertText(String(.lineSeparator))

        let unorderedListFormatter = TextListFormatter(style: .unordered)

        XCTAssertTrue(unorderedListFormatter.present(in: textView.storage, at: 0))
        XCTAssertTrue(unorderedListFormatter.present(in: textView.storage, at: textView.selectedRange))
    }


    // MARK: - Blockquotes

    /// Verifies that a Blockquote does not get removed whenever the user presses backspace
    ///
    /// Input:
    ///     - Blockquote
    ///     - Text: Constants.sampleText0
    ///     - Backspace
    ///
    /// Ref. Issue https://github.com/wordpress-mobile/AztecEditor-iOS/issues/422
    ///
    func testBlockquoteDoesNotGetLostAfterPressingBackspace() {
        let textView = createTextView(withHTML: "")

        textView.toggleBlockquote(range: .zero)
        textView.insertText(Constants.sampleText0)
        textView.deleteBackward()

        let formatter = BlockquoteFormatter()
        let range = textView.storage.rangeOfEntireString

        XCTAssertTrue(formatter.present(in: textView.storage, at: range))
    }

    /// Verifies that the Blockquote gets nuked whenever the only `\n` present in the document is deleted.
    ///
    /// Input:
    ///     - Blockquote
    ///     - Selection of the EOD
    ///     - Backspace
    ///
    /// Ref. Issue https://github.com/wordpress-mobile/AztecEditor-iOS/issues/422
    ///
    func testEmptyBlockquoteGetsNukedWheneverTheOnlyNewlineCharacterInTheDocumentIsNuked() {
        let textView = createTextView(withHTML: "")

        textView.toggleBlockquote(range: .zero)
        textView.selectedRange = textView.text.endOfStringNSRange()
        textView.deleteBackward()

        let formatter = BlockquoteFormatter()

        XCTAssertFalse(formatter.present(in: textView.typingAttributes))
        XCTAssert(textView.storage.length == 0)
    }

    /// Verifies that New Line Characters get effectively inserted after a Blockquote.
    ///
    /// Input:
    ///     - Blockquote
    ///     - \n at the end of the document
    ///
    /// Ref. Issue https://github.com/wordpress-mobile/AztecEditor-iOS/issues/422
    ///
    func testNewLinesAreInsertedAfterEmptyBlockquote() {
        let newline = String(.lineFeed)
        let textView = createTextView(withHTML: "")

        textView.toggleBlockquote(range: .zero)
        textView.selectedTextRange = textView.textRange(from: textView.endOfDocument, to: textView.endOfDocument)

        var expectedLength = textView.text.characters.count
        textView.insertText(newline)
        expectedLength += newline.characters.count

        XCTAssertEqual(textView.text.characters.count, expectedLength)
    }

    /// Verifies that New Blockquote Lines do get their style, even when the ending `\n` character was deleted.
    ///
    /// Input:
    ///     - Blockquote
    ///     - Text: Constants.sampleText0
    ///     - Selection of the `\n` at the EOD, and backspace
    ///     - Text: "\n"
    ///     - Text: Constants.sampleText1
    ///
    /// Ref. Issue https://github.com/wordpress-mobile/AztecEditor-iOS/issues/422
    ///
    func testNewLinesGetBlockquoteStyleEvenAfterDeletingEndOfDocumentNewline() {
        let newline = String(.lineFeed)

        let textView = createTextView(withHTML: "")

        textView.toggleBlockquote(range: .zero)
        textView.insertText(Constants.sampleText0)
        textView.selectedRange = textView.text.endOfStringNSRange()

        // Delete + Insert Newline
        textView.deleteBackward()
        textView.insertText(newline)
        textView.insertText(Constants.sampleText1)

        // Verify it's still present
        let secondLineIndex = Constants.sampleText0.characters.count + newline.characters.count
        let secondLineRange = NSRange(location: secondLineIndex, length: Constants.sampleText1.characters.count)

        let formatter = BlockquoteFormatter()
        let present = formatter.present(in: textView.storage, at: secondLineRange)
        
        XCTAssert(present)
    }

    /// Verifies that after selecting a newline below a Blockquote, TextView wil not render (nor carry over)
    /// the Blockquote formatting attributes.
    ///
    /// Input:
    ///     - Blockquote
    ///     - Selection of the `\n` at the EOD
    ///
    /// Ref. Issue https://github.com/wordpress-mobile/AztecEditor-iOS/issues/422
    ///
    func testTypingAttributesLooseBlockquoteWhenSelectingAnEmptyNewlineBelowBlockquote() {
        let textView = createTextView(withHTML: "")

        textView.toggleBlockquote(range: .zero)
        textView.selectedTextRange = textView.textRange(from: textView.endOfDocument, to: textView.endOfDocument)

        XCTAssertFalse(BlockquoteFormatter().present(in: textView.typingAttributes))
    }

    /// Verifies that Blockquotes get removed whenever the user types `\n` in an empty line.
    ///
    /// Input:
    ///     - Ordered List
    ///     - `\n` on the first line
    ///
    /// Ref. Issue https://github.com/wordpress-mobile/AztecEditor-iOS/issues/422
    ///
    func testBlockquoteGetsRemovedWhenTypingNewLineOnAnEmptyBlockquoteLine() {
        let textView = createTextView(withHTML: "")

        textView.toggleBlockquote(range: .zero)
        textView.insertText(String(.lineFeed))

        let formatter = BlockquoteFormatter()
        let attributedText = textView.attributedText!

        for location in 0 ..< attributedText.length {
            XCTAssertFalse(formatter.present(in: attributedText, at: location))
        }

        XCTAssertFalse(formatter.present(in: textView.typingAttributes))
    }

    /// Verifies that toggling a Blockquote, when editing an empty document, inserts a Newline.
    ///
    /// Input:
    ///     - Blockquote
    ///
    /// Ref. Issue https://github.com/wordpress-mobile/AztecEditor-iOS/issues/422
    ///
    func testTogglingBlockquoteOnEmptyDocumentsInsertsNewline() {
        let textView = createTextView(withHTML: "")

        textView.toggleBlockquote(range: .zero)
        XCTAssertEqual(textView.text, String(.paragraphSeparator))
    }

    /// Verifies that toggling a Blockquote, when editing the end of a non empty document, inserts a Newline.
    ///
    /// Input:
    ///     - Text: Constants.sampleText0
    ///     - Selection of the end of document
    ///     - Blockquote
    ///     - Backspace
    ///     - Text: Constants.sampleText1
    ///     - Text: newline
    ///
    /// Ref. Issue https://github.com/wordpress-mobile/AztecEditor-iOS/issues/422
    ///
    func testTogglingBlockquoteOnNonEmptyDocumentsWhenSelectedRangeIsAtTheEndOfDocumentWillInsertNewline() {
        let textView = createTextView(withHTML: Constants.sampleText0)

        textView.selectedTextRange = textView.textRange(from: textView.endOfDocument, to: textView.endOfDocument)
        textView.toggleBlockquote(range: .zero)
        XCTAssertEqual(textView.text, Constants.sampleText0)

        textView.selectedTextRange = textView.textRange(from: textView.endOfDocument, to: textView.endOfDocument)
        textView.insertText(Constants.sampleText1)
        textView.insertText(String(.lineFeed))

        XCTAssertEqual(textView.text, Constants.sampleText0 + Constants.sampleText1 + String(.lineFeed) + String(.paragraphSeparator))
    }


    // MARK: - Pre

    /// Verifies that a Pre does not get removed whenever the user presses backspace
    ///
    /// Input:
    ///     - Pre
    ///     - Text: Constants.sampleText0
    ///     - Backspace
    ///
    /// Ref. Issue https://github.com/wordpress-mobile/AztecEditor-iOS/issues/420
    ///
    func testPreDoesNotGetLostAfterPressingBackspace() {
        let textView = createTextView(withHTML: "")

        textView.togglePre(range: .zero)
        textView.insertText(Constants.sampleText0)
        textView.deleteBackward()

        let formatter = PreFormatter()
        let range = textView.storage.rangeOfEntireString

        XCTAssertTrue(formatter.present(in: textView.storage, at: range))
    }

    /// Verifies that the Pre Style gets nuked whenever the only `\n` present in the document is deleted.
    ///
    /// Input:
    ///     - Pre
    ///     - Selection of the EOD
    ///     - Backspace
    ///
    /// Ref. Issue https://github.com/wordpress-mobile/AztecEditor-iOS/issues/420
    ///
    func testEmptyPreGetsNukedWheneverTheOnlyNewlineCharacterInTheDocumentIsNuked() {
        let textView = createTextView(withHTML: "")

        textView.togglePre(range: .zero)
        textView.selectedRange = textView.text.endOfStringNSRange()
        textView.deleteBackward()

        let formatter = PreFormatter()

        XCTAssertFalse(formatter.present(in: textView.typingAttributes))
        XCTAssert(textView.storage.length == 0)
    }

    /// Verifies that New Line Characters get effectively inserted after a Pre.
    ///
    /// Input:
    ///     - Pre
    ///     - \n at the end of the document
    ///
    /// Ref. Issue https://github.com/wordpress-mobile/AztecEditor-iOS/issues/420
    ///
    func testNewLinesAreInsertedAfterEmptyPre() {
        let newline = String(.lineFeed)
        let textView = createTextView(withHTML: "")

        textView.togglePre(range: .zero)
        textView.selectedTextRange = textView.textRange(from: textView.endOfDocument, to: textView.endOfDocument)

        var expectedLength = textView.text.characters.count
        textView.insertText(newline)
        expectedLength += newline.characters.count

        XCTAssertEqual(textView.text.characters.count, expectedLength)
    }

    /// Verifies that New Pre Lines do get their style, even when the ending `\n` character was deleted.
    ///
    /// Input:
    ///     - Blockquote
    ///     - Text: Constants.sampleText0
    ///     - Selection of the `\n` at the EOD, and backspace
    ///     - Text: "\n"
    ///     - Text: Constants.sampleText1
    ///
    /// Ref. Issue https://github.com/wordpress-mobile/AztecEditor-iOS/issues/420
    ///
    func testNewLinesGetPreStyleEvenAfterDeletingEndOfDocumentNewline() {
        let newline = String(.lineFeed)

        let textView = createTextView(withHTML: "")

        textView.togglePre(range: .zero)
        textView.insertText(Constants.sampleText0)
        textView.selectedRange = textView.text.endOfStringNSRange()

        // Delete + Insert Newline
        textView.deleteBackward()
        textView.insertText(newline)
        textView.insertText(Constants.sampleText1)

        // Verify it's still present
        let secondLineIndex = Constants.sampleText0.characters.count + newline.characters.count
        let secondLineRange = NSRange(location: secondLineIndex, length: Constants.sampleText1.characters.count)

        let formatter = PreFormatter()
        let present = formatter.present(in: textView.storage, at: secondLineRange)

        XCTAssert(present)
    }

    /// Verifies that after selecting a newline below a Pre, TextView wil not render (nor carry over)
    /// the Pre formatting attributes.
    ///
    /// Input:
    ///     - Pre
    ///     - Selection of the `\n` at the EOD
    ///
    /// Ref. Issue https://github.com/wordpress-mobile/AztecEditor-iOS/issues/420
    ///
    func testTypingAttributesLoosePreWhenSelectingAnEmptyNewlineBelowPre() {
        let textView = createTextView(withHTML: "")

        textView.togglePre(range: .zero)
        textView.selectedTextRange = textView.textRange(from: textView.endOfDocument, to: textView.endOfDocument)

        XCTAssertFalse(PreFormatter().present(in: textView.typingAttributes))
    }

    /// Verifies that Pre get removed whenever the user types `\n` in an empty line.
    ///
    /// Input:
    ///     - Pre
    ///     - `\n` on the first line
    ///
    /// Ref. Issue https://github.com/wordpress-mobile/AztecEditor-iOS/issues/420
    ///
    func testPreGetsRemovedWhenTypingNewLineOnAnEmptyPreLine() {
        let textView = createTextView(withHTML: "")

        textView.togglePre(range: .zero)
        textView.insertText(String(.lineFeed))

        let formatter = PreFormatter()
        let attributedText = textView.attributedText!

        for location in 0 ..< attributedText.length {
            XCTAssertFalse(formatter.present(in: attributedText, at: location))
        }

        XCTAssertFalse(formatter.present(in: textView.typingAttributes))
    }

    /// Verifies that toggling a Pre, when editing an empty document, inserts a Newline.
    ///
    /// Input:
    ///     - Pre
    ///
    /// Ref. Issue https://github.com/wordpress-mobile/AztecEditor-iOS/issues/420
    ///
    func testTogglingPreOnEmptyDocumentsInsertsNewline() {
        let textView = createTextView(withHTML: "")

        textView.togglePre(range: .zero)
        XCTAssertEqual(textView.text, String(.paragraphSeparator))
    }

    /// Verifies that toggling a Pre, when editing the end of a non empty document, inserts a Newline.
    ///
    /// Input:
    ///     - Text: Constants.sampleText0
    ///     - Selection of the end of document
    ///     - Blockquote
    ///     - Backspace
    ///     - Text: Constants.sampleText1
    ///     - Text: newline
    ///
    /// Ref. Issue https://github.com/wordpress-mobile/AztecEditor-iOS/issues/420
    ///
    func testTogglingPreOnNonEmptyDocumentsWhenSelectedRangeIsAtTheEndOfDocumentWillInsertNewline() {
        let textView = createTextView(withHTML: Constants.sampleText0)

        textView.selectedTextRange = textView.textRange(from: textView.endOfDocument, to: textView.endOfDocument)
        textView.togglePre(range: .zero)
        XCTAssertEqual(textView.text, Constants.sampleText0)

        textView.selectedTextRange = textView.textRange(from: textView.endOfDocument, to: textView.endOfDocument)
        textView.insertText(Constants.sampleText1)
        textView.insertText(String(.lineFeed))
        
        XCTAssertEqual(textView.text, Constants.sampleText0 + Constants.sampleText1 + String(.lineFeed) + String(.paragraphSeparator))
    }

    func testInsertVideo() {
        let textView = createEmptyTextView()
        let _ = textView.replaceWithVideo(at: NSRange(location:0, length:0), sourceURL: URL(string: "video.mp4")!, posterURL: URL(string: "video.jpg"), placeHolderImage: nil)
        XCTAssertEqual(textView.getHTML(), "<video src=\"video.mp4\" poster=\"video.jpg\"></video>")
    }

    func testUpdateVideo() {
        let textView = createTextView(withHTML: "<video src=\"video.mp4\" poster=\"video.jpg\" alt=\"The video\"></video>")
        let videoAttachment = textView.storage.mediaAttachments.first! as! VideoAttachment
        videoAttachment.srcURL = URL(string:"newVideo.mp4")!
        let _ = textView.update(attachment: videoAttachment)

        XCTAssertEqual(textView.getHTML(), "<video src=\"newVideo.mp4\" poster=\"video.jpg\" alt=\"The video\"></video>")
    }

    func testParseVideoWithExtraAttributes() {
        let videoHTML = "<video src=\"newVideo.mp4\" poster=\"video.jpg\" data-wpvideopress=\"videopress\"></video>"
        let textView = createTextView(withHTML: videoHTML)

        XCTAssertEqual(textView.getHTML(), videoHTML)

        guard let attachment = textView.storage.mediaAttachments.first as? VideoAttachment else {
            XCTFail("An video attachment should be present")
            return
        }
        XCTAssertEqual(attachment.extraAttributes["data-wpvideopress"], "videopress", "Property should be available")

        attachment.extraAttributes["data-wpvideopress"] = "ABCDE"

        XCTAssertEqual(textView.getHTML(), "<video src=\"newVideo.mp4\" poster=\"video.jpg\" data-wpvideopress=\"ABCDE\"></video>")
    }

    /// This test check if the insertion of a Comment Attachment works correctly and the expected tag gets inserted
    ///
    func testInsertComment() {
        let textView = createEmptyTextView()

        textView.replace(.zero, withComment: "more")
        let html = textView.getHTML()

        XCTAssertEqual(html, "<!--more-->")
    }

    /// This test check if the insertion of a Comment Attachment works correctly and the expected tag gets inserted
    ///
    func testInsertCommentAttachmentDoNotCrashTheEditorWhenCalledSequentially() {
        let textView = createEmptyTextView()
        textView.replace(.zero, withComment: "more")
        textView.replace(.zero, withComment: "some other comment should go here")

        let html = textView.getHTML()

        XCTAssertEqual(html, "<!--some other comment should go here--><!--more-->")
    }

    /// This test check if the insertion of an horizontal ruler works correctly and the hr tag is inserted
    ///
    func testReplaceRangeWithHorizontalRuler() {
        let textView = createEmptyTextView()

        textView.replaceWithHorizontalRuler(at: .zero)
        let html = textView.getHTML()

        XCTAssertEqual(html, "<hr>")
    }

    /// This test check if the insertion of antwo horizontal ruler works correctly and the hr tag(s) are inserted
    ///
    func testReplaceRangeWithHorizontalRulerGeneratesExpectedHTMLWhenExecutedSequentially() {
        let textView = createEmptyTextView()

        textView.replaceWithHorizontalRuler(at: .zero)
        textView.replaceWithHorizontalRuler(at: .zero)
        let html = textView.getHTML()

        XCTAssertEqual(html, "<hr><hr>")
    }

    /// This test check if the insertion of an horizontal ruler over an image attachment works correctly and the hr tag is inserted
    ///
    func testReplaceRangeWithHorizontalRulerRulerOverImage() {
        let textView = createEmptyTextView()

        textView.replaceWithImage(at: .zero, sourceURL: URL(string:"https://wordpress.com")!, placeHolderImage: nil)
        textView.replaceWithHorizontalRuler(at: NSRange(location: 0, length:1))

        let html = textView.getHTML()
        
        XCTAssertEqual(html, "<hr>")
    }

    func testReplaceRangeWithAttachmentDontDisableDefaultParagraph() {
        let textView = createEmptyTextView()

        textView.replaceWithImage(at: .zero, sourceURL: URL(string:"https://wordpress.com")!, placeHolderImage: nil)

        let html = textView.getHTML()

        XCTAssertEqual(html, "<img src=\"https://wordpress.com\">")

        textView.selectedRange = NSRange(location: NSAttributedString.lengthOfTextAttachment, length: 1)
        guard let font = textView.typingAttributes[NSFontAttributeName] as? UIFont else {
            XCTFail("Font should be set")
            return
        }
        XCTAssertEqual(font, textView.defaultFont)
    }

    func testInsertEmojiKeepsDefaultFont() {
        let textView = createEmptyTextViewWithNonStandardSystemFont()

        textView.insertText("😘")
        let currentTypingFont = textView.typingAttributes[NSFontAttributeName] as! UIFont
        XCTAssertEqual(currentTypingFont, nonStandardSystemFont, "Font should be set to default")
    }



    func testRemovalOfAttachment() {
        let textView = createEmptyTextView()

        let attachment = textView.replaceWithImage(at: .zero, sourceURL: URL(string:"https://wordpress.com")!, placeHolderImage: nil)

        var html = textView.getHTML()

        XCTAssertEqual(html, "<img src=\"https://wordpress.com\">")

        textView.remove(attachmentID: attachment.identifier)

        html = textView.getHTML()

        XCTAssertEqual(html, "")
    }

    /// This methos test the parsing of img tag that contains attributes thar are not directly supported by Image attachments
    /// It also tests if changes on those attributes is correctly reflected on the generated HTML
    ///
    func testParseImageWithExtraAttributes() {
        let html = "<img src=\"image.jpg\" class=\"alignnone\" alt=\"Alt\" title=\"Title\">"
        let textView = createTextView(withHTML: html)

        XCTAssertEqual(textView.getHTML(), html)

        guard let attachment = textView.storage.mediaAttachments.first as? ImageAttachment else {
            XCTFail("An video attachment should be present")
            return
        }
        XCTAssertEqual(attachment.extraAttributes["alt"], "Alt", "Alt Property should be available")
        XCTAssertEqual(attachment.extraAttributes["title"], "Title", "Title Property should be available")

        attachment.extraAttributes["alt"] = "Changed Alt"
        attachment.extraAttributes["class"] = "wp-image-169"

        XCTAssertEqual(textView.getHTML(), "<img src=\"image.jpg\" class=\"alignnone wp-image-169\" alt=\"Changed Alt\" title=\"Title\">")
    }

    /// This test verifies that the H1 Header does not get lost during the Rich <> Raw transitioning.
    ///
    func testToggleHtmlWithTwoEmptyLineBreaksDoesNotLooseHeaderStyle() {
        let pristineHTML = "<br><br><h1>Header</h1>"
        let textView = createTextView(withHTML: pristineHTML)
        let generatedHTML = textView.getHTML()

        XCTAssertEqual(pristineHTML, generatedHTML)
    }

    /// This test verifies that the H1 Header does not get lost, in the scenario in which the H1 is contained
    /// within the second line of text (and thus, would be expected to get rendered below!).
    ///
    func testToggleHtmlWithTwoLineBreaksAndInlineHeaderDoesNotLooseHeaderStyle() {
        let pristineHTML = "<br>1<br>2<h1>Heder</h1>"
        let textView = createTextView(withHTML: pristineHTML)
        let generatedHTML = textView.getHTML()

        XCTAssertEqual(pristineHTML, generatedHTML)
    }
<<<<<<< HEAD
=======

    /// This test verifies that img class attributes are not duplicated
    ///
    func testParseImageDoesntDuplicateExtraAttributes() {
        let html = "<img src=\"image.jpg\" class=\"wp-image-test\" alt=\"Alt\" title=\"Title\">"
        let textView = createTextView(withHTML: html)

        XCTAssertEqual(textView.getHTML(), html)        
    }

    /// This test verifies that copying the Sample HTML Document does not trigger a crash.
    /// Ref. Issue #626: NSKeyedArchiver Crash
    ///
    func testCopyDoesNotCauseAztecToCrash() {
        let textView = createTextViewWithSampleHTML()
        textView.selectedRange = textView.storage.rangeOfEntireString
        textView.copy(nil)
    }

    /// This test verifies that cutting the Sample HTML Document does not trigger a crash.
    /// Ref. Issue #626: NSKeyedArchiver Crash
    ///
    func testCutDoesNotCauseAztecToCrash() {
        let textView = createTextViewWithSampleHTML()
        textView.selectedRange = textView.storage.rangeOfEntireString
        textView.cut(nil)
    }
>>>>>>> 07cf2937
}<|MERGE_RESOLUTION|>--- conflicted
+++ resolved
@@ -1577,8 +1577,6 @@
 
         XCTAssertEqual(pristineHTML, generatedHTML)
     }
-<<<<<<< HEAD
-=======
 
     /// This test verifies that img class attributes are not duplicated
     ///
@@ -1606,5 +1604,4 @@
         textView.selectedRange = textView.storage.rangeOfEntireString
         textView.cut(nil)
     }
->>>>>>> 07cf2937
 }