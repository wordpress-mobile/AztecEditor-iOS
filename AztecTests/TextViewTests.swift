--- conflicted
+++ resolved
@@ -1584,7 +1584,6 @@
         XCTAssertEqual(pristineHTML, generatedHTML)
     }
 
-<<<<<<< HEAD
     /// This test verifies that img class attributes are not duplicated
     ///
     func testParseImageDoesntDuplicateExtraAttributes() {
@@ -1592,7 +1591,8 @@
         let textView = createTextView(withHTML: html)
 
         XCTAssertEqual(textView.getHTML(), html)        
-=======
+    }
+
     /// This test verifies that copying the Sample HTML Document does not trigger a crash.
     /// Ref. Issue #626: NSKeyedArchiver Crash
     ///
@@ -1609,6 +1609,5 @@
         let textView = createTextViewWithSampleHTML()
         textView.selectedRange = textView.storage.rangeOfEntireString
         textView.cut(nil)
->>>>>>> 1087831e
     }
 }